# Copyright (c) 2009-2011, Tor M. Aamodt, Ali Bakhoda, Timothy Rogers, 
# Jimmy Kwa, and The University of British Columbia
# All rights reserved.
#
# Redistribution and use in source and binary forms, with or without
# modification, are permitted provided that the following conditions are met:
#
# Redistributions of source code must retain the above copyright notice, this
# list of conditions and the following disclaimer.
# Redistributions in binary form must reproduce the above copyright notice, this
# list of conditions and the following disclaimer in the documentation and/or
# other materials provided with the distribution.
# Neither the name of The University of British Columbia nor the names of its
# contributors may be used to endorse or promote products derived from this
# software without specific prior written permission.
#
# THIS SOFTWARE IS PROVIDED BY THE COPYRIGHT HOLDERS AND CONTRIBUTORS "AS IS" AND
# ANY EXPRESS OR IMPLIED WARRANTIES, INCLUDING, BUT NOT LIMITED TO, THE IMPLIED
# WARRANTIES OF MERCHANTABILITY AND FITNESS FOR A PARTICULAR PURPOSE ARE
# DISCLAIMED. IN NO EVENT SHALL THE COPYRIGHT HOLDER OR CONTRIBUTORS BE LIABLE
# FOR ANY DIRECT, INDIRECT, INCIDENTAL, SPECIAL, EXEMPLARY, OR CONSEQUENTIAL
# DAMAGES (INCLUDING, BUT NOT LIMITED TO, PROCUREMENT OF SUBSTITUTE GOODS OR
# SERVICES; LOSS OF USE, DATA, OR PROFITS; OR BUSINESS INTERRUPTION) HOWEVER
# CAUSED AND ON ANY THEORY OF LIABILITY, WHETHER IN CONTRACT, STRICT LIABILITY,
# OR TORT (INCLUDING NEGLIGENCE OR OTHERWISE) ARISING IN ANY WAY OUT OF THE USE
# OF THIS SOFTWARE, EVEN IF ADVISED OF THE POSSIBILITY OF SUCH DAMAGE.


# comment out next line to disable OpenGL support
# export OPENGL_SUPPORT=1

# Specify INTERSIM folder, the folder will be located at $GPGPUSIM_ROOT/src/$INTERSIM
INTERSIM ?= intersim2

include version_detection.mk

ifeq ($(GPGPUSIM_CONFIG), gcc-$(CC_VERSION)/cuda-$(CUDART_VERSION)/debug)
	export DEBUG=1
else
	export DEBUG=0
endif

BUILD_ROOT?=$(shell pwd)
export TRACE?=1

NVCC_PATH=$(shell which nvcc)
ifneq ($(shell which nvcc), "")
	ifeq ($(DEBUG), 1)
		export SIM_LIB_DIR=lib/gcc-$(CC_VERSION)/cuda-$(CUDART_VERSION)/debug
		export SIM_OBJ_FILES_DIR=$(BUILD_ROOT)/build/gcc-$(CC_VERSION)/cuda-$(CUDART_VERSION)/debug
	else
		export SIM_LIB_DIR=lib/gcc-$(CC_VERSION)/cuda-$(CUDART_VERSION)/release
		export SIM_OBJ_FILES_DIR=$(BUILD_ROOT)/build/gcc-$(CC_VERSION)/cuda-$(CUDART_VERSION)/release
	endif
endif


$(shell mkdir -p $(SIM_OBJ_FILES_DIR)/libcuda && echo "const char *g_gpgpusim_build_string=\"$(GPGPUSIM_BUILD)\";" > $(SIM_OBJ_FILES_DIR)/detailed_version)

LIBS = cuda-sim gpgpu-sim_uarch $(INTERSIM) gpgpusimlib 


TARGETS =
ifeq ($(shell uname),Linux)
	TARGETS += $(SIM_LIB_DIR)/libcudart.so
else # MAC
	TARGETS += $(SIM_LIB_DIR)/libcudart.dylib
endif

ifeq  ($(NVOPENCL_LIBDIR),)
	TARGETS += no_opencl_support
else ifeq ($(NVOPENCL_INCDIR),)
	TARGETS += no_opencl_support
else
	TARGETS += $(SIM_LIB_DIR)/libOpenCL.so
endif
	TARGETS += cuobjdump_to_ptxplus/cuobjdump_to_ptxplus

MCPAT=
MCPAT_OBJ_DIR=
MCPAT_DBG_FLAG=
ifneq ($(GPGPUSIM_POWER_MODEL),)
	LIBS += mcpat


	ifeq ($(DEBUG), 1)
		MCPAT_DBG_FLAG = dbg
	endif

	MCPAT_OBJ_DIR = $(SIM_OBJ_FILES_DIR)/gpuwattch

	MCPAT = $(MCPAT_OBJ_DIR)/*.o
endif


.PHONY: check_setup_environment check_power
gpgpusim: check_setup_environment check_power makedirs $(TARGETS)


check_setup_environment:
	 @if [ ! -n "$(GPGPUSIM_ROOT)" -o ! -n "$(CUDA_INSTALL_PATH)" -o ! -n "$(GPGPUSIM_SETUP_ENVIRONMENT_WAS_RUN)" ]; then \
		echo "ERROR *** run 'source setup_environment' before 'make'; please see README."; \
		exit 101; \
	 else \
		NVCC_PATH=`which nvcc`; \
		if [ $$? = 1 ]; then \
			echo ""; \
			echo "ERROR ** nvcc (from CUDA Toolkit) was not found in PATH but required to build GPGPU-Sim."; \
			echo "         Try adding $(CUDA_INSTALL_PATH)/bin/ to your PATH environment variable."; \
			echo "         Please also be sure to read the README file if you have not done so."; \
			echo ""; \
			exit 102; \
		else \
			echo; echo "	Building GPGPU-Sim version $(GPGPUSIM_VERSION) (build $(GPGPUSIM_BUILD)) with CUDA version $(CUDA_VERSION_STRING)"; echo; \
	 		true; \
		fi \
	 fi 

check_power:
	@if [ -d "$(GPGPUSIM_ROOT)/src/gpuwattch/" -a ! -n "$(GPGPUSIM_POWER_MODEL)" ]; then \
		echo ""; \
		echo "	Power model detected in default directory ($(GPGPUSIM_ROOT)/src/gpuwattch) but GPGPUSIM_POWER_MODEL not set."; \
		echo "	Please re-run setup_environment or manually set GPGPUSIM_POWER_MODEL to the gpuwattch directory if you would like to include the GPGPU-Sim Power Model."; \
		echo ""; \
		true; \
	elif [ ! -d "$(GPGPUSIM_POWER_MODEL)" ]; then \
		echo ""; \
		echo "ERROR ** Power model directory invalid."; \
		echo "($(GPGPUSIM_POWER_MODEL)) is not a valid directory."; \
		echo "Please set GPGPUSIM_POWER_MODEL to the GPGPU-Sim gpuwattch directory."; \
		echo ""; \
		exit 101; \
	elif [ -n "$(GPGPUSIM_POWER_MODEL)" -a ! -f "$(GPGPUSIM_POWER_MODEL)/gpgpu_sim.verify" ]; then \
		echo ""; \
		echo "ERROR ** Power model directory invalid."; \
		echo "gpgpu_sim.verify not found in $(GPGPUSIM_POWER_MODEL)."; \
		echo "Please ensure that GPGPUSIM_POWER_MODEL points to a valid gpuwattch directory and that you have the correct GPGPU-Sim mcpat distribution."; \
		echo ""; \
		exit 102; \
	fi

no_opencl_support:
	@echo "Warning: gpgpu-sim is building without opencl support. Make sure NVOPENCL_LIBDIR and NVOPENCL_INCDIR are set"

$(SIM_LIB_DIR)/libcudart.so: makedirs $(LIBS) cudalib
	g++ -shared -Wl,-soname,libcudart_$(GPGPUSIM_BUILD).so -Wl,--version-script=linux-so-version.txt\
			$(SIM_OBJ_FILES_DIR)/libcuda/*.o \
			$(SIM_OBJ_FILES_DIR)/cuda-sim/*.o \
			$(SIM_OBJ_FILES_DIR)/cuda-sim/decuda_pred_table/*.o \
			$(SIM_OBJ_FILES_DIR)/gpgpu-sim/*.o \
			$(SIM_OBJ_FILES_DIR)/$(INTERSIM)/*.o \
			$(SIM_OBJ_FILES_DIR)/*.o -lm -lz -lGL -pthread \
			$(MCPAT) \
			-o $(SIM_LIB_DIR)/libcudart.so
	if [ ! -f $(SIM_LIB_DIR)/libcudart.so.2 ]; then ln -s libcudart.so $(SIM_LIB_DIR)/libcudart.so.2; fi
	if [ ! -f $(SIM_LIB_DIR)/libcudart.so.3 ]; then ln -s libcudart.so $(SIM_LIB_DIR)/libcudart.so.3; fi
	if [ ! -f $(SIM_LIB_DIR)/libcudart.so.4 ]; then ln -s libcudart.so $(SIM_LIB_DIR)/libcudart.so.4; fi
	if [ ! -f $(SIM_LIB_DIR)/libcudart.so.5.0 ]; then ln -s libcudart.so $(SIM_LIB_DIR)/libcudart.so.5.0; fi
	if [ ! -f $(SIM_LIB_DIR)/libcudart.so.5.5 ]; then ln -s libcudart.so $(SIM_LIB_DIR)/libcudart.so.5.5; fi
	if [ ! -f $(SIM_LIB_DIR)/libcudart.so.6.0 ]; then ln -s libcudart.so $(SIM_LIB_DIR)/libcudart.so.6.0; fi
	if [ ! -f $(SIM_LIB_DIR)/libcudart.so.6.5 ]; then ln -s libcudart.so $(SIM_LIB_DIR)/libcudart.so.6.5; fi
	if [ ! -f $(SIM_LIB_DIR)/libcudart.so.7.0 ]; then ln -s libcudart.so $(SIM_LIB_DIR)/libcudart.so.7.0; fi
	if [ ! -f $(SIM_LIB_DIR)/libcudart.so.7.5 ]; then ln -s libcudart.so $(SIM_LIB_DIR)/libcudart.so.7.5; fi
	if [ ! -f $(SIM_LIB_DIR)/libcudart.so.8.0 ]; then ln -s libcudart.so $(SIM_LIB_DIR)/libcudart.so.8.0; fi
	if [ ! -f $(SIM_LIB_DIR)/libcudart.so.9.0 ]; then ln -s libcudart.so $(SIM_LIB_DIR)/libcudart.so.9.0; fi
	if [ ! -f $(SIM_LIB_DIR)/libcudart.so.9.1 ]; then ln -s libcudart.so $(SIM_LIB_DIR)/libcudart.so.9.1; fi
	if [ ! -f $(SIM_LIB_DIR)/libcudart.so.9.2 ]; then ln -s libcudart.so $(SIM_LIB_DIR)/libcudart.so.9.2; fi
<<<<<<< HEAD
	if [ ! -f $(SIM_LIB_DIR)/libcudart.so.10.0 ]; then ln -s libcudart.so $(SIM_LIB_DIR)/libcudart.so.10.0; fi
	if [ ! -f $(SIM_LIB_DIR)/libcudart.so.10.1 ]; then ln -s libcudart.so $(SIM_LIB_DIR)/libcudart.so.10.1; fi
=======
>>>>>>> 6337105d

$(SIM_LIB_DIR)/libcudart.dylib: makedirs $(LIBS) cudalib
	g++ -dynamiclib -Wl,-headerpad_max_install_names,-undefined,dynamic_lookup,-compatibility_version,1.1,-current_version,1.1\
			$(SIM_OBJ_FILES_DIR)/libcuda/*.o \
			$(SIM_OBJ_FILES_DIR)/cuda-sim/*.o \
			$(SIM_OBJ_FILES_DIR)/cuda-sim/decuda_pred_table/*.o \
			$(SIM_OBJ_FILES_DIR)/gpgpu-sim/*.o \
			$(SIM_OBJ_FILES_DIR)/$(INTERSIM)/*.o  \
			$(SIM_OBJ_FILES_DIR)/*.o -lm -lz -pthread \
			$(MCPAT) \
			-o $(SIM_LIB_DIR)/libcudart.dylib

$(SIM_LIB_DIR)/libOpenCL.so: makedirs $(LIBS) opencllib
	g++ -shared -Wl,-soname,libOpenCL_$(GPGPUSIM_BUILD).so \
			$(SIM_OBJ_FILES_DIR)/libopencl/*.o \
			$(SIM_OBJ_FILES_DIR)/cuda-sim/*.o \
			$(SIM_OBJ_FILES_DIR)/cuda-sim/decuda_pred_table/*.o \
			$(SIM_OBJ_FILES_DIR)/gpgpu-sim/*.o \
			$(SIM_OBJ_FILES_DIR)/$(INTERSIM)/*.o \
			$(SIM_OBJ_FILES_DIR)/*.o -lm -lz -lGL -pthread \
			$(MCPAT) \
			-o $(SIM_LIB_DIR)/libOpenCL.so 
	if [ ! -f $(SIM_LIB_DIR)/libOpenCL.so.1 ]; then ln -s libOpenCL.so $(SIM_LIB_DIR)/libOpenCL.so.1; fi
	if [ ! -f $(SIM_LIB_DIR)/libOpenCL.so.1.1 ]; then ln -s libOpenCL.so $(SIM_LIB_DIR)/libOpenCL.so.1.1; fi

cudalib: makedirs cuda-sim
	$(MAKE) -C ./libcuda/ depend
	$(MAKE) -C ./libcuda/

ifneq ($(GPGPUSIM_POWER_MODEL),)
mcpat: makedirs
	$(MAKE) -C $(GPGPUSIM_POWER_MODEL) depend
	$(MAKE) -C $(GPGPUSIM_POWER_MODEL) $(MCPAT_DBG_FLAG)
endif

cuda-sim: makedirs
	$(MAKE) -C ./src/cuda-sim/ depend
	$(MAKE) -C ./src/cuda-sim/

gpgpu-sim_uarch: makedirs cuda-sim
	$(MAKE) -C ./src/gpgpu-sim/ depend
	$(MAKE) -C ./src/gpgpu-sim/

$(INTERSIM): makedirs cuda-sim gpgpu-sim_uarch
	$(MAKE) "CREATE_LIBRARY=1" "DEBUG=$(DEBUG)" -C ./src/$(INTERSIM)

gpgpusimlib: makedirs cuda-sim gpgpu-sim_uarch $(INTERSIM)
	$(MAKE) -C ./src/ depend
	$(MAKE) -C ./src/

opencllib: makedirs cuda-sim
	$(MAKE) -C ./libopencl/ depend
	$(MAKE) -C ./libopencl/

.PHONY: cuobjdump_to_ptxplus/cuobjdump_to_ptxplus
cuobjdump_to_ptxplus/cuobjdump_to_ptxplus: cuda-sim makedirs
	$(MAKE) -C ./cuobjdump_to_ptxplus/ depend
	$(MAKE) -C ./cuobjdump_to_ptxplus/

makedirs:
	if [ ! -d $(SIM_LIB_DIR) ]; then mkdir -p $(SIM_LIB_DIR); fi;
	if [ ! -d $(SIM_OBJ_FILES_DIR)/libcuda ]; then mkdir -p $(SIM_OBJ_FILES_DIR)/libcuda; fi;
	if [ ! -d $(SIM_OBJ_FILES_DIR)/cuda-sim ]; then mkdir -p $(SIM_OBJ_FILES_DIR)/cuda-sim; fi;
	if [ ! -d $(SIM_OBJ_FILES_DIR)/cuda-sim/decuda_pred_table ]; then mkdir -p $(SIM_OBJ_FILES_DIR)/cuda-sim/decuda_pred_table; fi;
	if [ ! -d $(SIM_OBJ_FILES_DIR)/gpgpu-sim ]; then mkdir -p $(SIM_OBJ_FILES_DIR)/gpgpu-sim; fi;
	if [ ! -d $(SIM_OBJ_FILES_DIR)/libopencl ]; then mkdir -p $(SIM_OBJ_FILES_DIR)/libopencl; fi;
	if [ ! -d $(SIM_OBJ_FILES_DIR)/libopencl/bin ]; then mkdir -p $(SIM_OBJ_FILES_DIR)/libopencl/bin; fi;
	if [ ! -d $(SIM_OBJ_FILES_DIR)/$(INTERSIM) ]; then mkdir -p $(SIM_OBJ_FILES_DIR)/$(INTERSIM); fi;
	if [ ! -d $(SIM_OBJ_FILES_DIR)/cuobjdump_to_ptxplus ]; then mkdir -p $(SIM_OBJ_FILES_DIR)/cuobjdump_to_ptxplus; fi;
	if [ ! -d $(SIM_OBJ_FILES_DIR)/gpuwattch ]; then mkdir -p $(SIM_OBJ_FILES_DIR)/gpuwattch; fi;
	if [ ! -d $(SIM_OBJ_FILES_DIR)/gpuwattch/cacti ]; then mkdir -p $(SIM_OBJ_FILES_DIR)/gpuwattch/cacti; fi;

all:
	$(MAKE) gpgpusim

docs:
	$(MAKE) -C doc/doxygen/

cleandocs:
	$(MAKE) clean -C doc/doxygen/

clean: makedirs
	$(MAKE) cleangpgpusim

cleangpgpusim: cleandocs
	rm -rf $(SIM_LIB_DIR)
	rm -rf $(SIM_OBJ_FILES_DIR)
	rm -f *~ *.o ./src/cuda-sim/*.gcda ./src/cuda-sim/*.gcno ./src/cuda-sim/*.gcov ./src/cuda-sim/libgpgpu_ptx_sim.a \
                ./src/cuda-sim/ptx.tab.h ./src/cuda-sim/ptx.tab.c ./src/cuda-sim/ptx.output ./src/cuda-sim/lex.ptx_.c \
                ./src/cuda-sim/ptxinfo.tab.h ./src/cuda-sim/ptxinfo.tab.c ./src/cuda-sim/ptxinfo.output ./src/cuda-sim/lex.ptxinfo_.c \
                ./src/cuda-sim/instructions.h ./src/cuda-sim/ptx_parser_decode.def ./src/cuda-sim/directed_tests.log \
		./cuobjdump_to_ptxplus/elf_lexer.cc ./cuobjdump_to_ptxplus/elf_parser.cc ./cuobjdump_to_ptxplus/elf_parser.hh \
		./cuobjdump_to_ptxplus/header_lexer.cc ./cuobjdump_to_ptxplus/header_parser.cc ./cuobjdump_to_ptxplus/header_parser.hh \
		./cuobjdump_to_ptxplus/lex.ptx_.c ./cuobjdump_to_ptxplus/ptx.output ./cuobjdump_to_ptxplus/ptx.tab.h cuobjdump_to_ptxplus/ptx.tab.h \
		./cuobjdump_to_ptxplus/sass_lexer.cc ./cuobjdump_to_ptxplus/sass_parser.cc ./cuobjdump_to_ptxplus/sass_parser.hh \
		./cuobjdump_to_ptxplus/ptx.tab.cc ./cuobjdump_to_ptxplus/*.output
<|MERGE_RESOLUTION|>--- conflicted
+++ resolved
@@ -165,11 +165,9 @@
 	if [ ! -f $(SIM_LIB_DIR)/libcudart.so.9.0 ]; then ln -s libcudart.so $(SIM_LIB_DIR)/libcudart.so.9.0; fi
 	if [ ! -f $(SIM_LIB_DIR)/libcudart.so.9.1 ]; then ln -s libcudart.so $(SIM_LIB_DIR)/libcudart.so.9.1; fi
 	if [ ! -f $(SIM_LIB_DIR)/libcudart.so.9.2 ]; then ln -s libcudart.so $(SIM_LIB_DIR)/libcudart.so.9.2; fi
-<<<<<<< HEAD
 	if [ ! -f $(SIM_LIB_DIR)/libcudart.so.10.0 ]; then ln -s libcudart.so $(SIM_LIB_DIR)/libcudart.so.10.0; fi
 	if [ ! -f $(SIM_LIB_DIR)/libcudart.so.10.1 ]; then ln -s libcudart.so $(SIM_LIB_DIR)/libcudart.so.10.1; fi
-=======
->>>>>>> 6337105d
+
 
 $(SIM_LIB_DIR)/libcudart.dylib: makedirs $(LIBS) cudalib
 	g++ -dynamiclib -Wl,-headerpad_max_install_names,-undefined,dynamic_lookup,-compatibility_version,1.1,-current_version,1.1\
