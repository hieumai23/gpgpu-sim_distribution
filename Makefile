# Copyright (c) 2009-2011, Tor M. Aamodt, Ali Bakhoda, Timothy Rogers, 
# Jimmy Kwa, and The University of British Columbia
# All rights reserved.
#
# Redistribution and use in source and binary forms, with or without
# modification, are permitted provided that the following conditions are met:
#
# Redistributions of source code must retain the above copyright notice, this
# list of conditions and the following disclaimer.
# Redistributions in binary form must reproduce the above copyright notice, this
# list of conditions and the following disclaimer in the documentation and/or
# other materials provided with the distribution.
# Neither the name of The University of British Columbia nor the names of its
# contributors may be used to endorse or promote products derived from this
# software without specific prior written permission.
#
# THIS SOFTWARE IS PROVIDED BY THE COPYRIGHT HOLDERS AND CONTRIBUTORS "AS IS" AND
# ANY EXPRESS OR IMPLIED WARRANTIES, INCLUDING, BUT NOT LIMITED TO, THE IMPLIED
# WARRANTIES OF MERCHANTABILITY AND FITNESS FOR A PARTICULAR PURPOSE ARE
# DISCLAIMED. IN NO EVENT SHALL THE COPYRIGHT HOLDER OR CONTRIBUTORS BE LIABLE
# FOR ANY DIRECT, INDIRECT, INCIDENTAL, SPECIAL, EXEMPLARY, OR CONSEQUENTIAL
# DAMAGES (INCLUDING, BUT NOT LIMITED TO, PROCUREMENT OF SUBSTITUTE GOODS OR
# SERVICES; LOSS OF USE, DATA, OR PROFITS; OR BUSINESS INTERRUPTION) HOWEVER
# CAUSED AND ON ANY THEORY OF LIABILITY, WHETHER IN CONTRACT, STRICT LIABILITY,
# OR TORT (INCLUDING NEGLIGENCE OR OTHERWISE) ARISING IN ANY WAY OUT OF THE USE
# OF THIS SOFTWARE, EVEN IF ADVISED OF THE POSSIBILITY OF SUCH DAMAGE.


# comment out next line to disable OpenGL support
# export OPENGL_SUPPORT=1

# Specify INTERSIM folder, the folder will be located at $GPGPUSIM_ROOT/src/$INTERSIM
INTERSIM ?= intersim2

include version_detection.mk

ifeq ($(GPGPUSIM_CONFIG), gcc-$(CC_VERSION)/cuda-$(CUDART_VERSION)/debug)
	export DEBUG=1
else
	export DEBUG=0
endif

BUILD_ROOT?=$(shell pwd)
export TRACE?=1

NVCC_PATH=$(shell which nvcc)
ifneq ($(shell which nvcc), "")
	ifeq ($(DEBUG), 1)
		export SIM_LIB_DIR=lib/gcc-$(CC_VERSION)/cuda-$(CUDART_VERSION)/debug
		export SIM_OBJ_FILES_DIR=$(BUILD_ROOT)/build/gcc-$(CC_VERSION)/cuda-$(CUDART_VERSION)/debug
	else
		export SIM_LIB_DIR=lib/gcc-$(CC_VERSION)/cuda-$(CUDART_VERSION)/release
		export SIM_OBJ_FILES_DIR=$(BUILD_ROOT)/build/gcc-$(CC_VERSION)/cuda-$(CUDART_VERSION)/release
	endif
endif


$(shell mkdir -p $(SIM_OBJ_FILES_DIR)/libcuda && echo "const char *g_gpgpusim_build_string=\"$(GPGPUSIM_BUILD)\";" > $(SIM_OBJ_FILES_DIR)/detailed_version)

LIBS = cuda-sim gpgpu-sim_uarch $(INTERSIM) gpgpusimlib 


TARGETS =
ifeq ($(shell uname),Linux)
	TARGETS += $(SIM_LIB_DIR)/libcudart.so
else # MAC
	TARGETS += $(SIM_LIB_DIR)/libcudart.dylib
endif

ifeq  ($(NVOPENCL_LIBDIR),)
	TARGETS += no_opencl_support
else ifeq ($(NVOPENCL_INCDIR),)
	TARGETS += no_opencl_support
else
	TARGETS += $(SIM_LIB_DIR)/libOpenCL.so
endif
	TARGETS += cuobjdump_to_ptxplus/cuobjdump_to_ptxplus

MCPAT=
MCPAT_OBJ_DIR=
MCPAT_DBG_FLAG=
ifneq ($(GPGPUSIM_POWER_MODEL),)
	LIBS += mcpat


	ifeq ($(DEBUG), 1)
		MCPAT_DBG_FLAG = dbg
	endif

	MCPAT_OBJ_DIR = $(SIM_OBJ_FILES_DIR)/gpuwattch

	MCPAT = $(MCPAT_OBJ_DIR)/*.o
endif


.PHONY: check_setup_environment check_power
gpgpusim: check_setup_environment check_power makedirs $(TARGETS)


check_setup_environment:
	 @if [ ! -n "$(GPGPUSIM_ROOT)" -o ! -n "$(CUDA_INSTALL_PATH)" -o ! -n "$(GPGPUSIM_SETUP_ENVIRONMENT_WAS_RUN)" ]; then \
		echo "ERROR *** run 'source setup_environment' before 'make'; please see README."; \
		exit 101; \
	 else \
		NVCC_PATH=`which nvcc`; \
		if [ $$? = 1 ]; then \
			echo ""; \
			echo "ERROR ** nvcc (from CUDA Toolkit) was not found in PATH but required to build GPGPU-Sim."; \
			echo "         Try adding $(CUDA_INSTALL_PATH)/bin/ to your PATH environment variable."; \
			echo "         Please also be sure to read the README file if you have not done so."; \
			echo ""; \
			exit 102; \
		else \
			echo; echo "	Building GPGPU-Sim version $(GPGPUSIM_VERSION) (build $(GPGPUSIM_BUILD)) with CUDA version $(CUDA_VERSION_STRING)"; echo; \
	 		true; \
		fi \
	 fi 

check_power:
	@if [ -d "$(GPGPUSIM_ROOT)/src/gpuwattch/" -a ! -n "$(GPGPUSIM_POWER_MODEL)" ]; then \
		echo ""; \
		echo "	Power model detected in default directory ($(GPGPUSIM_ROOT)/src/gpuwattch) but GPGPUSIM_POWER_MODEL not set."; \
		echo "	Please re-run setup_environment or manually set GPGPUSIM_POWER_MODEL to the gpuwattch directory if you would like to include the GPGPU-Sim Power Model."; \
		echo ""; \
		true; \
	elif [ ! -d "$(GPGPUSIM_POWER_MODEL)" ]; then \
		echo ""; \
		echo "ERROR ** Power model directory invalid."; \
		echo "($(GPGPUSIM_POWER_MODEL)) is not a valid directory."; \
		echo "Please set GPGPUSIM_POWER_MODEL to the GPGPU-Sim gpuwattch directory."; \
		echo ""; \
		exit 101; \
	elif [ -n "$(GPGPUSIM_POWER_MODEL)" -a ! -f "$(GPGPUSIM_POWER_MODEL)/gpgpu_sim.verify" ]; then \
		echo ""; \
		echo "ERROR ** Power model directory invalid."; \
		echo "gpgpu_sim.verify not found in $(GPGPUSIM_POWER_MODEL)."; \
		echo "Please ensure that GPGPUSIM_POWER_MODEL points to a valid gpuwattch directory and that you have the correct GPGPU-Sim mcpat distribution."; \
		echo ""; \
		exit 102; \
	fi

no_opencl_support:
	@echo "Warning: gpgpu-sim is building without opencl support. Make sure NVOPENCL_LIBDIR and NVOPENCL_INCDIR are set"

$(SIM_LIB_DIR)/libcudart.so: makedirs $(LIBS) cudalib
	g++ -shared -Wl,-soname,libcudart_$(GPGPUSIM_BUILD).so -Wl,--version-script=linux-so-version.txt\
			$(SIM_OBJ_FILES_DIR)/libcuda/*.o \
			$(SIM_OBJ_FILES_DIR)/cuda-sim/*.o \
			$(SIM_OBJ_FILES_DIR)/cuda-sim/decuda_pred_table/*.o \
			$(SIM_OBJ_FILES_DIR)/gpgpu-sim/*.o \
			$(SIM_OBJ_FILES_DIR)/$(INTERSIM)/*.o \
			$(SIM_OBJ_FILES_DIR)/*.o -lm -lz -lGL -pthread \
			$(MCPAT) \
			-o $(SIM_LIB_DIR)/libcudart.so
	if [ ! -f $(SIM_LIB_DIR)/libcudart.so.2 ]; then ln -s libcudart.so $(SIM_LIB_DIR)/libcudart.so.2; fi
	if [ ! -f $(SIM_LIB_DIR)/libcudart.so.3 ]; then ln -s libcudart.so $(SIM_LIB_DIR)/libcudart.so.3; fi
	if [ ! -f $(SIM_LIB_DIR)/libcudart.so.4 ]; then ln -s libcudart.so $(SIM_LIB_DIR)/libcudart.so.4; fi
	if [ ! -f $(SIM_LIB_DIR)/libcudart.so.5.0 ]; then ln -s libcudart.so $(SIM_LIB_DIR)/libcudart.so.5.0; fi
	if [ ! -f $(SIM_LIB_DIR)/libcudart.so.5.5 ]; then ln -s libcudart.so $(SIM_LIB_DIR)/libcudart.so.5.5; fi
	if [ ! -f $(SIM_LIB_DIR)/libcudart.so.6.0 ]; then ln -s libcudart.so $(SIM_LIB_DIR)/libcudart.so.6.0; fi
	if [ ! -f $(SIM_LIB_DIR)/libcudart.so.6.5 ]; then ln -s libcudart.so $(SIM_LIB_DIR)/libcudart.so.6.5; fi
	if [ ! -f $(SIM_LIB_DIR)/libcudart.so.7.5 ]; then ln -s libcudart.so $(SIM_LIB_DIR)/libcudart.so.7.5; fi
	if [ ! -f $(SIM_LIB_DIR)/libcudart.so.8.0 ]; then ln -s libcudart.so $(SIM_LIB_DIR)/libcudart.so.8.0; fi
<<<<<<< HEAD
=======
	if [ ! -f $(SIM_LIB_DIR)/libcudart.so.9.0 ]; then ln -s libcudart.so $(SIM_LIB_DIR)/libcudart.so.9.0; fi
>>>>>>> 6b27ee3d
	if [ ! -f $(SIM_LIB_DIR)/libcudart.so.9.1 ]; then ln -s libcudart.so $(SIM_LIB_DIR)/libcudart.so.9.1; fi

$(SIM_LIB_DIR)/libcudart.dylib: makedirs $(LIBS) cudalib
	g++ -dynamiclib -Wl,-headerpad_max_install_names,-undefined,dynamic_lookup,-compatibility_version,1.1,-current_version,1.1\
			$(SIM_OBJ_FILES_DIR)/libcuda/*.o \
			$(SIM_OBJ_FILES_DIR)/cuda-sim/*.o \
			$(SIM_OBJ_FILES_DIR)/cuda-sim/decuda_pred_table/*.o \
			$(SIM_OBJ_FILES_DIR)/gpgpu-sim/*.o \
			$(SIM_OBJ_FILES_DIR)/$(INTERSIM)/*.o  \
			$(SIM_OBJ_FILES_DIR)/*.o -lm -lz -pthread \
			$(MCPAT) \
			-o $(SIM_LIB_DIR)/libcudart.dylib

$(SIM_LIB_DIR)/libOpenCL.so: makedirs $(LIBS) opencllib
	g++ -shared -Wl,-soname,libOpenCL_$(GPGPUSIM_BUILD).so \
			$(SIM_OBJ_FILES_DIR)/libopencl/*.o \
			$(SIM_OBJ_FILES_DIR)/cuda-sim/*.o \
			$(SIM_OBJ_FILES_DIR)/cuda-sim/decuda_pred_table/*.o \
			$(SIM_OBJ_FILES_DIR)/gpgpu-sim/*.o \
			$(SIM_OBJ_FILES_DIR)/$(INTERSIM)/*.o \
			$(SIM_OBJ_FILES_DIR)/*.o -lm -lz -lGL -pthread \
			$(MCPAT) \
			-o $(SIM_LIB_DIR)/libOpenCL.so 
	if [ ! -f $(SIM_LIB_DIR)/libOpenCL.so.1 ]; then ln -s libOpenCL.so $(SIM_LIB_DIR)/libOpenCL.so.1; fi
	if [ ! -f $(SIM_LIB_DIR)/libOpenCL.so.1.1 ]; then ln -s libOpenCL.so $(SIM_LIB_DIR)/libOpenCL.so.1.1; fi

cudalib: makedirs cuda-sim
	$(MAKE) -C ./libcuda/ depend
	$(MAKE) -C ./libcuda/

ifneq ($(GPGPUSIM_POWER_MODEL),)
mcpat: makedirs
	$(MAKE) -C $(GPGPUSIM_POWER_MODEL) depend
	$(MAKE) -C $(GPGPUSIM_POWER_MODEL) $(MCPAT_DBG_FLAG)
endif

cuda-sim: makedirs
	$(MAKE) -C ./src/cuda-sim/ depend
	$(MAKE) -C ./src/cuda-sim/

gpgpu-sim_uarch: makedirs cuda-sim
	$(MAKE) -C ./src/gpgpu-sim/ depend
	$(MAKE) -C ./src/gpgpu-sim/

$(INTERSIM): makedirs cuda-sim gpgpu-sim_uarch
	$(MAKE) "CREATE_LIBRARY=1" "DEBUG=$(DEBUG)" -C ./src/$(INTERSIM)

gpgpusimlib: makedirs cuda-sim gpgpu-sim_uarch $(INTERSIM)
	$(MAKE) -C ./src/ depend
	$(MAKE) -C ./src/

opencllib: makedirs cuda-sim
	$(MAKE) -C ./libopencl/ depend
	$(MAKE) -C ./libopencl/

.PHONY: cuobjdump_to_ptxplus/cuobjdump_to_ptxplus
cuobjdump_to_ptxplus/cuobjdump_to_ptxplus: cuda-sim makedirs
	$(MAKE) -C ./cuobjdump_to_ptxplus/ depend
	$(MAKE) -C ./cuobjdump_to_ptxplus/

makedirs:
	if [ ! -d $(SIM_LIB_DIR) ]; then mkdir -p $(SIM_LIB_DIR); fi;
	if [ ! -d $(SIM_OBJ_FILES_DIR)/libcuda ]; then mkdir -p $(SIM_OBJ_FILES_DIR)/libcuda; fi;
	if [ ! -d $(SIM_OBJ_FILES_DIR)/cuda-sim ]; then mkdir -p $(SIM_OBJ_FILES_DIR)/cuda-sim; fi;
	if [ ! -d $(SIM_OBJ_FILES_DIR)/cuda-sim/decuda_pred_table ]; then mkdir -p $(SIM_OBJ_FILES_DIR)/cuda-sim/decuda_pred_table; fi;
	if [ ! -d $(SIM_OBJ_FILES_DIR)/gpgpu-sim ]; then mkdir -p $(SIM_OBJ_FILES_DIR)/gpgpu-sim; fi;
	if [ ! -d $(SIM_OBJ_FILES_DIR)/libopencl ]; then mkdir -p $(SIM_OBJ_FILES_DIR)/libopencl; fi;
	if [ ! -d $(SIM_OBJ_FILES_DIR)/libopencl/bin ]; then mkdir -p $(SIM_OBJ_FILES_DIR)/libopencl/bin; fi;
	if [ ! -d $(SIM_OBJ_FILES_DIR)/$(INTERSIM) ]; then mkdir -p $(SIM_OBJ_FILES_DIR)/$(INTERSIM); fi;
	if [ ! -d $(SIM_OBJ_FILES_DIR)/cuobjdump_to_ptxplus ]; then mkdir -p $(SIM_OBJ_FILES_DIR)/cuobjdump_to_ptxplus; fi;
	if [ ! -d $(SIM_OBJ_FILES_DIR)/gpuwattch ]; then mkdir -p $(SIM_OBJ_FILES_DIR)/gpuwattch; fi;
	if [ ! -d $(SIM_OBJ_FILES_DIR)/gpuwattch/cacti ]; then mkdir -p $(SIM_OBJ_FILES_DIR)/gpuwattch/cacti; fi;

all:
	$(MAKE) gpgpusim

docs:
	$(MAKE) -C doc/doxygen/

cleandocs:
	$(MAKE) clean -C doc/doxygen/

clean: makedirs
	$(MAKE) cleangpgpusim

cleangpgpusim: cleandocs
	rm -rf $(SIM_LIB_DIR)
	rm -rf $(SIM_OBJ_FILES_DIR)
	rm -f *~ *.o ./src/cuda-sim/*.gcda ./src/cuda-sim/*.gcno ./src/cuda-sim/*.gcov ./src/cuda-sim/libgpgpu_ptx_sim.a \
                ./src/cuda-sim/ptx.tab.h ./src/cuda-sim/ptx.tab.c ./src/cuda-sim/ptx.output ./src/cuda-sim/lex.ptx_.c \
                ./src/cuda-sim/ptxinfo.tab.h ./src/cuda-sim/ptxinfo.tab.c ./src/cuda-sim/ptxinfo.output ./src/cuda-sim/lex.ptxinfo_.c \
                ./src/cuda-sim/instructions.h ./src/cuda-sim/ptx_parser_decode.def ./src/cuda-sim/directed_tests.log \
		./cuobjdump_to_ptxplus/elf_lexer.cc ./cuobjdump_to_ptxplus/elf_parser.cc ./cuobjdump_to_ptxplus/elf_parser.hh \
		./cuobjdump_to_ptxplus/header_lexer.cc ./cuobjdump_to_ptxplus/header_parser.cc ./cuobjdump_to_ptxplus/header_parser.hh \
		./cuobjdump_to_ptxplus/lex.ptx_.c ./cuobjdump_to_ptxplus/ptx.output ./cuobjdump_to_ptxplus/ptx.tab.h cuobjdump_to_ptxplus/ptx.tab.h \
		./cuobjdump_to_ptxplus/sass_lexer.cc ./cuobjdump_to_ptxplus/sass_parser.cc ./cuobjdump_to_ptxplus/sass_parser.hh \
		./cuobjdump_to_ptxplus/ptx.tab.cc ./cuobjdump_to_ptxplus/*.output
<|MERGE_RESOLUTION|>--- conflicted
+++ resolved
@@ -161,10 +161,7 @@
 	if [ ! -f $(SIM_LIB_DIR)/libcudart.so.6.5 ]; then ln -s libcudart.so $(SIM_LIB_DIR)/libcudart.so.6.5; fi
 	if [ ! -f $(SIM_LIB_DIR)/libcudart.so.7.5 ]; then ln -s libcudart.so $(SIM_LIB_DIR)/libcudart.so.7.5; fi
 	if [ ! -f $(SIM_LIB_DIR)/libcudart.so.8.0 ]; then ln -s libcudart.so $(SIM_LIB_DIR)/libcudart.so.8.0; fi
-<<<<<<< HEAD
-=======
 	if [ ! -f $(SIM_LIB_DIR)/libcudart.so.9.0 ]; then ln -s libcudart.so $(SIM_LIB_DIR)/libcudart.so.9.0; fi
->>>>>>> 6b27ee3d
 	if [ ! -f $(SIM_LIB_DIR)/libcudart.so.9.1 ]; then ln -s libcudart.so $(SIM_LIB_DIR)/libcudart.so.9.1; fi
 
 $(SIM_LIB_DIR)/libcudart.dylib: makedirs $(LIBS) cudalib
