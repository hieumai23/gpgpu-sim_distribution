--- conflicted
+++ resolved
@@ -48,11 +48,7 @@
 
 CUDA_VERSION_STRING=`$CUDA_INSTALL_PATH/bin/nvcc --version | awk '/release/ {print $5;}' | sed 's/,//'`;
 export CUDA_VERSION_NUMBER=`echo $CUDA_VERSION_STRING | sed 's/\./ /' | awk '{printf("%02u%02u", 10*int($1), 10*$2);}'`
-<<<<<<< HEAD
 if [ $CUDA_VERSION_NUMBER -gt 10100 -o $CUDA_VERSION_NUMBER -lt 2030  ]; then
-=======
-if [ $CUDA_VERSION_NUMBER -gt 10000 -o $CUDA_VERSION_NUMBER -lt 2030  ]; then
->>>>>>> e7fbfaa3
 	echo "ERROR ** GPGPU-Sim version $GPGPUSIM_VERSION_STRING not tested with CUDA version $CUDA_VERSION_STRING (please see README)";
 	echo $CUDA_VERSION_NUMBER
   return
