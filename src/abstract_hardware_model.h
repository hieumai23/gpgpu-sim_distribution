// Copyright (c) 2009-2011, Tor M. Aamodt, Inderpreet Singh,
// The University of British Columbia
// All rights reserved.
//
// Redistribution and use in source and binary forms, with or without
// modification, are permitted provided that the following conditions are met:
//
// Redistributions of source code must retain the above copyright notice, this
// list of conditions and the following disclaimer.
// Redistributions in binary form must reproduce the above copyright notice,
// this list of conditions and the following disclaimer in the documentation
// and/or other materials provided with the distribution. Neither the name of
// The University of British Columbia nor the names of its contributors may be
// used to endorse or promote products derived from this software without
// specific prior written permission.
//
// THIS SOFTWARE IS PROVIDED BY THE COPYRIGHT HOLDERS AND CONTRIBUTORS "AS IS"
// AND ANY EXPRESS OR IMPLIED WARRANTIES, INCLUDING, BUT NOT LIMITED TO, THE
// IMPLIED WARRANTIES OF MERCHANTABILITY AND FITNESS FOR A PARTICULAR PURPOSE
// ARE DISCLAIMED. IN NO EVENT SHALL THE COPYRIGHT HOLDER OR CONTRIBUTORS BE
// LIABLE FOR ANY DIRECT, INDIRECT, INCIDENTAL, SPECIAL, EXEMPLARY, OR
// CONSEQUENTIAL DAMAGES (INCLUDING, BUT NOT LIMITED TO, PROCUREMENT OF
// SUBSTITUTE GOODS OR SERVICES; LOSS OF USE, DATA, OR PROFITS; OR BUSINESS
// INTERRUPTION) HOWEVER CAUSED AND ON ANY THEORY OF LIABILITY, WHETHER IN
// CONTRACT, STRICT LIABILITY, OR TORT (INCLUDING NEGLIGENCE OR OTHERWISE)
// ARISING IN ANY WAY OUT OF THE USE OF THIS SOFTWARE, EVEN IF ADVISED OF THE
// POSSIBILITY OF SUCH DAMAGE.

#ifndef ABSTRACT_HARDWARE_MODEL_INCLUDED
#define ABSTRACT_HARDWARE_MODEL_INCLUDED

// Forward declarations
class gpgpu_sim;
class kernel_info_t;
class gpgpu_context;

// Set a hard limit of 32 CTAs per shader [cuda only has 8]
#define MAX_CTA_PER_SHADER 32
#define MAX_BARRIERS_PER_CTA 16

// After expanding the vector input and output operands
#define MAX_INPUT_VALUES 24
#define MAX_OUTPUT_VALUES 8

enum _memory_space_t {
  undefined_space = 0,
  reg_space,
  local_space,
  shared_space,
  sstarr_space,
  param_space_unclassified,
  param_space_kernel, /* global to all threads in a kernel : read-only */
  param_space_local,  /* local to a thread : read-writable */
  const_space,
  tex_space,
  surf_space,
  global_space,
  generic_space,
  instruction_space
};

enum FuncCache {
  FuncCachePreferNone = 0,
  FuncCachePreferShared = 1,
  FuncCachePreferL1 = 2
};

<<<<<<< HEAD
enum AdaptiveCache
{
  FIXED = 0,
  ADAPTIVE_VOLTA = 1
};
=======
enum AdaptiveCache { FIXED = 0, VOLTA = 1 };
>>>>>>> e9e9fcf5

#ifdef __cplusplus

#include <stdio.h>
#include <string.h>
#include <set>

typedef unsigned long long new_addr_type;
typedef unsigned long long cudaTextureObject_t;
typedef unsigned address_type;
typedef unsigned addr_t;

// the following are operations the timing model can see

enum uarch_op_t {
<<<<<<< HEAD
   NO_OP=-1,
   ALU_OP=1,
   SFU_OP,
   TENSOR_CORE_OP,
   DP_OP,
   SP_OP,
   INTP_OP,
   ALU_SFU_OP,
   LOAD_OP,
   TENSOR_CORE_LOAD_OP,
   TENSOR_CORE_STORE_OP,
   STORE_OP,
   BRANCH_OP,
   BARRIER_OP,
   MEMORY_BARRIER_OP,
   CALL_OPS,
   RET_OPS,
   EXIT_OPS
=======
  NO_OP = -1,
  ALU_OP = 1,
  SFU_OP,
  TENSOR_CORE_OP,
  DP_OP,
  SP_OP,
  INTP_OP,
  ALU_SFU_OP,
  LOAD_OP,
  TENSOR_CORE_LOAD_OP,
  TENSOR_CORE_STORE_OP,
  STORE_OP,
  BRANCH_OP,
  BARRIER_OP,
  MEMORY_BARRIER_OP,
  CALL_OPS,
  RET_OPS
>>>>>>> e9e9fcf5
};
typedef enum uarch_op_t op_type;

enum uarch_bar_t { NOT_BAR = -1, SYNC = 1, ARRIVE, RED };
typedef enum uarch_bar_t barrier_type;

enum uarch_red_t { NOT_RED = -1, POPC_RED = 1, AND_RED, OR_RED };
typedef enum uarch_red_t reduction_type;

enum uarch_operand_type_t { UN_OP = -1, INT_OP, FP_OP };
typedef enum uarch_operand_type_t types_of_operands;

enum special_operations_t {
  OTHER_OP,
  INT__OP,
  INT_MUL24_OP,
  INT_MUL32_OP,
  INT_MUL_OP,
  INT_DIV_OP,
  FP_MUL_OP,
  FP_DIV_OP,
  FP__OP,
  FP_SQRT_OP,
  FP_LG_OP,
  FP_SIN_OP,
  FP_EXP_OP
};
typedef enum special_operations_t
    special_ops;  // Required to identify for the power model
enum operation_pipeline_t {
  UNKOWN_OP,
  SP__OP,
  DP__OP,
  INTP__OP,
  SFU__OP,
  TENSOR_CORE__OP,
  MEM__OP
};
typedef enum operation_pipeline_t operation_pipeline;
enum mem_operation_t { NOT_TEX, TEX };
typedef enum mem_operation_t mem_operation;

enum _memory_op_t { no_memory_op = 0, memory_load, memory_store };

#include <assert.h>
#include <stdlib.h>
#include <algorithm>
#include <bitset>
#include <deque>
#include <list>
#include <map>
#include <vector>

#if !defined(__VECTOR_TYPES_H__)
#include "vector_types.h"
#endif
struct dim3comp {
  bool operator()(const dim3 &a, const dim3 &b) const {
    if (a.z < b.z)
      return true;
    else if (a.y < b.y)
      return true;
    else if (a.x < b.x)
      return true;
    else
      return false;
  }
};

void increment_x_then_y_then_z(dim3 &i, const dim3 &bound);

// Jin: child kernel information for CDP
#include "stream_manager.h"
class stream_manager;
struct CUstream_st;
// extern stream_manager * g_stream_manager;
// support for pinned memories added
extern std::map<void *, void **> pinned_memory;
extern std::map<void *, size_t> pinned_memory_size;

class kernel_info_t {
<<<<<<< HEAD
public:
//   kernel_info_t()
//   {
//      m_valid=false;
//      m_kernel_entry=NULL;
//      m_uid=0;
//      m_num_cores_running=0;
//      m_param_mem=NULL;
//   }
   kernel_info_t( dim3 gridDim, dim3 blockDim, class function_info *entry);
   kernel_info_t( dim3 gridDim, dim3 blockDim, class function_info *entry, std::map<std::string, const struct cudaArray*> nameToCudaArray, std::map<std::string, const struct textureInfo*> nameToTextureInfo);
   ~kernel_info_t();

   void inc_running() { m_num_cores_running++; }
   void dec_running()
   {
       assert( m_num_cores_running > 0 );
       m_num_cores_running--; 
   }
   bool running() const { return m_num_cores_running>0; }
   bool done() const 
   {
       return no_more_ctas_to_run() && !running();
   }
   class function_info *entry() { return m_kernel_entry; }
   const class function_info *entry() const { return m_kernel_entry; }

   size_t num_blocks() const
   {
      return m_grid_dim.x * m_grid_dim.y * m_grid_dim.z;
   }

   size_t threads_per_cta() const
   {
      return m_block_dim.x * m_block_dim.y * m_block_dim.z;
   } 

   dim3 get_grid_dim() const { return m_grid_dim; }
   dim3 get_cta_dim() const { return m_block_dim; }

   void increment_cta_id() 
   { 
      increment_x_then_y_then_z(m_next_cta,m_grid_dim); 
      m_next_tid.x=0;
      m_next_tid.y=0;
      m_next_tid.z=0;
   }
   dim3 get_next_cta_id() const { return m_next_cta; }
   unsigned get_next_cta_id_single() const 
   {
      return m_next_cta.x + m_grid_dim.x*m_next_cta.y + m_grid_dim.x*m_grid_dim.y*m_next_cta.z;
    }
   bool no_more_ctas_to_run() const 
   {
      return (m_next_cta.x >= m_grid_dim.x || m_next_cta.y >= m_grid_dim.y || m_next_cta.z >= m_grid_dim.z );
   }

   void increment_thread_id() { increment_x_then_y_then_z(m_next_tid,m_block_dim); }
   dim3 get_next_thread_id_3d() const  { return m_next_tid; }
   unsigned get_next_thread_id() const 
   { 
      return m_next_tid.x + m_block_dim.x*m_next_tid.y + m_block_dim.x*m_block_dim.y*m_next_tid.z;
   }
   bool more_threads_in_cta() const 
   {
      return m_next_tid.z < m_block_dim.z && m_next_tid.y < m_block_dim.y && m_next_tid.x < m_block_dim.x;
   }
   unsigned get_uid() const { return m_uid; }
   std::string name() const;

   std::list<class ptx_thread_info *> &active_threads() { return m_active_threads; }
   class memory_space *get_param_memory() { return m_param_mem; }

   
   //The following functions access texture bindings present at the kernel's launch
   
   const struct cudaArray* get_texarray( const std::string &texname ) const
   {
      std::map<std::string,const struct cudaArray*>::const_iterator t=m_NameToCudaArray.find(texname);
      assert(t != m_NameToCudaArray.end());
      return t->second;
   }

   const struct textureInfo* get_texinfo( const std::string &texname ) const
   {
      std::map<std::string, const struct textureInfo*>::const_iterator t=m_NameToTextureInfo.find(texname);
      assert(t != m_NameToTextureInfo.end());
      return t->second;
   }

private:
   kernel_info_t( const kernel_info_t & ); // disable copy constructor
   void operator=( const kernel_info_t & ); // disable copy operator

   class function_info *m_kernel_entry;

   unsigned m_uid;
   
   //These maps contain the snapshot of the texture mappings at kernel launch
   std::map<std::string, const struct cudaArray*> m_NameToCudaArray;
   std::map<std::string, const struct textureInfo*> m_NameToTextureInfo;

   dim3 m_grid_dim;
   dim3 m_block_dim;
   dim3 m_next_cta;
   dim3 m_next_tid;

   unsigned m_num_cores_running;

   std::list<class ptx_thread_info *> m_active_threads;
   class memory_space *m_param_mem;

public:
   //Jin: parent and child kernel management for CDP
   void set_parent(kernel_info_t * parent, dim3 parent_ctaid, dim3 parent_tid);
   void set_child(kernel_info_t * child);
   void remove_child(kernel_info_t * child);
   bool is_finished();
   bool children_all_finished();
   void notify_parent_finished();
   CUstream_st * create_stream_cta(dim3 ctaid);
   CUstream_st * get_default_stream_cta(dim3 ctaid);
   bool cta_has_stream(dim3 ctaid, CUstream_st* stream);
   void destroy_cta_streams();
   void print_parent_info();
   kernel_info_t * get_parent() { return m_parent_kernel; }

private:
   kernel_info_t * m_parent_kernel;
   dim3 m_parent_ctaid;
   dim3 m_parent_tid;
   std::list<kernel_info_t *> m_child_kernels; //child kernel launched
   std::map< dim3, std::list<CUstream_st *>, dim3comp > m_cta_streams; //streams created in each CTA

//Jin: kernel timing
public:
   unsigned long long launch_cycle;
   unsigned long long start_cycle;
   unsigned long long end_cycle;
   unsigned m_launch_latency;   //this used for CDP kernel latency

   mutable bool cache_config_set;

   unsigned m_kernel_TB_latency;  //this used for any CPU-GPU kernel latency and counted in the gpu_cycle
};

class core_config {
    public:
    core_config(gpgpu_context* ctx)
    {
	gpgpu_ctx = ctx;
        m_valid = false; 
        num_shmem_bank=16; 
        shmem_limited_broadcast = false; 
        gpgpu_shmem_sizeDefault=(unsigned)-1;
        gpgpu_shmem_sizePrefL1=(unsigned)-1;
        gpgpu_shmem_sizePrefShared=(unsigned)-1;
    }
    virtual void init() = 0;

    bool m_valid;
    unsigned warp_size;
    // backward pointer
    class gpgpu_context* gpgpu_ctx;

    // off-chip memory request architecture parameters
    int gpgpu_coalesce_arch;

    // shared memory bank conflict checking parameters
    bool shmem_limited_broadcast;
    static const address_type WORD_SIZE=4;
    unsigned num_shmem_bank;
    unsigned shmem_bank_func(address_type addr) const
    {
        return ((addr/WORD_SIZE) % num_shmem_bank);
    }
    unsigned mem_warp_parts;  
    mutable unsigned gpgpu_shmem_size;
    unsigned gpgpu_shmem_sizeDefault;
    unsigned gpgpu_shmem_sizePrefL1;
    unsigned gpgpu_shmem_sizePrefShared;
    unsigned mem_unit_ports;

    // texture and constant cache line sizes (used to determine number of memory accesses)
    unsigned gpgpu_cache_texl1_linesize;
    unsigned gpgpu_cache_constl1_linesize;

	unsigned gpgpu_max_insn_issue_per_warp;
	bool gmem_skip_L1D; // on = global memory access always skip the L1 cache

	unsigned adaptive_cache_config;
=======
 public:
  //   kernel_info_t()
  //   {
  //      m_valid=false;
  //      m_kernel_entry=NULL;
  //      m_uid=0;
  //      m_num_cores_running=0;
  //      m_param_mem=NULL;
  //   }
  kernel_info_t(dim3 gridDim, dim3 blockDim, class function_info *entry);
  kernel_info_t(
      dim3 gridDim, dim3 blockDim, class function_info *entry,
      std::map<std::string, const struct cudaArray *> nameToCudaArray,
      std::map<std::string, const struct textureInfo *> nameToTextureInfo);
  ~kernel_info_t();

  void inc_running() { m_num_cores_running++; }
  void dec_running() {
    assert(m_num_cores_running > 0);
    m_num_cores_running--;
  }
  bool running() const { return m_num_cores_running > 0; }
  bool done() const { return no_more_ctas_to_run() && !running(); }
  class function_info *entry() {
    return m_kernel_entry;
  }
  const class function_info *entry() const { return m_kernel_entry; }

  size_t num_blocks() const {
    return m_grid_dim.x * m_grid_dim.y * m_grid_dim.z;
  }

  size_t threads_per_cta() const {
    return m_block_dim.x * m_block_dim.y * m_block_dim.z;
  }

  dim3 get_grid_dim() const { return m_grid_dim; }
  dim3 get_cta_dim() const { return m_block_dim; }

  void increment_cta_id() {
    increment_x_then_y_then_z(m_next_cta, m_grid_dim);
    m_next_tid.x = 0;
    m_next_tid.y = 0;
    m_next_tid.z = 0;
  }
  dim3 get_next_cta_id() const { return m_next_cta; }
  unsigned get_next_cta_id_single() const {
    return m_next_cta.x + m_grid_dim.x * m_next_cta.y +
           m_grid_dim.x * m_grid_dim.y * m_next_cta.z;
  }
  bool no_more_ctas_to_run() const {
    return (m_next_cta.x >= m_grid_dim.x || m_next_cta.y >= m_grid_dim.y ||
            m_next_cta.z >= m_grid_dim.z);
  }

  void increment_thread_id() {
    increment_x_then_y_then_z(m_next_tid, m_block_dim);
  }
  dim3 get_next_thread_id_3d() const { return m_next_tid; }
  unsigned get_next_thread_id() const {
    return m_next_tid.x + m_block_dim.x * m_next_tid.y +
           m_block_dim.x * m_block_dim.y * m_next_tid.z;
  }
  bool more_threads_in_cta() const {
    return m_next_tid.z < m_block_dim.z && m_next_tid.y < m_block_dim.y &&
           m_next_tid.x < m_block_dim.x;
  }
  unsigned get_uid() const { return m_uid; }
  std::string name() const;

  std::list<class ptx_thread_info *> &active_threads() {
    return m_active_threads;
  }
  class memory_space *get_param_memory() {
    return m_param_mem;
  }

  // The following functions access texture bindings present at the kernel's
  // launch

  const struct cudaArray *get_texarray(const std::string &texname) const {
    std::map<std::string, const struct cudaArray *>::const_iterator t =
        m_NameToCudaArray.find(texname);
    assert(t != m_NameToCudaArray.end());
    return t->second;
  }

  const struct textureInfo *get_texinfo(const std::string &texname) const {
    std::map<std::string, const struct textureInfo *>::const_iterator t =
        m_NameToTextureInfo.find(texname);
    assert(t != m_NameToTextureInfo.end());
    return t->second;
  }

 private:
  kernel_info_t(const kernel_info_t &);   // disable copy constructor
  void operator=(const kernel_info_t &);  // disable copy operator

  class function_info *m_kernel_entry;

  unsigned m_uid;

  // These maps contain the snapshot of the texture mappings at kernel launch
  std::map<std::string, const struct cudaArray *> m_NameToCudaArray;
  std::map<std::string, const struct textureInfo *> m_NameToTextureInfo;

  dim3 m_grid_dim;
  dim3 m_block_dim;
  dim3 m_next_cta;
  dim3 m_next_tid;

  unsigned m_num_cores_running;

  std::list<class ptx_thread_info *> m_active_threads;
  class memory_space *m_param_mem;

 public:
  // Jin: parent and child kernel management for CDP
  void set_parent(kernel_info_t *parent, dim3 parent_ctaid, dim3 parent_tid);
  void set_child(kernel_info_t *child);
  void remove_child(kernel_info_t *child);
  bool is_finished();
  bool children_all_finished();
  void notify_parent_finished();
  CUstream_st *create_stream_cta(dim3 ctaid);
  CUstream_st *get_default_stream_cta(dim3 ctaid);
  bool cta_has_stream(dim3 ctaid, CUstream_st *stream);
  void destroy_cta_streams();
  void print_parent_info();
  kernel_info_t *get_parent() { return m_parent_kernel; }

 private:
  kernel_info_t *m_parent_kernel;
  dim3 m_parent_ctaid;
  dim3 m_parent_tid;
  std::list<kernel_info_t *> m_child_kernels;  // child kernel launched
  std::map<dim3, std::list<CUstream_st *>, dim3comp>
      m_cta_streams;  // streams created in each CTA

  // Jin: kernel timing
 public:
  unsigned long long launch_cycle;
  unsigned long long start_cycle;
  unsigned long long end_cycle;
  unsigned m_launch_latency;

  mutable bool cache_config_set;
};

class core_config {
 public:
  core_config(gpgpu_context *ctx) {
    gpgpu_ctx = ctx;
    m_valid = false;
    num_shmem_bank = 16;
    shmem_limited_broadcast = false;
    gpgpu_shmem_sizeDefault = (unsigned)-1;
    gpgpu_shmem_sizePrefL1 = (unsigned)-1;
    gpgpu_shmem_sizePrefShared = (unsigned)-1;
  }
  virtual void init() = 0;

  bool m_valid;
  unsigned warp_size;
  // backward pointer
  class gpgpu_context *gpgpu_ctx;

  // off-chip memory request architecture parameters
  int gpgpu_coalesce_arch;

  // shared memory bank conflict checking parameters
  bool shmem_limited_broadcast;
  static const address_type WORD_SIZE = 4;
  unsigned num_shmem_bank;
  unsigned shmem_bank_func(address_type addr) const {
    return ((addr / WORD_SIZE) % num_shmem_bank);
  }
  unsigned mem_warp_parts;
  mutable unsigned gpgpu_shmem_size;
  unsigned gpgpu_shmem_sizeDefault;
  unsigned gpgpu_shmem_sizePrefL1;
  unsigned gpgpu_shmem_sizePrefShared;
  unsigned mem_unit_ports;

  // texture and constant cache line sizes (used to determine number of memory
  // accesses)
  unsigned gpgpu_cache_texl1_linesize;
  unsigned gpgpu_cache_constl1_linesize;

  unsigned gpgpu_max_insn_issue_per_warp;
  bool gmem_skip_L1D;  // on = global memory access always skip the L1 cache

  bool adaptive_cache_config;
>>>>>>> e9e9fcf5
};

// bounded stack that implements simt reconvergence using pdom mechanism from
// MICRO'07 paper
const unsigned MAX_WARP_SIZE = 32;
typedef std::bitset<MAX_WARP_SIZE> active_mask_t;
#define MAX_WARP_SIZE_SIMT_STACK MAX_WARP_SIZE
typedef std::bitset<MAX_WARP_SIZE_SIMT_STACK> simt_mask_t;
typedef std::vector<address_type> addr_vector_t;

class simt_stack {
 public:
  simt_stack(unsigned wid, unsigned warpSize, class gpgpu_sim *gpu);

  void reset();
  void launch(address_type start_pc, const simt_mask_t &active_mask);
  void update(simt_mask_t &thread_done, addr_vector_t &next_pc,
              address_type recvg_pc, op_type next_inst_op,
              unsigned next_inst_size, address_type next_inst_pc);

  const simt_mask_t &get_active_mask() const;
  void get_pdom_stack_top_info(unsigned *pc, unsigned *rpc) const;
  unsigned get_rp() const;
  void print(FILE *fp) const;
  void resume(char *fname);
  void print_checkpoint(FILE *fout) const;

 protected:
  unsigned m_warp_id;
  unsigned m_warp_size;

  enum stack_entry_type { STACK_ENTRY_TYPE_NORMAL = 0, STACK_ENTRY_TYPE_CALL };

  struct simt_stack_entry {
    address_type m_pc;
    unsigned int m_calldepth;
    simt_mask_t m_active_mask;
    address_type m_recvg_pc;
    unsigned long long m_branch_div_cycle;
    stack_entry_type m_type;
    simt_stack_entry()
        : m_pc(-1),
          m_calldepth(0),
          m_active_mask(),
          m_recvg_pc(-1),
          m_branch_div_cycle(0),
          m_type(STACK_ENTRY_TYPE_NORMAL){};
  };

  std::deque<simt_stack_entry> m_stack;

  class gpgpu_sim *m_gpu;
};

// Let's just upgrade to C++11 so we can use constexpr here...
// start allocating from this address (lower values used for allocating globals
// in .ptx file)
const unsigned long long GLOBAL_HEAP_START = 0xC0000000;
// Volta max shmem size is 96kB
const unsigned long long SHARED_MEM_SIZE_MAX = 96 * (1 << 10);
// Volta max local mem is 16kB
const unsigned long long LOCAL_MEM_SIZE_MAX = 1 << 14;
// Volta Titan V has 80 SMs
const unsigned MAX_STREAMING_MULTIPROCESSORS = 80;
// Max 2048 threads / SM
const unsigned MAX_THREAD_PER_SM = 1 << 11;
// MAX 64 warps / SM
const unsigned MAX_WARP_PER_SM = 1 << 6;
const unsigned long long TOTAL_LOCAL_MEM_PER_SM =
    MAX_THREAD_PER_SM * LOCAL_MEM_SIZE_MAX;
const unsigned long long TOTAL_SHARED_MEM =
    MAX_STREAMING_MULTIPROCESSORS * SHARED_MEM_SIZE_MAX;
const unsigned long long TOTAL_LOCAL_MEM =
    MAX_STREAMING_MULTIPROCESSORS * MAX_THREAD_PER_SM * LOCAL_MEM_SIZE_MAX;
const unsigned long long SHARED_GENERIC_START =
    GLOBAL_HEAP_START - TOTAL_SHARED_MEM;
const unsigned long long LOCAL_GENERIC_START =
    SHARED_GENERIC_START - TOTAL_LOCAL_MEM;
const unsigned long long STATIC_ALLOC_LIMIT =
    GLOBAL_HEAP_START - (TOTAL_LOCAL_MEM + TOTAL_SHARED_MEM);

#if !defined(__CUDA_RUNTIME_API_H__)

#include "builtin_types.h"

struct cudaArray {
  void *devPtr;
  int devPtr32;
  struct cudaChannelFormatDesc desc;
  int width;
  int height;
  int size;  // in bytes
  unsigned dimensions;
};

#endif

// Struct that record other attributes in the textureReference declaration
// - These attributes are passed thru __cudaRegisterTexture()
struct textureReferenceAttr {
  const struct textureReference *m_texref;
  int m_dim;
  enum cudaTextureReadMode m_readmode;
  int m_ext;
  textureReferenceAttr(const struct textureReference *texref, int dim,
                       enum cudaTextureReadMode readmode, int ext)
      : m_texref(texref), m_dim(dim), m_readmode(readmode), m_ext(ext) {}
};

class gpgpu_functional_sim_config {
 public:
  void reg_options(class OptionParser *opp);

  void ptx_set_tex_cache_linesize(unsigned linesize);

  unsigned get_forced_max_capability() const {
    return m_ptx_force_max_capability;
  }
  bool convert_to_ptxplus() const { return m_ptx_convert_to_ptxplus; }
  bool use_cuobjdump() const { return m_ptx_use_cuobjdump; }
  bool experimental_lib_support() const { return m_experimental_lib_support; }

  int get_ptx_inst_debug_to_file() const { return g_ptx_inst_debug_to_file; }
  const char *get_ptx_inst_debug_file() const { return g_ptx_inst_debug_file; }
  int get_ptx_inst_debug_thread_uid() const {
    return g_ptx_inst_debug_thread_uid;
  }
  unsigned get_texcache_linesize() const { return m_texcache_linesize; }
  int get_checkpoint_option() const { return checkpoint_option; }
  int get_checkpoint_kernel() const { return checkpoint_kernel; }
  int get_checkpoint_CTA() const { return checkpoint_CTA; }
  int get_resume_option() const { return resume_option; }
  int get_resume_kernel() const { return resume_kernel; }
  int get_resume_CTA() const { return resume_CTA; }
  int get_checkpoint_CTA_t() const { return checkpoint_CTA_t; }
  int get_checkpoint_insn_Y() const { return checkpoint_insn_Y; }

 private:
  // PTX options
  int m_ptx_convert_to_ptxplus;
  int m_ptx_use_cuobjdump;
  int m_experimental_lib_support;
  unsigned m_ptx_force_max_capability;
  int checkpoint_option;
  int checkpoint_kernel;
  int checkpoint_CTA;
  unsigned resume_option;
  unsigned resume_kernel;
  unsigned resume_CTA;
  unsigned checkpoint_CTA_t;
  int checkpoint_insn_Y;
  int g_ptx_inst_debug_to_file;
  char *g_ptx_inst_debug_file;
  int g_ptx_inst_debug_thread_uid;

  unsigned m_texcache_linesize;
};

class gpgpu_t {
 public:
  gpgpu_t(const gpgpu_functional_sim_config &config, gpgpu_context *ctx);
  // backward pointer
  class gpgpu_context *gpgpu_ctx;
  int checkpoint_option;
  int checkpoint_kernel;
  int checkpoint_CTA;
  unsigned resume_option;
  unsigned resume_kernel;
  unsigned resume_CTA;
  unsigned checkpoint_CTA_t;
  int checkpoint_insn_Y;

  // Move some cycle core stats here instead of being global
  unsigned long long gpu_sim_cycle;
  unsigned long long gpu_tot_sim_cycle;

  void *gpu_malloc(size_t size);
  void *gpu_mallocarray(size_t count);
  void gpu_memset(size_t dst_start_addr, int c, size_t count);
  void memcpy_to_gpu(size_t dst_start_addr, const void *src, size_t count);
  void memcpy_from_gpu(void *dst, size_t src_start_addr, size_t count);
  void memcpy_gpu_to_gpu(size_t dst, size_t src, size_t count);

  class memory_space *get_global_memory() {
    return m_global_mem;
  }
  class memory_space *get_tex_memory() {
    return m_tex_mem;
  }
  class memory_space *get_surf_memory() {
    return m_surf_mem;
  }

  void gpgpu_ptx_sim_bindTextureToArray(const struct textureReference *texref,
                                        const struct cudaArray *array);
  void gpgpu_ptx_sim_bindNameToTexture(const char *name,
                                       const struct textureReference *texref,
                                       int dim, int readmode, int ext);
  void gpgpu_ptx_sim_unbindTexture(const struct textureReference *texref);
  const char *gpgpu_ptx_sim_findNamefromTexture(
      const struct textureReference *texref);

  const struct textureReference *get_texref(const std::string &texname) const {
    std::map<std::string,
             std::set<const struct textureReference *> >::const_iterator t =
        m_NameToTextureRef.find(texname);
    assert(t != m_NameToTextureRef.end());
    return *(t->second.begin());
  }

  const struct cudaArray *get_texarray(const std::string &texname) const {
    std::map<std::string, const struct cudaArray *>::const_iterator t =
        m_NameToCudaArray.find(texname);
    assert(t != m_NameToCudaArray.end());
    return t->second;
  }

  const struct textureInfo *get_texinfo(const std::string &texname) const {
    std::map<std::string, const struct textureInfo *>::const_iterator t =
        m_NameToTextureInfo.find(texname);
    assert(t != m_NameToTextureInfo.end());
    return t->second;
  }

  const struct textureReferenceAttr *get_texattr(
      const std::string &texname) const {
    std::map<std::string, const struct textureReferenceAttr *>::const_iterator
        t = m_NameToAttribute.find(texname);
    assert(t != m_NameToAttribute.end());
    return t->second;
  }

  const gpgpu_functional_sim_config &get_config() const {
    return m_function_model_config;
  }
  FILE *get_ptx_inst_debug_file() { return ptx_inst_debug_file; }

  //  These maps return the current texture mappings for the GPU at any given
  //  time.
  std::map<std::string, const struct cudaArray *> getNameArrayMapping() {
    return m_NameToCudaArray;
  }
  std::map<std::string, const struct textureInfo *> getNameInfoMapping() {
    return m_NameToTextureInfo;
  }

 protected:
  const gpgpu_functional_sim_config &m_function_model_config;
  FILE *ptx_inst_debug_file;

  class memory_space *m_global_mem;
  class memory_space *m_tex_mem;
  class memory_space *m_surf_mem;

  unsigned long long m_dev_malloc;
  //  These maps contain the current texture mappings for the GPU at any given
  //  time.
  std::map<std::string, std::set<const struct textureReference *> >
      m_NameToTextureRef;
  std::map<const struct textureReference *, std::string> m_TextureRefToName;
  std::map<std::string, const struct cudaArray *> m_NameToCudaArray;
  std::map<std::string, const struct textureInfo *> m_NameToTextureInfo;
  std::map<std::string, const struct textureReferenceAttr *> m_NameToAttribute;
};

struct gpgpu_ptx_sim_info {
  // Holds properties of the kernel (Kernel's resource use).
  // These will be set to zero if a ptxinfo file is not present.
  int lmem;
  int smem;
  int cmem;
  int gmem;
  int regs;
  unsigned maxthreads;
  unsigned ptx_version;
  unsigned sm_target;
};

struct gpgpu_ptx_sim_arg {
  gpgpu_ptx_sim_arg() { m_start = NULL; }
  gpgpu_ptx_sim_arg(const void *arg, size_t size, size_t offset) {
    m_start = arg;
    m_nbytes = size;
    m_offset = offset;
  }
  const void *m_start;
  size_t m_nbytes;
  size_t m_offset;
};

typedef std::list<gpgpu_ptx_sim_arg> gpgpu_ptx_sim_arg_list_t;

class memory_space_t {
 public:
  memory_space_t() {
    m_type = undefined_space;
    m_bank = 0;
  }
  memory_space_t(const enum _memory_space_t &from) {
    m_type = from;
    m_bank = 0;
  }
  bool operator==(const memory_space_t &x) const {
    return (m_bank == x.m_bank) && (m_type == x.m_type);
  }
  bool operator!=(const memory_space_t &x) const { return !(*this == x); }
  bool operator<(const memory_space_t &x) const {
    if (m_type < x.m_type)
      return true;
    else if (m_type > x.m_type)
      return false;
    else if (m_bank < x.m_bank)
      return true;
    return false;
  }
  enum _memory_space_t get_type() const { return m_type; }
  void set_type(enum _memory_space_t t) { m_type = t; }
  unsigned get_bank() const { return m_bank; }
  void set_bank(unsigned b) { m_bank = b; }
  bool is_const() const {
    return (m_type == const_space) || (m_type == param_space_kernel);
  }
  bool is_local() const {
    return (m_type == local_space) || (m_type == param_space_local);
  }
  bool is_global() const { return (m_type == global_space); }

 private:
  enum _memory_space_t m_type;
  unsigned m_bank;  // n in ".const[n]"; note .const == .const[0] (see PTX 2.1
                    // manual, sec. 5.1.3)
};

const unsigned MAX_MEMORY_ACCESS_SIZE = 128;
typedef std::bitset<MAX_MEMORY_ACCESS_SIZE> mem_access_byte_mask_t;
const unsigned SECTOR_CHUNCK_SIZE = 4;  // four sectors
const unsigned SECTOR_SIZE = 32;        // sector is 32 bytes width
typedef std::bitset<SECTOR_CHUNCK_SIZE> mem_access_sector_mask_t;
#define NO_PARTIAL_WRITE (mem_access_byte_mask_t())

#define MEM_ACCESS_TYPE_TUP_DEF                                         \
  MA_TUP_BEGIN(mem_access_type)                                         \
  MA_TUP(GLOBAL_ACC_R), MA_TUP(LOCAL_ACC_R), MA_TUP(CONST_ACC_R),       \
      MA_TUP(TEXTURE_ACC_R), MA_TUP(GLOBAL_ACC_W), MA_TUP(LOCAL_ACC_W), \
      MA_TUP(L1_WRBK_ACC), MA_TUP(L2_WRBK_ACC), MA_TUP(INST_ACC_R),     \
      MA_TUP(L1_WR_ALLOC_R), MA_TUP(L2_WR_ALLOC_R),                     \
      MA_TUP(NUM_MEM_ACCESS_TYPE) MA_TUP_END(mem_access_type)

#define MA_TUP_BEGIN(X) enum X {
#define MA_TUP(X) X
#define MA_TUP_END(X) \
  }                   \
  ;
MEM_ACCESS_TYPE_TUP_DEF
#undef MA_TUP_BEGIN
#undef MA_TUP
#undef MA_TUP_END

const char *mem_access_type_str(enum mem_access_type access_type);

enum cache_operator_type {
  CACHE_UNDEFINED,

  // loads
  CACHE_ALL,       // .ca
  CACHE_LAST_USE,  // .lu
  CACHE_VOLATILE,  // .cv
  CACHE_L1,        // .nc

  // loads and stores
  CACHE_STREAMING,  // .cs
  CACHE_GLOBAL,     // .cg

  // stores
  CACHE_WRITE_BACK,    // .wb
  CACHE_WRITE_THROUGH  // .wt
};

class mem_access_t {
 public:
  mem_access_t(gpgpu_context *ctx) { init(ctx); }
  mem_access_t(mem_access_type type, new_addr_type address, unsigned size,
               bool wr, gpgpu_context *ctx) {
    init(ctx);
    m_type = type;
    m_addr = address;
    m_req_size = size;
    m_write = wr;
  }
  mem_access_t(mem_access_type type, new_addr_type address, unsigned size,
               bool wr, const active_mask_t &active_mask,
               const mem_access_byte_mask_t &byte_mask,
               const mem_access_sector_mask_t &sector_mask, gpgpu_context *ctx)
      : m_warp_mask(active_mask),
        m_byte_mask(byte_mask),
        m_sector_mask(sector_mask) {
    init(ctx);
    m_type = type;
    m_addr = address;
    m_req_size = size;
    m_write = wr;
  }

  new_addr_type get_addr() const { return m_addr; }
  void set_addr(new_addr_type addr) { m_addr = addr; }
  unsigned get_size() const { return m_req_size; }
  const active_mask_t &get_warp_mask() const { return m_warp_mask; }
  bool is_write() const { return m_write; }
  enum mem_access_type get_type() const { return m_type; }
  mem_access_byte_mask_t get_byte_mask() const { return m_byte_mask; }
  mem_access_sector_mask_t get_sector_mask() const { return m_sector_mask; }

  void print(FILE *fp) const {
    fprintf(fp, "addr=0x%llx, %s, size=%u, ", m_addr,
            m_write ? "store" : "load ", m_req_size);
    switch (m_type) {
      case GLOBAL_ACC_R:
        fprintf(fp, "GLOBAL_R");
        break;
      case LOCAL_ACC_R:
        fprintf(fp, "LOCAL_R ");
        break;
      case CONST_ACC_R:
        fprintf(fp, "CONST   ");
        break;
      case TEXTURE_ACC_R:
        fprintf(fp, "TEXTURE ");
        break;
      case GLOBAL_ACC_W:
        fprintf(fp, "GLOBAL_W");
        break;
      case LOCAL_ACC_W:
        fprintf(fp, "LOCAL_W ");
        break;
      case L2_WRBK_ACC:
        fprintf(fp, "L2_WRBK ");
        break;
      case INST_ACC_R:
        fprintf(fp, "INST    ");
        break;
      case L1_WRBK_ACC:
        fprintf(fp, "L1_WRBK ");
        break;
      default:
        fprintf(fp, "unknown ");
        break;
    }
  }

  gpgpu_context *gpgpu_ctx;

 private:
  void init(gpgpu_context *ctx);

  unsigned m_uid;
  new_addr_type m_addr;  // request address
  bool m_write;
  unsigned m_req_size;  // bytes
  mem_access_type m_type;
  active_mask_t m_warp_mask;
  mem_access_byte_mask_t m_byte_mask;
  mem_access_sector_mask_t m_sector_mask;
};

class mem_fetch;

class mem_fetch_interface {
 public:
  virtual bool full(unsigned size, bool write) const = 0;
  virtual void push(mem_fetch *mf) = 0;
};

class mem_fetch_allocator {
 public:
  virtual mem_fetch *alloc(new_addr_type addr, mem_access_type type,
                           unsigned size, bool wr,
                           unsigned long long cycle) const = 0;
  virtual mem_fetch *alloc(const class warp_inst_t &inst,
                           const mem_access_t &access,
                           unsigned long long cycle) const = 0;
};

// the maximum number of destination, source, or address uarch operands in a
// instruction
#define MAX_REG_OPERANDS 32

struct dram_callback_t {
  dram_callback_t() {
    function = NULL;
    instruction = NULL;
    thread = NULL;
  }
  void (*function)(const class inst_t *, class ptx_thread_info *);

  const class inst_t *instruction;
  class ptx_thread_info *thread;
};

class inst_t {
 public:
  inst_t() {
    m_decoded = false;
    pc = (address_type)-1;
    reconvergence_pc = (address_type)-1;
    op = NO_OP;
    bar_type = NOT_BAR;
    red_type = NOT_RED;
    bar_id = (unsigned)-1;
    bar_count = (unsigned)-1;
    oprnd_type = UN_OP;
    sp_op = OTHER_OP;
    op_pipe = UNKOWN_OP;
    mem_op = NOT_TEX;
    num_operands = 0;
    num_regs = 0;
    memset(out, 0, sizeof(unsigned));
    memset(in, 0, sizeof(unsigned));
    is_vectorin = 0;
    is_vectorout = 0;
    space = memory_space_t();
    cache_op = CACHE_UNDEFINED;
    latency = 1;
    initiation_interval = 1;
    for (unsigned i = 0; i < MAX_REG_OPERANDS; i++) {
      arch_reg.src[i] = -1;
      arch_reg.dst[i] = -1;
    }
    isize = 0;
  }
  bool valid() const { return m_decoded; }
  virtual void print_insn(FILE *fp) const {
    fprintf(fp, " [inst @ pc=0x%04x] ", pc);
  }
  bool is_load() const {
    return (op == LOAD_OP || op == TENSOR_CORE_LOAD_OP ||
            memory_op == memory_load);
  }
  bool is_store() const {
    return (op == STORE_OP || op == TENSOR_CORE_STORE_OP ||
            memory_op == memory_store);
  }
  unsigned get_num_operands() const { return num_operands; }
  unsigned get_num_regs() const { return num_regs; }
  void set_num_regs(unsigned num) { num_regs = num; }
  void set_num_operands(unsigned num) { num_operands = num; }
  void set_bar_id(unsigned id) { bar_id = id; }
  void set_bar_count(unsigned count) { bar_count = count; }

  address_type pc;  // program counter address of instruction
  unsigned isize;   // size of instruction in bytes
  op_type op;       // opcode (uarch visible)

  barrier_type bar_type;
  reduction_type red_type;
  unsigned bar_id;
  unsigned bar_count;

  types_of_operands oprnd_type;  // code (uarch visible) identify if the
                                 // operation is an interger or a floating point
  special_ops
      sp_op;  // code (uarch visible) identify if int_alu, fp_alu, int_mul ....
  operation_pipeline op_pipe;  // code (uarch visible) identify the pipeline of
                               // the operation (SP, SFU or MEM)
  mem_operation mem_op;        // code (uarch visible) identify memory type
  _memory_op_t memory_op;      // memory_op used by ptxplus
  unsigned num_operands;
  unsigned num_regs;  // count vector operand as one register operand

  address_type reconvergence_pc;  // -1 => not a branch, -2 => use function
                                  // return address

  unsigned out[8];
  unsigned outcount;
  unsigned in[24];
  unsigned incount;
  unsigned char is_vectorin;
  unsigned char is_vectorout;
  int pred;  // predicate register number
  int ar1, ar2;
  // register number for bank conflict evaluation
  struct {
    int dst[MAX_REG_OPERANDS];
    int src[MAX_REG_OPERANDS];
  } arch_reg;
  // int arch_reg[MAX_REG_OPERANDS]; // register number for bank conflict
  // evaluation
  unsigned latency;  // operation latency
  unsigned initiation_interval;

  unsigned data_size;  // what is the size of the word being operated on?
  memory_space_t space;
  cache_operator_type cache_op;

 protected:
  bool m_decoded;
  virtual void pre_decode() {}
};

enum divergence_support_t { POST_DOMINATOR = 1, NUM_SIMD_MODEL };

const unsigned MAX_ACCESSES_PER_INSN_PER_THREAD = 8;

class warp_inst_t : public inst_t {
 public:
  // constructors
  warp_inst_t() {
    m_uid = 0;
    m_empty = true;
    m_config = NULL;
  }
  warp_inst_t(const core_config *config) {
    m_uid = 0;
    assert(config->warp_size <= MAX_WARP_SIZE);
    m_config = config;
    m_empty = true;
    m_isatomic = false;
    m_per_scalar_thread_valid = false;
    m_mem_accesses_created = false;
    m_cache_hit = false;
    m_is_printf = false;
    m_is_cdp = 0;
  }
  virtual ~warp_inst_t() {}

  // modifiers
  void broadcast_barrier_reduction(const active_mask_t &access_mask);
  void do_atomic(bool forceDo = false);
  void do_atomic(const active_mask_t &access_mask, bool forceDo = false);
  void clear() { m_empty = true; }

  void issue(const active_mask_t &mask, unsigned warp_id,
             unsigned long long cycle, int dynamic_warp_id, int sch_id);

  const active_mask_t &get_active_mask() const { return m_warp_active_mask; }
  void completed(unsigned long long cycle)
      const;  // stat collection: called when the instruction is completed

  void set_addr(unsigned n, new_addr_type addr) {
    if (!m_per_scalar_thread_valid) {
      m_per_scalar_thread.resize(m_config->warp_size);
      m_per_scalar_thread_valid = true;
    }
    m_per_scalar_thread[n].memreqaddr[0] = addr;
  }
  void set_addr(unsigned n, new_addr_type *addr, unsigned num_addrs) {
    if (!m_per_scalar_thread_valid) {
      m_per_scalar_thread.resize(m_config->warp_size);
      m_per_scalar_thread_valid = true;
    }
    assert(num_addrs <= MAX_ACCESSES_PER_INSN_PER_THREAD);
    for (unsigned i = 0; i < num_addrs; i++)
      m_per_scalar_thread[n].memreqaddr[i] = addr[i];
  }
  void print_m_accessq() {
    if (accessq_empty())
      return;
    else {
      printf("Printing mem access generated\n");
      std::list<mem_access_t>::iterator it;
      for (it = m_accessq.begin(); it != m_accessq.end(); ++it) {
        printf("MEM_TXN_GEN:%s:%llx, Size:%d \n",
               mem_access_type_str(it->get_type()), it->get_addr(),
               it->get_size());
      }
    }
  }
  struct transaction_info {
    std::bitset<4> chunks;  // bitmask: 32-byte chunks accessed
    mem_access_byte_mask_t bytes;
    active_mask_t active;  // threads in this transaction

    bool test_bytes(unsigned start_bit, unsigned end_bit) {
      for (unsigned i = start_bit; i <= end_bit; i++)
        if (bytes.test(i)) return true;
      return false;
    }
  };

  void generate_mem_accesses();
  void memory_coalescing_arch(bool is_write, mem_access_type access_type);
  void memory_coalescing_arch_atomic(bool is_write,
                                     mem_access_type access_type);
  void memory_coalescing_arch_reduce_and_send(bool is_write,
                                              mem_access_type access_type,
                                              const transaction_info &info,
                                              new_addr_type addr,
                                              unsigned segment_size);

  void add_callback(unsigned lane_id,
                    void (*function)(const class inst_t *,
                                     class ptx_thread_info *),
                    const inst_t *inst, class ptx_thread_info *thread,
                    bool atomic) {
    if (!m_per_scalar_thread_valid) {
      m_per_scalar_thread.resize(m_config->warp_size);
      m_per_scalar_thread_valid = true;
      if (atomic) m_isatomic = true;
    }
    m_per_scalar_thread[lane_id].callback.function = function;
    m_per_scalar_thread[lane_id].callback.instruction = inst;
    m_per_scalar_thread[lane_id].callback.thread = thread;
  }
  void set_active(const active_mask_t &active);

  void clear_active(const active_mask_t &inactive);
  void set_not_active(unsigned lane_id);

  // accessors
  virtual void print_insn(FILE *fp) const {
    fprintf(fp, " [inst @ pc=0x%04x] ", pc);
    for (int i = (int)m_config->warp_size - 1; i >= 0; i--)
      fprintf(fp, "%c", ((m_warp_active_mask[i]) ? '1' : '0'));
  }
  bool active(unsigned thread) const { return m_warp_active_mask.test(thread); }
  unsigned active_count() const { return m_warp_active_mask.count(); }
  unsigned issued_count() const {
    assert(m_empty == false);
    return m_warp_issued_mask.count();
  }  // for instruction counting
  bool empty() const { return m_empty; }
  unsigned warp_id() const {
    assert(!m_empty);
    return m_warp_id;
  }
  unsigned warp_id_func() const  // to be used in functional simulations only
  {
    return m_warp_id;
  }
  unsigned dynamic_warp_id() const {
    assert(!m_empty);
    return m_dynamic_warp_id;
  }
  bool has_callback(unsigned n) const {
    return m_warp_active_mask[n] && m_per_scalar_thread_valid &&
           (m_per_scalar_thread[n].callback.function != NULL);
  }
  new_addr_type get_addr(unsigned n) const {
    assert(m_per_scalar_thread_valid);
    return m_per_scalar_thread[n].memreqaddr[0];
  }

  bool isatomic() const { return m_isatomic; }

  unsigned warp_size() const { return m_config->warp_size; }

  bool accessq_empty() const { return m_accessq.empty(); }
  unsigned accessq_count() const { return m_accessq.size(); }
  const mem_access_t &accessq_back() { return m_accessq.back(); }
  void accessq_pop_back() { m_accessq.pop_back(); }

  bool dispatch_delay() {
    if (cycles > 0) cycles--;
    return cycles > 0;
  }

  bool has_dispatch_delay() { return cycles > 0; }

  void print(FILE *fout) const;
  unsigned get_uid() const { return m_uid; }
  unsigned get_schd_id() const { return m_scheduler_id; }

 protected:
  unsigned m_uid;
  bool m_empty;
  bool m_cache_hit;
  unsigned long long issue_cycle;
  unsigned cycles;  // used for implementing initiation interval delay
  bool m_isatomic;
  bool m_is_printf;
  unsigned m_warp_id;
  unsigned m_dynamic_warp_id;
  const core_config *m_config;
  active_mask_t m_warp_active_mask;  // dynamic active mask for timing model
                                     // (after predication)
  active_mask_t
      m_warp_issued_mask;  // active mask at issue (prior to predication test)
                           // -- for instruction counting

  struct per_thread_info {
    per_thread_info() {
      for (unsigned i = 0; i < MAX_ACCESSES_PER_INSN_PER_THREAD; i++)
        memreqaddr[i] = 0;
    }
    dram_callback_t callback;
    new_addr_type
        memreqaddr[MAX_ACCESSES_PER_INSN_PER_THREAD];  // effective address,
                                                       // upto 8 different
                                                       // requests (to support
                                                       // 32B access in 8 chunks
                                                       // of 4B each)
  };
  bool m_per_scalar_thread_valid;
  std::vector<per_thread_info> m_per_scalar_thread;
  bool m_mem_accesses_created;
  std::list<mem_access_t> m_accessq;

  unsigned m_scheduler_id;  // the scheduler that issues this inst

  // Jin: cdp support
 public:
  int m_is_cdp;
};

void move_warp(warp_inst_t *&dst, warp_inst_t *&src);

size_t get_kernel_code_size(class function_info *entry);
class checkpoint {
 public:
  checkpoint();
  ~checkpoint() { printf("clasfsfss destructed\n"); }

  void load_global_mem(class memory_space *temp_mem, char *f1name);
  void store_global_mem(class memory_space *mem, char *fname, char *format);
  unsigned radnom;
};
/*
 * This abstract class used as a base for functional and performance and
 * simulation, it has basic functional simulation data structures and
 * procedures.
 */
class core_t {
 public:
  core_t(gpgpu_sim *gpu, kernel_info_t *kernel, unsigned warp_size,
         unsigned threads_per_shader)
      : m_gpu(gpu),
        m_kernel(kernel),
        m_simt_stack(NULL),
        m_thread(NULL),
        m_warp_size(warp_size) {
    m_warp_count = threads_per_shader / m_warp_size;
    // Handle the case where the number of threads is not a
    // multiple of the warp size
    if (threads_per_shader % m_warp_size != 0) {
      m_warp_count += 1;
    }
    assert(m_warp_count * m_warp_size > 0);
    m_thread = (ptx_thread_info **)calloc(m_warp_count * m_warp_size,
                                          sizeof(ptx_thread_info *));
    initilizeSIMTStack(m_warp_count, m_warp_size);

    for (unsigned i = 0; i < MAX_CTA_PER_SHADER; i++) {
      for (unsigned j = 0; j < MAX_BARRIERS_PER_CTA; j++) {
        reduction_storage[i][j] = 0;
      }
    }
  }
  virtual ~core_t() { free(m_thread); }
  virtual void warp_exit(unsigned warp_id) = 0;
  virtual bool warp_waiting_at_barrier(unsigned warp_id) const = 0;
  virtual void checkExecutionStatusAndUpdate(warp_inst_t &inst, unsigned t,
                                             unsigned tid) = 0;
  class gpgpu_sim *get_gpu() {
    return m_gpu;
  }
  void execute_warp_inst_t(warp_inst_t &inst, unsigned warpId = (unsigned)-1);
  bool ptx_thread_done(unsigned hw_thread_id) const;
  void updateSIMTStack(unsigned warpId, warp_inst_t *inst);
  void initilizeSIMTStack(unsigned warp_count, unsigned warps_size);
  void deleteSIMTStack();
  warp_inst_t getExecuteWarp(unsigned warpId);
  void get_pdom_stack_top_info(unsigned warpId, unsigned *pc,
                               unsigned *rpc) const;
  kernel_info_t *get_kernel_info() { return m_kernel; }
  class ptx_thread_info **get_thread_info() {
    return m_thread;
  }
  unsigned get_warp_size() const { return m_warp_size; }
  void and_reduction(unsigned ctaid, unsigned barid, bool value) {
    reduction_storage[ctaid][barid] &= value;
  }
  void or_reduction(unsigned ctaid, unsigned barid, bool value) {
    reduction_storage[ctaid][barid] |= value;
  }
  void popc_reduction(unsigned ctaid, unsigned barid, bool value) {
    reduction_storage[ctaid][barid] += value;
  }
  unsigned get_reduction_value(unsigned ctaid, unsigned barid) {
    return reduction_storage[ctaid][barid];
  }

 protected:
  class gpgpu_sim *m_gpu;
  kernel_info_t *m_kernel;
  simt_stack **m_simt_stack;  // pdom based reconvergence context for each warp
  class ptx_thread_info **m_thread;
  unsigned m_warp_size;
  unsigned m_warp_count;
  unsigned reduction_storage[MAX_CTA_PER_SHADER][MAX_BARRIERS_PER_CTA];
};

// register that can hold multiple instructions.
class register_set {
 public:
  register_set(unsigned num, const char *name) {
    for (unsigned i = 0; i < num; i++) {
      regs.push_back(new warp_inst_t());
    }
    m_name = name;
  }
  bool has_free() {
    for (unsigned i = 0; i < regs.size(); i++) {
      if (regs[i]->empty()) {
        return true;
      }
    }
    return false;
  }
  bool has_free(bool sub_core_model, unsigned reg_id) {
    // in subcore model, each sched has a one specific reg to use (based on
    // sched id)
    if (!sub_core_model) return has_free();

    assert(reg_id < regs.size());
    return regs[reg_id]->empty();
  }
  bool has_ready() {
    for (unsigned i = 0; i < regs.size(); i++) {
      if (not regs[i]->empty()) {
        return true;
      }
    }
    return false;
  }

  void move_in(warp_inst_t *&src) {
    warp_inst_t **free = get_free();
    move_warp(*free, src);
  }
  // void copy_in( warp_inst_t* src ){
  //   src->copy_contents_to(*get_free());
  //}
  void move_out_to(warp_inst_t *&dest) {
    warp_inst_t **ready = get_ready();
    move_warp(dest, *ready);
  }

  warp_inst_t **get_ready() {
    warp_inst_t **ready;
    ready = NULL;
    for (unsigned i = 0; i < regs.size(); i++) {
      if (not regs[i]->empty()) {
        if (ready and (*ready)->get_uid() < regs[i]->get_uid()) {
          // ready is oldest
        } else {
          ready = &regs[i];
        }
      }
    }
    return ready;
  }

  void print(FILE *fp) const {
    fprintf(fp, "%s : @%p\n", m_name, this);
    for (unsigned i = 0; i < regs.size(); i++) {
      fprintf(fp, "     ");
      regs[i]->print(fp);
      fprintf(fp, "\n");
    }
  }

  warp_inst_t **get_free() {
    for (unsigned i = 0; i < regs.size(); i++) {
      if (regs[i]->empty()) {
        return &regs[i];
      }
    }
    assert(0 && "No free registers found");
    return NULL;
  }

  warp_inst_t **get_free(bool sub_core_model, unsigned reg_id) {
    // in subcore model, each sched has a one specific reg to use (based on
    // sched id)
    if (!sub_core_model) return get_free();

    assert(reg_id < regs.size());
    if (regs[reg_id]->empty()) {
      return &regs[reg_id];
    }
    assert(0 && "No free register found");
    return NULL;
  }

  unsigned get_size() { return regs.size(); }

 private:
  std::vector<warp_inst_t *> regs;
  const char *m_name;
};

#endif  // #ifdef __cplusplus

#endif  // #ifndef ABSTRACT_HARDWARE_MODEL_INCLUDED<|MERGE_RESOLUTION|>--- conflicted
+++ resolved
@@ -65,15 +65,11 @@
   FuncCachePreferL1 = 2
 };
 
-<<<<<<< HEAD
 enum AdaptiveCache
 {
   FIXED = 0,
   ADAPTIVE_VOLTA = 1
 };
-=======
-enum AdaptiveCache { FIXED = 0, VOLTA = 1 };
->>>>>>> e9e9fcf5
 
 #ifdef __cplusplus
 
@@ -89,26 +85,6 @@
 // the following are operations the timing model can see
 
 enum uarch_op_t {
-<<<<<<< HEAD
-   NO_OP=-1,
-   ALU_OP=1,
-   SFU_OP,
-   TENSOR_CORE_OP,
-   DP_OP,
-   SP_OP,
-   INTP_OP,
-   ALU_SFU_OP,
-   LOAD_OP,
-   TENSOR_CORE_LOAD_OP,
-   TENSOR_CORE_STORE_OP,
-   STORE_OP,
-   BRANCH_OP,
-   BARRIER_OP,
-   MEMORY_BARRIER_OP,
-   CALL_OPS,
-   RET_OPS,
-   EXIT_OPS
-=======
   NO_OP = -1,
   ALU_OP = 1,
   SFU_OP,
@@ -125,8 +101,8 @@
   BARRIER_OP,
   MEMORY_BARRIER_OP,
   CALL_OPS,
-  RET_OPS
->>>>>>> e9e9fcf5
+   RET_OPS,
+   EXIT_OPS
 };
 typedef enum uarch_op_t op_type;
 
@@ -208,199 +184,6 @@
 extern std::map<void *, size_t> pinned_memory_size;
 
 class kernel_info_t {
-<<<<<<< HEAD
-public:
-//   kernel_info_t()
-//   {
-//      m_valid=false;
-//      m_kernel_entry=NULL;
-//      m_uid=0;
-//      m_num_cores_running=0;
-//      m_param_mem=NULL;
-//   }
-   kernel_info_t( dim3 gridDim, dim3 blockDim, class function_info *entry);
-   kernel_info_t( dim3 gridDim, dim3 blockDim, class function_info *entry, std::map<std::string, const struct cudaArray*> nameToCudaArray, std::map<std::string, const struct textureInfo*> nameToTextureInfo);
-   ~kernel_info_t();
-
-   void inc_running() { m_num_cores_running++; }
-   void dec_running()
-   {
-       assert( m_num_cores_running > 0 );
-       m_num_cores_running--; 
-   }
-   bool running() const { return m_num_cores_running>0; }
-   bool done() const 
-   {
-       return no_more_ctas_to_run() && !running();
-   }
-   class function_info *entry() { return m_kernel_entry; }
-   const class function_info *entry() const { return m_kernel_entry; }
-
-   size_t num_blocks() const
-   {
-      return m_grid_dim.x * m_grid_dim.y * m_grid_dim.z;
-   }
-
-   size_t threads_per_cta() const
-   {
-      return m_block_dim.x * m_block_dim.y * m_block_dim.z;
-   } 
-
-   dim3 get_grid_dim() const { return m_grid_dim; }
-   dim3 get_cta_dim() const { return m_block_dim; }
-
-   void increment_cta_id() 
-   { 
-      increment_x_then_y_then_z(m_next_cta,m_grid_dim); 
-      m_next_tid.x=0;
-      m_next_tid.y=0;
-      m_next_tid.z=0;
-   }
-   dim3 get_next_cta_id() const { return m_next_cta; }
-   unsigned get_next_cta_id_single() const 
-   {
-      return m_next_cta.x + m_grid_dim.x*m_next_cta.y + m_grid_dim.x*m_grid_dim.y*m_next_cta.z;
-    }
-   bool no_more_ctas_to_run() const 
-   {
-      return (m_next_cta.x >= m_grid_dim.x || m_next_cta.y >= m_grid_dim.y || m_next_cta.z >= m_grid_dim.z );
-   }
-
-   void increment_thread_id() { increment_x_then_y_then_z(m_next_tid,m_block_dim); }
-   dim3 get_next_thread_id_3d() const  { return m_next_tid; }
-   unsigned get_next_thread_id() const 
-   { 
-      return m_next_tid.x + m_block_dim.x*m_next_tid.y + m_block_dim.x*m_block_dim.y*m_next_tid.z;
-   }
-   bool more_threads_in_cta() const 
-   {
-      return m_next_tid.z < m_block_dim.z && m_next_tid.y < m_block_dim.y && m_next_tid.x < m_block_dim.x;
-   }
-   unsigned get_uid() const { return m_uid; }
-   std::string name() const;
-
-   std::list<class ptx_thread_info *> &active_threads() { return m_active_threads; }
-   class memory_space *get_param_memory() { return m_param_mem; }
-
-   
-   //The following functions access texture bindings present at the kernel's launch
-   
-   const struct cudaArray* get_texarray( const std::string &texname ) const
-   {
-      std::map<std::string,const struct cudaArray*>::const_iterator t=m_NameToCudaArray.find(texname);
-      assert(t != m_NameToCudaArray.end());
-      return t->second;
-   }
-
-   const struct textureInfo* get_texinfo( const std::string &texname ) const
-   {
-      std::map<std::string, const struct textureInfo*>::const_iterator t=m_NameToTextureInfo.find(texname);
-      assert(t != m_NameToTextureInfo.end());
-      return t->second;
-   }
-
-private:
-   kernel_info_t( const kernel_info_t & ); // disable copy constructor
-   void operator=( const kernel_info_t & ); // disable copy operator
-
-   class function_info *m_kernel_entry;
-
-   unsigned m_uid;
-   
-   //These maps contain the snapshot of the texture mappings at kernel launch
-   std::map<std::string, const struct cudaArray*> m_NameToCudaArray;
-   std::map<std::string, const struct textureInfo*> m_NameToTextureInfo;
-
-   dim3 m_grid_dim;
-   dim3 m_block_dim;
-   dim3 m_next_cta;
-   dim3 m_next_tid;
-
-   unsigned m_num_cores_running;
-
-   std::list<class ptx_thread_info *> m_active_threads;
-   class memory_space *m_param_mem;
-
-public:
-   //Jin: parent and child kernel management for CDP
-   void set_parent(kernel_info_t * parent, dim3 parent_ctaid, dim3 parent_tid);
-   void set_child(kernel_info_t * child);
-   void remove_child(kernel_info_t * child);
-   bool is_finished();
-   bool children_all_finished();
-   void notify_parent_finished();
-   CUstream_st * create_stream_cta(dim3 ctaid);
-   CUstream_st * get_default_stream_cta(dim3 ctaid);
-   bool cta_has_stream(dim3 ctaid, CUstream_st* stream);
-   void destroy_cta_streams();
-   void print_parent_info();
-   kernel_info_t * get_parent() { return m_parent_kernel; }
-
-private:
-   kernel_info_t * m_parent_kernel;
-   dim3 m_parent_ctaid;
-   dim3 m_parent_tid;
-   std::list<kernel_info_t *> m_child_kernels; //child kernel launched
-   std::map< dim3, std::list<CUstream_st *>, dim3comp > m_cta_streams; //streams created in each CTA
-
-//Jin: kernel timing
-public:
-   unsigned long long launch_cycle;
-   unsigned long long start_cycle;
-   unsigned long long end_cycle;
-   unsigned m_launch_latency;   //this used for CDP kernel latency
-
-   mutable bool cache_config_set;
-
-   unsigned m_kernel_TB_latency;  //this used for any CPU-GPU kernel latency and counted in the gpu_cycle
-};
-
-class core_config {
-    public:
-    core_config(gpgpu_context* ctx)
-    {
-	gpgpu_ctx = ctx;
-        m_valid = false; 
-        num_shmem_bank=16; 
-        shmem_limited_broadcast = false; 
-        gpgpu_shmem_sizeDefault=(unsigned)-1;
-        gpgpu_shmem_sizePrefL1=(unsigned)-1;
-        gpgpu_shmem_sizePrefShared=(unsigned)-1;
-    }
-    virtual void init() = 0;
-
-    bool m_valid;
-    unsigned warp_size;
-    // backward pointer
-    class gpgpu_context* gpgpu_ctx;
-
-    // off-chip memory request architecture parameters
-    int gpgpu_coalesce_arch;
-
-    // shared memory bank conflict checking parameters
-    bool shmem_limited_broadcast;
-    static const address_type WORD_SIZE=4;
-    unsigned num_shmem_bank;
-    unsigned shmem_bank_func(address_type addr) const
-    {
-        return ((addr/WORD_SIZE) % num_shmem_bank);
-    }
-    unsigned mem_warp_parts;  
-    mutable unsigned gpgpu_shmem_size;
-    unsigned gpgpu_shmem_sizeDefault;
-    unsigned gpgpu_shmem_sizePrefL1;
-    unsigned gpgpu_shmem_sizePrefShared;
-    unsigned mem_unit_ports;
-
-    // texture and constant cache line sizes (used to determine number of memory accesses)
-    unsigned gpgpu_cache_texl1_linesize;
-    unsigned gpgpu_cache_constl1_linesize;
-
-	unsigned gpgpu_max_insn_issue_per_warp;
-	bool gmem_skip_L1D; // on = global memory access always skip the L1 cache
-
-	unsigned adaptive_cache_config;
-=======
  public:
   //   kernel_info_t()
   //   {
@@ -545,9 +328,11 @@
   unsigned long long launch_cycle;
   unsigned long long start_cycle;
   unsigned long long end_cycle;
-  unsigned m_launch_latency;
+   unsigned m_launch_latency;
 
   mutable bool cache_config_set;
+
+   unsigned m_kernel_TB_latency;  //this used for any CPU-GPU kernel latency and counted in the gpu_cycle
 };
 
 class core_config {
@@ -594,7 +379,6 @@
   bool gmem_skip_L1D;  // on = global memory access always skip the L1 cache
 
   bool adaptive_cache_config;
->>>>>>> e9e9fcf5
 };
 
 // bounded stack that implements simt reconvergence using pdom mechanism from
