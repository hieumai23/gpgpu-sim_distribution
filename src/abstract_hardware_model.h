--- conflicted
+++ resolved
@@ -246,6 +246,10 @@
       m_next_tid.z=0;
    }
    dim3 get_next_cta_id() const { return m_next_cta; }
+   unsigned get_next_cta_id_single() const 
+   {
+      return m_next_cta.x + m_grid_dim.x*m_next_cta.y + m_grid_dim.x*m_grid_dim.y*m_next_cta.z;
+    }
    bool no_more_ctas_to_run() const 
    {
       return (m_next_cta.x >= m_grid_dim.x || m_next_cta.y >= m_grid_dim.y || m_next_cta.z >= m_grid_dim.z );
@@ -376,7 +380,9 @@
     const simt_mask_t &get_active_mask() const;
     void     get_pdom_stack_top_info( unsigned *pc, unsigned *rpc ) const;
     unsigned get_rp() const;
-    void     print(FILE*fp) const;
+    void     print(FILE *fp) const;
+    void     resume(char * fname) ;
+    void    print_checkpoint (FILE *fout) const;
 
 protected:
     unsigned m_warp_id;
@@ -496,14 +502,28 @@
     const char* get_ptx_inst_debug_file() const  { return g_ptx_inst_debug_file; }
     int         get_ptx_inst_debug_thread_uid() const { return g_ptx_inst_debug_thread_uid; }
     unsigned    get_texcache_linesize() const { return m_texcache_linesize; }
-
+    int get_checkpoint_option() const {return checkpoint_option; }
+    int get_checkpoint_kernel() const {return checkpoint_kernel; }
+    int get_checkpoint_CTA() const {return checkpoint_CTA; }
+    int get_resume_option() const {return resume_option; }
+    int get_resume_kernel() const {return resume_kernel; }
+    int get_resume_CTA() const {return resume_CTA; }
+    int get_checkpoint_CTA_t() const {return checkpoint_CTA_t; }
+    int get_checkpoint_insn_Y() const {return checkpoint_insn_Y; }
 private:
     // PTX options
     int m_ptx_convert_to_ptxplus;
     int m_ptx_use_cuobjdump;
     int m_experimental_lib_support;
     unsigned m_ptx_force_max_capability;
-
+    int checkpoint_option;
+    int checkpoint_kernel;
+    int checkpoint_CTA;
+    int resume_option;
+    int resume_kernel;
+    int resume_CTA;
+    int checkpoint_CTA_t;
+    int checkpoint_insn_Y;
     int   g_ptx_inst_debug_to_file;
     char* g_ptx_inst_debug_file;
     int   g_ptx_inst_debug_thread_uid;
@@ -515,6 +535,14 @@
 class gpgpu_t {
 public:
     gpgpu_t( const gpgpu_functional_sim_config &config );
+    int checkpoint_option;
+    int checkpoint_kernel;
+    int checkpoint_CTA;
+    int resume_option;
+    int resume_kernel;
+    int resume_CTA;
+    int checkpoint_CTA_t;
+    int checkpoint_insn_Y;
     void* gpu_malloc( size_t size );
     void* gpu_mallocarray( size_t count );
     void  gpu_memset( size_t dst_start_addr, int c, size_t count );
@@ -533,22 +561,9 @@
 
     const struct textureReference* get_texref( const std::string &texname ) const
     {
-<<<<<<< HEAD
-        std::map<std::string, const struct textureReference*>::const_iterator t=m_NameToTextureRef.find(texname);
-        if( t == m_NameToTextureRef.end() ) {
-	  // search for :: prefixed names
-	  std::string temp("::" + texname);
-	  t=m_NameToTextureRef.find(temp);
-	}
-
-	assert(t != m_NameToTextureRef.end());
-
-        return t->second;
-=======
         std::map<std::string, std::set<const struct textureReference*> >::const_iterator t=m_NameToTextureRef.find(texname);
         assert( t != m_NameToTextureRef.end() );
         return *(t->second.begin());
->>>>>>> 0e8d4f19
     }
 
     const struct cudaArray* get_texarray( const std::string &texname ) const
@@ -1119,7 +1134,21 @@
 void move_warp( warp_inst_t *&dst, warp_inst_t *&src );
 
 size_t get_kernel_code_size( class function_info *entry );
-
+class checkpoint
+{    
+public:
+
+     checkpoint();
+    ~checkpoint(){
+      printf("clasfsfss destructed\n");
+    }
+
+    void load_global_mem(class memory_space *temp_mem, char * f1name);
+    void store_global_mem(class memory_space *mem, char * fname , char * format);
+    unsigned radnom;
+
+
+};
 /*
  * This abstract class used as a base for functional and performance and simulation, it has basic functional simulation
  * data structures and procedures. 
