--- conflicted
+++ resolved
@@ -38,17 +38,10 @@
 
 /// extern prototypes
 
-<<<<<<< HEAD
 extern int ptx_error( yyscan_t yyscanner, ptx_recognizer* recognizer, const char *s );
-extern int ptx_lex_init(yyscan_t* scanner);
-extern void ptx_set_in(FILE * _in_str ,yyscan_t yyscanner );
-extern int ptx_parse(yyscan_t scanner, ptx_recognizer* recognizer);
-=======
-extern int ptx_error(yyscan_t yyscanner, const char *s);
 extern int ptx_lex_init(yyscan_t *scanner);
 extern void ptx_set_in(FILE *_in_str, yyscan_t yyscanner);
 extern int ptx_parse(yyscan_t scanner, ptx_recognizer *recognizer);
->>>>>>> e9e9fcf5
 extern int ptx_lex_destroy(yyscan_t scanner);
 extern int ptx__scan_string(const char *, yyscan_t scanner);
 
