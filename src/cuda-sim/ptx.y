--- conflicted
+++ resolved
@@ -528,10 +528,6 @@
 	| NAN_OPTION { add_option(NAN_OPTION); } 
 	;
 
-<<<<<<< HEAD
-operand_list: /* empty*/
-    | operand
-=======
 prmt_spec: PRMT_F4E_MODE { add_option( PRMT_F4E_MODE); }
 	|  PRMT_B4E_MODE { add_option( PRMT_B4E_MODE); }
 	|  PRMT_RC8_MODE { add_option( PRMT_RC8_MODE); }
@@ -551,7 +547,6 @@
 
 
 operand_list: operand
->>>>>>> 09e6092a
 	| operand COMMA operand_list;
 
 operand: IDENTIFIER  { add_scalar_operand( $1 ); }
