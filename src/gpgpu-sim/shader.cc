// Copyright (c) 2009-2011, Tor M. Aamodt, Wilson W.L. Fung, Ali Bakhoda,
// George L. Yuan, Andrew Turner, Inderpreet Singh 
// The University of British Columbia
// All rights reserved.
//
// Redistribution and use in source and binary forms, with or without
// modification, are permitted provided that the following conditions are met:
//
// Redistributions of source code must retain the above copyright notice, this
// list of conditions and the following disclaimer.
// Redistributions in binary form must reproduce the above copyright notice, this
// list of conditions and the following disclaimer in the documentation and/or
// other materials provided with the distribution.
// Neither the name of The University of British Columbia nor the names of its
// contributors may be used to endorse or promote products derived from this
// software without specific prior written permission.
//
// THIS SOFTWARE IS PROVIDED BY THE COPYRIGHT HOLDERS AND CONTRIBUTORS "AS IS" AND
// ANY EXPRESS OR IMPLIED WARRANTIES, INCLUDING, BUT NOT LIMITED TO, THE IMPLIED
// WARRANTIES OF MERCHANTABILITY AND FITNESS FOR A PARTICULAR PURPOSE ARE
// DISCLAIMED. IN NO EVENT SHALL THE COPYRIGHT HOLDER OR CONTRIBUTORS BE LIABLE
// FOR ANY DIRECT, INDIRECT, INCIDENTAL, SPECIAL, EXEMPLARY, OR CONSEQUENTIAL
// DAMAGES (INCLUDING, BUT NOT LIMITED TO, PROCUREMENT OF SUBSTITUTE GOODS OR
// SERVICES; LOSS OF USE, DATA, OR PROFITS; OR BUSINESS INTERRUPTION) HOWEVER
// CAUSED AND ON ANY THEORY OF LIABILITY, WHETHER IN CONTRACT, STRICT LIABILITY,
// OR TORT (INCLUDING NEGLIGENCE OR OTHERWISE) ARISING IN ANY WAY OUT OF THE USE
// OF THIS SOFTWARE, EVEN IF ADVISED OF THE POSSIBILITY OF SUCH DAMAGE.

#include <float.h>
#include "shader.h"
#include "addrdec.h"
#include "dram.h"
#include "stat-tool.h"
#include "gpu-misc.h"
#include "../cuda-sim/ptx_sim.h"
#include "../cuda-sim/ptx-stats.h"
#include "../cuda-sim/cuda-sim.h"
#include "gpu-sim.h"
#include "mem_fetch.h"
#include "mem_latency_stat.h"
#include "visualizer.h"
#include "../statwrapper.h"
#include "icnt_wrapper.h"
#include <string.h>
#include <limits.h>
#include "traffic_breakdown.h"
#include "shader_trace.h"
#include "../../libcuda/gpgpu_context.h"

#define PRIORITIZE_MSHR_OVER_WB 1
#define MAX(a,b) (((a)>(b))?(a):(b))
#define MIN(a,b) (((a)<(b))?(a):(b))
    

mem_fetch *shader_core_mem_fetch_allocator::alloc( new_addr_type addr, mem_access_type type, unsigned size, bool wr, unsigned long long cycle ) const
{
    mem_access_t access( type, addr, size, wr, m_memory_config->gpgpu_ctx);
    mem_fetch *mf = new mem_fetch( access, 
	    NULL,
	    wr?WRITE_PACKET_SIZE:READ_PACKET_SIZE, 
	    -1, 
	    m_core_id, 
	    m_cluster_id,
	    m_memory_config,
	    cycle);
    return mf;
}
/////////////////////////////////////////////////////////////////////////////

std::list<unsigned> shader_core_ctx::get_regs_written( const inst_t &fvt ) const
{
   std::list<unsigned> result;
   for( unsigned op=0; op < MAX_REG_OPERANDS; op++ ) {
      int reg_num = fvt.arch_reg.dst[op]; // this math needs to match that used in function_info::ptx_decode_inst
      if( reg_num >= 0 ) // valid register
         result.push_back(reg_num);
   }
   return result;
}

shader_core_ctx::shader_core_ctx( class gpgpu_sim *gpu, 
                                  class simt_core_cluster *cluster,
                                  unsigned shader_id,
                                  unsigned tpc_id,
                                  const shader_core_config *config,
                                  const memory_config *mem_config,
                                  shader_core_stats *stats )
   : core_t( gpu, NULL, config->warp_size, config->n_thread_per_shader ),
     m_barriers( this, config->max_warps_per_shader, config->max_cta_per_core, config->max_barriers_per_cta, config->warp_size ),
     m_active_warps(0), m_dynamic_warp_id(0)
{
    m_cluster = cluster;
    m_config = config;
    m_memory_config = mem_config;
    m_stats = stats;
    unsigned warp_size=config->warp_size;
    Issue_Prio = 0;
    
    m_sid = shader_id;
    m_tpc = tpc_id;
    
    m_pipeline_reg.reserve(N_PIPELINE_STAGES);
    for (int j = 0; j<N_PIPELINE_STAGES; j++) {
        m_pipeline_reg.push_back(register_set(m_config->pipe_widths[j],pipeline_stage_name_decode[j]));
    }
    if(m_config->sub_core_model) {
    	//in subcore model, each scheduler should has its own issue register, so num scheduler = reg width
    	assert(m_config->gpgpu_num_sched_per_core == m_pipeline_reg[ID_OC_SP].get_size() );
    	assert(m_config->gpgpu_num_sched_per_core == m_pipeline_reg[ID_OC_SFU].get_size() );
    	assert(m_config->gpgpu_num_sched_per_core == m_pipeline_reg[ID_OC_MEM].get_size() );
    	if(m_config->gpgpu_tensor_core_avail)
    		 assert(m_config->gpgpu_num_sched_per_core == m_pipeline_reg[ID_OC_TENSOR_CORE].get_size() );
    	if(m_config->gpgpu_num_dp_units > 0)
    		assert(m_config->gpgpu_num_sched_per_core == m_pipeline_reg[ID_OC_DP].get_size() );
    	if(m_config->gpgpu_num_int_units > 0)
    	    assert(m_config->gpgpu_num_sched_per_core == m_pipeline_reg[ID_OC_INT].get_size() );
    }
    
    m_threadState = (thread_ctx_t*) calloc(sizeof(thread_ctx_t), config->n_thread_per_shader);
    
    m_not_completed = 0;
    m_active_threads.reset();
    m_n_active_cta = 0;
    for ( unsigned i = 0; i<MAX_CTA_PER_SHADER; i++ ) 
        m_cta_status[i]=0;
    for (unsigned i = 0; i<config->n_thread_per_shader; i++) {
        m_thread[i]= NULL;
        m_threadState[i].m_cta_id = -1;
        m_threadState[i].m_active = false;
    }
    
    // m_icnt = new shader_memory_interface(this,cluster);
    if ( m_config->gpgpu_perfect_mem ) {
        m_icnt = new perfect_memory_interface(this,cluster);
    } else {
        m_icnt = new shader_memory_interface(this,cluster);
    }
    m_mem_fetch_allocator = new shader_core_mem_fetch_allocator(shader_id,tpc_id,mem_config);
    
    // fetch
    m_last_warp_fetched = 0;
    
    #define STRSIZE 1024
    char name[STRSIZE];
    snprintf(name, STRSIZE, "L1I_%03d", m_sid);
    m_L1I = new read_only_cache( name,m_config->m_L1I_config,m_sid,get_shader_instruction_cache_id(),m_icnt,IN_L1I_MISS_QUEUE);
    
    m_warp.resize(m_config->max_warps_per_shader, shd_warp_t(this, warp_size));
    m_scoreboard = new Scoreboard(m_sid, m_config->max_warps_per_shader, gpu);
    
    //scedulers
    //must currently occur after all inputs have been initialized.
    std::string sched_config = m_config->gpgpu_scheduler_string;
    const concrete_scheduler scheduler = sched_config.find("lrr") != std::string::npos ?
                                         CONCRETE_SCHEDULER_LRR :
                                         sched_config.find("two_level_active") != std::string::npos ?
                                         CONCRETE_SCHEDULER_TWO_LEVEL_ACTIVE :
                                         sched_config.find("gto") != std::string::npos ?
                                         CONCRETE_SCHEDULER_GTO :
					 sched_config.find("old") != std::string::npos ?
					 CONCRETE_SCHEDULER_OLDEST_FIRST :
                                         sched_config.find("warp_limiting") != std::string::npos ?
                                         CONCRETE_SCHEDULER_WARP_LIMITING:
                                         NUM_CONCRETE_SCHEDULERS;
    assert ( scheduler != NUM_CONCRETE_SCHEDULERS );
    
    for (unsigned i = 0; i < m_config->gpgpu_num_sched_per_core; i++) {
        switch( scheduler )
        {
            case CONCRETE_SCHEDULER_LRR:
                schedulers.push_back(
                    new lrr_scheduler( m_stats,
                                       this,
                                       m_scoreboard,
                                       m_simt_stack,
                                       &m_warp,
                                       &m_pipeline_reg[ID_OC_SP],
									   &m_pipeline_reg[ID_OC_DP],
                                       &m_pipeline_reg[ID_OC_SFU],
									   &m_pipeline_reg[ID_OC_INT],
                                       &m_pipeline_reg[ID_OC_TENSOR_CORE],
                                       &m_pipeline_reg[ID_OC_MEM],
                                       i
                                     )
                );
                break;
            case CONCRETE_SCHEDULER_TWO_LEVEL_ACTIVE:
                schedulers.push_back(
                    new two_level_active_scheduler( m_stats,
                                                    this,
                                                    m_scoreboard,
                                                    m_simt_stack,
                                                    &m_warp,
                                                    &m_pipeline_reg[ID_OC_SP],
													&m_pipeline_reg[ID_OC_DP],
                                                    &m_pipeline_reg[ID_OC_SFU],
													&m_pipeline_reg[ID_OC_INT],
                                                    &m_pipeline_reg[ID_OC_TENSOR_CORE],
                                                    &m_pipeline_reg[ID_OC_MEM],
                                                    i,
                                                    config->gpgpu_scheduler_string
                                                  )
                );
                break;
            case CONCRETE_SCHEDULER_GTO:
                schedulers.push_back(
                    new gto_scheduler( m_stats,
                                       this,
                                       m_scoreboard,
                                       m_simt_stack,
                                       &m_warp,
                                       &m_pipeline_reg[ID_OC_SP],
									   &m_pipeline_reg[ID_OC_DP],
                                       &m_pipeline_reg[ID_OC_SFU],
									   &m_pipeline_reg[ID_OC_INT],
                                       &m_pipeline_reg[ID_OC_TENSOR_CORE],
                                       &m_pipeline_reg[ID_OC_MEM],
                                       i
                                     )
                );
                break;
            case CONCRETE_SCHEDULER_OLDEST_FIRST:
				schedulers.push_back(
		    new oldest_scheduler( m_stats,
					  this,
					  m_scoreboard,
					  m_simt_stack,
					  &m_warp,
					  &m_pipeline_reg[ID_OC_SP],
					  &m_pipeline_reg[ID_OC_DP],
					  &m_pipeline_reg[ID_OC_SFU],
					  &m_pipeline_reg[ID_OC_INT],
                      &m_pipeline_reg[ID_OC_TENSOR_CORE],
					  &m_pipeline_reg[ID_OC_MEM],
					  i
					 )
				);
				break;
            case CONCRETE_SCHEDULER_WARP_LIMITING:
                schedulers.push_back(
                    new swl_scheduler( m_stats,
                                       this,
                                       m_scoreboard,
                                       m_simt_stack,
                                       &m_warp,
                                       &m_pipeline_reg[ID_OC_SP],
									   &m_pipeline_reg[ID_OC_DP],
                                       &m_pipeline_reg[ID_OC_SFU],
									   &m_pipeline_reg[ID_OC_INT],
                                       &m_pipeline_reg[ID_OC_TENSOR_CORE],
                                       &m_pipeline_reg[ID_OC_MEM],
                                       i,
                                       config->gpgpu_scheduler_string
                                     )
                );
                break;
            default:
                abort();
        };
    }
    
    for (unsigned i = 0; i < m_warp.size(); i++) {
        //distribute i's evenly though schedulers;
        schedulers[i%m_config->gpgpu_num_sched_per_core]->add_supervised_warp_id(i);
    }
    for ( unsigned i = 0; i < m_config->gpgpu_num_sched_per_core; ++i ) {
        schedulers[i]->done_adding_supervised_warps();
    }
    
    //op collector configuration

	enum { SP_CUS, DP_CUS, SFU_CUS, TENSOR_CORE_CUS, INT_CUS, MEM_CUS,  GEN_CUS };

    opndcoll_rfu_t::port_vector_t in_ports;
    opndcoll_rfu_t::port_vector_t out_ports;
    opndcoll_rfu_t::uint_vector_t cu_sets;

    //configure generic collectors
    m_operand_collector.add_cu_set(GEN_CUS, m_config->gpgpu_operand_collector_num_units_gen, m_config->gpgpu_operand_collector_num_out_ports_gen);

    for (unsigned i = 0; i < m_config->gpgpu_operand_collector_num_in_ports_gen; i++) {
        in_ports.push_back(&m_pipeline_reg[ID_OC_SP]);
        in_ports.push_back(&m_pipeline_reg[ID_OC_SFU]);
        in_ports.push_back(&m_pipeline_reg[ID_OC_MEM]);
        out_ports.push_back(&m_pipeline_reg[OC_EX_SP]);
        out_ports.push_back(&m_pipeline_reg[OC_EX_SFU]);
        out_ports.push_back(&m_pipeline_reg[OC_EX_MEM]);
        if(m_config->gpgpu_tensor_core_avail) {
        	in_ports.push_back(&m_pipeline_reg[ID_OC_TENSOR_CORE]);
        	out_ports.push_back(&m_pipeline_reg[OC_EX_TENSOR_CORE]);
        }
        if(m_config->gpgpu_num_dp_units > 0) {
			in_ports.push_back(&m_pipeline_reg[ID_OC_DP]);
			out_ports.push_back(&m_pipeline_reg[OC_EX_DP]);
        }
        if(m_config->gpgpu_num_int_units > 0) {
			in_ports.push_back(&m_pipeline_reg[ID_OC_INT]);
			out_ports.push_back(&m_pipeline_reg[OC_EX_INT]);
        }
        cu_sets.push_back((unsigned)GEN_CUS);
        m_operand_collector.add_port(in_ports,out_ports,cu_sets);
        in_ports.clear(),out_ports.clear(),cu_sets.clear();
    }

    if(m_config->enable_specialized_operand_collector) {
		m_operand_collector.add_cu_set(SP_CUS, m_config->gpgpu_operand_collector_num_units_sp, m_config->gpgpu_operand_collector_num_out_ports_sp);
		m_operand_collector.add_cu_set(DP_CUS, m_config->gpgpu_operand_collector_num_units_dp, m_config->gpgpu_operand_collector_num_out_ports_dp);
	    m_operand_collector.add_cu_set(TENSOR_CORE_CUS, config->gpgpu_operand_collector_num_units_tensor_core, config->gpgpu_operand_collector_num_out_ports_tensor_core);
	    m_operand_collector.add_cu_set(SFU_CUS, m_config->gpgpu_operand_collector_num_units_sfu, m_config->gpgpu_operand_collector_num_out_ports_sfu);
		m_operand_collector.add_cu_set(MEM_CUS, m_config->gpgpu_operand_collector_num_units_mem, m_config->gpgpu_operand_collector_num_out_ports_mem);
		m_operand_collector.add_cu_set(INT_CUS, m_config->gpgpu_operand_collector_num_units_int, m_config->gpgpu_operand_collector_num_out_ports_int);

		for (unsigned i = 0; i < m_config->gpgpu_operand_collector_num_in_ports_sp; i++) {
			in_ports.push_back(&m_pipeline_reg[ID_OC_SP]);
			out_ports.push_back(&m_pipeline_reg[OC_EX_SP]);
			cu_sets.push_back((unsigned)SP_CUS);
			cu_sets.push_back((unsigned)GEN_CUS);
			m_operand_collector.add_port(in_ports,out_ports,cu_sets);
			in_ports.clear(),out_ports.clear(),cu_sets.clear();
		}

		for (unsigned i = 0; i < m_config->gpgpu_operand_collector_num_in_ports_dp; i++) {
				in_ports.push_back(&m_pipeline_reg[ID_OC_DP]);
				out_ports.push_back(&m_pipeline_reg[OC_EX_DP]);
				cu_sets.push_back((unsigned)DP_CUS);
				cu_sets.push_back((unsigned)GEN_CUS);
				m_operand_collector.add_port(in_ports,out_ports,cu_sets);
				in_ports.clear(),out_ports.clear(),cu_sets.clear();
			}

		for (unsigned i = 0; i < m_config->gpgpu_operand_collector_num_in_ports_sfu; i++) {
			in_ports.push_back(&m_pipeline_reg[ID_OC_SFU]);
			out_ports.push_back(&m_pipeline_reg[OC_EX_SFU]);
			cu_sets.push_back((unsigned)SFU_CUS);
			cu_sets.push_back((unsigned)GEN_CUS);
			m_operand_collector.add_port(in_ports,out_ports,cu_sets);
			in_ports.clear(),out_ports.clear(),cu_sets.clear();
		}

	    for (unsigned i = 0; i < config->gpgpu_operand_collector_num_in_ports_tensor_core; i++) {
	        in_ports.push_back(&m_pipeline_reg[ID_OC_TENSOR_CORE]);
	        out_ports.push_back(&m_pipeline_reg[OC_EX_TENSOR_CORE]);
	        cu_sets.push_back((unsigned)TENSOR_CORE_CUS);
	        cu_sets.push_back((unsigned)GEN_CUS);
	        m_operand_collector.add_port(in_ports,out_ports,cu_sets);
	        in_ports.clear(),out_ports.clear(),cu_sets.clear();
	    }

		for (unsigned i = 0; i < m_config->gpgpu_operand_collector_num_in_ports_mem; i++) {
			in_ports.push_back(&m_pipeline_reg[ID_OC_MEM]);
			out_ports.push_back(&m_pipeline_reg[OC_EX_MEM]);
			cu_sets.push_back((unsigned)MEM_CUS);
			cu_sets.push_back((unsigned)GEN_CUS);
			m_operand_collector.add_port(in_ports,out_ports,cu_sets);
			in_ports.clear(),out_ports.clear(),cu_sets.clear();
		}

		for (unsigned i = 0; i < m_config->gpgpu_operand_collector_num_in_ports_int; i++) {
			in_ports.push_back(&m_pipeline_reg[ID_OC_INT]);
			out_ports.push_back(&m_pipeline_reg[OC_EX_INT]);
			cu_sets.push_back((unsigned)INT_CUS);
			cu_sets.push_back((unsigned)GEN_CUS);
			m_operand_collector.add_port(in_ports,out_ports,cu_sets);
			in_ports.clear(),out_ports.clear(),cu_sets.clear();
		}
    }
    
    m_operand_collector.init( m_config->gpgpu_num_reg_banks, this );
    
    m_num_function_units = m_config->gpgpu_num_sp_units + m_config->gpgpu_num_dp_units + m_config->gpgpu_num_sfu_units + m_config->gpgpu_num_tensor_core_units + m_config->gpgpu_num_int_units + 1; // sp_unit, sfu, dp, tensor, int, ldst_unit
    //m_dispatch_port = new enum pipeline_stage_name_t[ m_num_function_units ];
    //m_issue_port = new enum pipeline_stage_name_t[ m_num_function_units ];
    
    //m_fu = new simd_function_unit*[m_num_function_units];
    
    for (int k = 0; k < m_config->gpgpu_num_sp_units; k++) {
        m_fu.push_back(new sp_unit( &m_pipeline_reg[EX_WB], m_config, this ));
        m_dispatch_port.push_back(ID_OC_SP);
        m_issue_port.push_back(OC_EX_SP);
    }
    
    for (int k = 0; k < m_config->gpgpu_num_dp_units; k++) {
            m_fu.push_back(new dp_unit( &m_pipeline_reg[EX_WB], m_config, this ));
            m_dispatch_port.push_back(ID_OC_DP);
            m_issue_port.push_back(OC_EX_DP);
        }
    for (int k = 0; k < m_config->gpgpu_num_int_units; k++) {
            m_fu.push_back(new int_unit( &m_pipeline_reg[EX_WB], m_config, this ));
            m_dispatch_port.push_back(ID_OC_INT);
            m_issue_port.push_back(OC_EX_INT);
        }

    for (int k = 0; k < m_config->gpgpu_num_sfu_units; k++) {
        m_fu.push_back(new sfu( &m_pipeline_reg[EX_WB], m_config, this ));
        m_dispatch_port.push_back(ID_OC_SFU);
        m_issue_port.push_back(OC_EX_SFU);
    }
       
    for (int k = 0; k < config->gpgpu_num_tensor_core_units; k++) {
        m_fu.push_back(new tensor_core( &m_pipeline_reg[EX_WB], m_config, this ));
        m_dispatch_port.push_back(ID_OC_TENSOR_CORE);
        m_issue_port.push_back(OC_EX_TENSOR_CORE);
    }

    m_ldst_unit = new ldst_unit( m_icnt, m_mem_fetch_allocator, this, &m_operand_collector, m_scoreboard, config, mem_config, stats, shader_id, tpc_id );
    m_fu.push_back(m_ldst_unit);
    m_dispatch_port.push_back(ID_OC_MEM);
    m_issue_port.push_back(OC_EX_MEM);
   
    assert(m_num_function_units == m_fu.size() and m_fu.size() == m_dispatch_port.size() and m_fu.size() == m_issue_port.size());
    
    //there are as many result buses as the width of the EX_WB stage
    num_result_bus = config->pipe_widths[EX_WB];
    for(unsigned i=0; i<num_result_bus; i++){
        this->m_result_bus.push_back(new std::bitset<MAX_ALU_LATENCY>());
    }
    
    m_last_inst_gpu_sim_cycle = 0;
    m_last_inst_gpu_tot_sim_cycle = 0;

    //Jin: for concurrent kernels on a SM
    m_occupied_n_threads = 0;
    m_occupied_shmem = 0;
    m_occupied_regs = 0;
    m_occupied_ctas = 0;
    m_occupied_hwtid.reset();
    m_occupied_cta_to_hwtid.clear();
}

void shader_core_ctx::reinit(unsigned start_thread, unsigned end_thread, bool reset_not_completed ) 
{
   if( reset_not_completed ) {
       m_not_completed = 0;
       m_active_threads.reset();

       //Jin: for concurrent kernels on a SM
       m_occupied_n_threads = 0;
       m_occupied_shmem = 0;
       m_occupied_regs = 0;
       m_occupied_ctas = 0;
       m_occupied_hwtid.reset();
       m_occupied_cta_to_hwtid.clear();
       m_active_warps = 0;

   }
   for (unsigned i = start_thread; i<end_thread; i++) {
      m_threadState[i].n_insn = 0;
      m_threadState[i].m_cta_id = -1;
   }
   for (unsigned i = start_thread / m_config->warp_size; i < end_thread / m_config->warp_size; ++i) {
      m_warp[i].reset();
      m_simt_stack[i]->reset();
   }
}

void shader_core_ctx::init_warps( unsigned cta_id, unsigned start_thread, unsigned end_thread, unsigned ctaid, int cta_size, unsigned kernel_id )
{
    address_type start_pc = next_pc(start_thread);
    if (m_config->model == POST_DOMINATOR) {
        unsigned start_warp = start_thread / m_config->warp_size;
        unsigned warp_per_cta =  cta_size / m_config->warp_size;
        unsigned end_warp = end_thread / m_config->warp_size + ((end_thread % m_config->warp_size)? 1 : 0);
        for (unsigned i = start_warp; i < end_warp; ++i) {
            unsigned n_active=0;
            simt_mask_t active_threads;
            for (unsigned t = 0; t < m_config->warp_size; t++) {
                unsigned hwtid = i * m_config->warp_size + t;
                if ( hwtid < end_thread ) {
                    n_active++;
                    assert( !m_active_threads.test(hwtid) );
                    m_active_threads.set( hwtid );
                    active_threads.set(t);
                }
            }
            m_simt_stack[i]->launch(start_pc,active_threads);

              if(m_gpu->resume_option == 1 && kernel_id == m_gpu->resume_kernel && ctaid >= m_gpu->resume_CTA && ctaid < m_gpu->checkpoint_CTA_t )
               { 
                char fname[2048];
                snprintf(fname,2048,"checkpoint_files/warp_%d_%d_simt.txt",i%warp_per_cta,ctaid );
                unsigned pc,rpc;
                m_simt_stack[i]->resume(fname);
                m_simt_stack[i]->get_pdom_stack_top_info(&pc,&rpc);
                for (unsigned t = 0; t < m_config->warp_size; t++) {
                  m_thread[i * m_config->warp_size + t]->set_npc(pc);
                  m_thread[i * m_config->warp_size + t]->update_pc();
                }   
                start_pc=pc;
              }
               
            m_warp[i].init(start_pc,cta_id,i,active_threads, m_dynamic_warp_id);
            ++m_dynamic_warp_id;
            m_not_completed += n_active;
            ++m_active_warps;
      }
   }
}

// return the next pc of a thread 
address_type shader_core_ctx::next_pc( int tid ) const
{
    if( tid == -1 ) 
        return -1;
    ptx_thread_info *the_thread = m_thread[tid];
    if ( the_thread == NULL )
        return -1;
    return the_thread->get_pc(); // PC should already be updatd to next PC at this point (was set in shader_decode() last time thread ran)
}

void gpgpu_sim::get_pdom_stack_top_info( unsigned sid, unsigned tid, unsigned *pc, unsigned *rpc )
{
    unsigned cluster_id = m_shader_config->sid_to_cluster(sid);
    m_cluster[cluster_id]->get_pdom_stack_top_info(sid,tid,pc,rpc);
}

void shader_core_ctx::get_pdom_stack_top_info( unsigned tid, unsigned *pc, unsigned *rpc ) const
{
    unsigned warp_id = tid/m_config->warp_size;
    m_simt_stack[warp_id]->get_pdom_stack_top_info(pc,rpc);
}

float shader_core_ctx::get_current_occupancy( unsigned long long & active, unsigned long long & total ) const
{
    // To match the achieved_occupancy in nvprof, only SMs that are active are counted toward the occupancy.
    if ( m_active_warps > 0 ) {
        total += m_warp.size();
        active += m_active_warps;
        return float(active) / float(total);
    } else {
        return 0;
    }
}

void shader_core_stats::print( FILE* fout ) const
{
	unsigned long long  thread_icount_uarch=0;
	unsigned long long  warp_icount_uarch=0;

    for(unsigned i=0; i < m_config->num_shader(); i++) {
        thread_icount_uarch += m_num_sim_insn[i];
        warp_icount_uarch += m_num_sim_winsn[i];
    }
    fprintf(fout,"gpgpu_n_tot_thrd_icount = %lld\n", thread_icount_uarch);
    fprintf(fout,"gpgpu_n_tot_w_icount = %lld\n", warp_icount_uarch);

    fprintf(fout,"gpgpu_n_stall_shd_mem = %d\n", gpgpu_n_stall_shd_mem );
    fprintf(fout,"gpgpu_n_mem_read_local = %d\n", gpgpu_n_mem_read_local);
    fprintf(fout,"gpgpu_n_mem_write_local = %d\n", gpgpu_n_mem_write_local);
    fprintf(fout,"gpgpu_n_mem_read_global = %d\n", gpgpu_n_mem_read_global);
    fprintf(fout,"gpgpu_n_mem_write_global = %d\n", gpgpu_n_mem_write_global);
    fprintf(fout,"gpgpu_n_mem_texture = %d\n", gpgpu_n_mem_texture);
    fprintf(fout,"gpgpu_n_mem_const = %d\n", gpgpu_n_mem_const);

   fprintf(fout, "gpgpu_n_load_insn  = %d\n", gpgpu_n_load_insn);
   fprintf(fout, "gpgpu_n_store_insn = %d\n", gpgpu_n_store_insn);
   fprintf(fout, "gpgpu_n_shmem_insn = %d\n", gpgpu_n_shmem_insn);
   fprintf(fout, "gpgpu_n_sstarr_insn = %d\n", gpgpu_n_sstarr_insn);
   fprintf(fout, "gpgpu_n_tex_insn = %d\n", gpgpu_n_tex_insn);
   fprintf(fout, "gpgpu_n_const_mem_insn = %d\n", gpgpu_n_const_insn);
   fprintf(fout, "gpgpu_n_param_mem_insn = %d\n", gpgpu_n_param_insn);

   fprintf(fout, "gpgpu_n_shmem_bkconflict = %d\n", gpgpu_n_shmem_bkconflict);
   fprintf(fout, "gpgpu_n_cache_bkconflict = %d\n", gpgpu_n_cache_bkconflict);   

   fprintf(fout, "gpgpu_n_intrawarp_mshr_merge = %d\n", gpgpu_n_intrawarp_mshr_merge);
   fprintf(fout, "gpgpu_n_cmem_portconflict = %d\n", gpgpu_n_cmem_portconflict);

   fprintf(fout, "gpgpu_stall_shd_mem[c_mem][resource_stall] = %d\n", gpu_stall_shd_mem_breakdown[C_MEM][BK_CONF]);
   //fprintf(fout, "gpgpu_stall_shd_mem[c_mem][mshr_rc] = %d\n", gpu_stall_shd_mem_breakdown[C_MEM][MSHR_RC_FAIL]);
   //fprintf(fout, "gpgpu_stall_shd_mem[c_mem][icnt_rc] = %d\n", gpu_stall_shd_mem_breakdown[C_MEM][ICNT_RC_FAIL]);
   //fprintf(fout, "gpgpu_stall_shd_mem[c_mem][data_port_stall] = %d\n", gpu_stall_shd_mem_breakdown[C_MEM][DATA_PORT_STALL]);
   //fprintf(fout, "gpgpu_stall_shd_mem[t_mem][mshr_rc] = %d\n", gpu_stall_shd_mem_breakdown[T_MEM][MSHR_RC_FAIL]);
   //fprintf(fout, "gpgpu_stall_shd_mem[t_mem][icnt_rc] = %d\n", gpu_stall_shd_mem_breakdown[T_MEM][ICNT_RC_FAIL]);
   //fprintf(fout, "gpgpu_stall_shd_mem[t_mem][data_port_stall] = %d\n", gpu_stall_shd_mem_breakdown[T_MEM][DATA_PORT_STALL]);
   fprintf(fout, "gpgpu_stall_shd_mem[s_mem][bk_conf] = %d\n", gpu_stall_shd_mem_breakdown[S_MEM][BK_CONF]);
   fprintf(fout, "gpgpu_stall_shd_mem[gl_mem][resource_stall] = %d\n",
           gpu_stall_shd_mem_breakdown[G_MEM_LD][BK_CONF] + 
           gpu_stall_shd_mem_breakdown[G_MEM_ST][BK_CONF] + 
           gpu_stall_shd_mem_breakdown[L_MEM_LD][BK_CONF] + 
           gpu_stall_shd_mem_breakdown[L_MEM_ST][BK_CONF]   
           ); // coalescing stall at data cache 
   fprintf(fout, "gpgpu_stall_shd_mem[gl_mem][coal_stall] = %d\n", 
           gpu_stall_shd_mem_breakdown[G_MEM_LD][COAL_STALL] + 
           gpu_stall_shd_mem_breakdown[G_MEM_ST][COAL_STALL] + 
           gpu_stall_shd_mem_breakdown[L_MEM_LD][COAL_STALL] + 
           gpu_stall_shd_mem_breakdown[L_MEM_ST][COAL_STALL]    
           ); // coalescing stall + bank conflict at data cache 
   fprintf(fout, "gpgpu_stall_shd_mem[gl_mem][data_port_stall] = %d\n", 
           gpu_stall_shd_mem_breakdown[G_MEM_LD][DATA_PORT_STALL] + 
           gpu_stall_shd_mem_breakdown[G_MEM_ST][DATA_PORT_STALL] + 
           gpu_stall_shd_mem_breakdown[L_MEM_LD][DATA_PORT_STALL] + 
           gpu_stall_shd_mem_breakdown[L_MEM_ST][DATA_PORT_STALL]    
           ); // data port stall at data cache 
   //fprintf(fout, "gpgpu_stall_shd_mem[g_mem_ld][mshr_rc] = %d\n", gpu_stall_shd_mem_breakdown[G_MEM_LD][MSHR_RC_FAIL]);
   //fprintf(fout, "gpgpu_stall_shd_mem[g_mem_ld][icnt_rc] = %d\n", gpu_stall_shd_mem_breakdown[G_MEM_LD][ICNT_RC_FAIL]);
   //fprintf(fout, "gpgpu_stall_shd_mem[g_mem_ld][wb_icnt_rc] = %d\n", gpu_stall_shd_mem_breakdown[G_MEM_LD][WB_ICNT_RC_FAIL]);
   //fprintf(fout, "gpgpu_stall_shd_mem[g_mem_ld][wb_rsrv_fail] = %d\n", gpu_stall_shd_mem_breakdown[G_MEM_LD][WB_CACHE_RSRV_FAIL]);
   //fprintf(fout, "gpgpu_stall_shd_mem[g_mem_st][mshr_rc] = %d\n", gpu_stall_shd_mem_breakdown[G_MEM_ST][MSHR_RC_FAIL]);
   //fprintf(fout, "gpgpu_stall_shd_mem[g_mem_st][icnt_rc] = %d\n", gpu_stall_shd_mem_breakdown[G_MEM_ST][ICNT_RC_FAIL]);
   //fprintf(fout, "gpgpu_stall_shd_mem[g_mem_st][wb_icnt_rc] = %d\n", gpu_stall_shd_mem_breakdown[G_MEM_ST][WB_ICNT_RC_FAIL]);
   //fprintf(fout, "gpgpu_stall_shd_mem[g_mem_st][wb_rsrv_fail] = %d\n", gpu_stall_shd_mem_breakdown[G_MEM_ST][WB_CACHE_RSRV_FAIL]);
   //fprintf(fout, "gpgpu_stall_shd_mem[l_mem_ld][mshr_rc] = %d\n", gpu_stall_shd_mem_breakdown[L_MEM_LD][MSHR_RC_FAIL]);
   //fprintf(fout, "gpgpu_stall_shd_mem[l_mem_ld][icnt_rc] = %d\n", gpu_stall_shd_mem_breakdown[L_MEM_LD][ICNT_RC_FAIL]);
   //fprintf(fout, "gpgpu_stall_shd_mem[l_mem_ld][wb_icnt_rc] = %d\n", gpu_stall_shd_mem_breakdown[L_MEM_LD][WB_ICNT_RC_FAIL]);
   //fprintf(fout, "gpgpu_stall_shd_mem[l_mem_ld][wb_rsrv_fail] = %d\n", gpu_stall_shd_mem_breakdown[L_MEM_LD][WB_CACHE_RSRV_FAIL]);
   //fprintf(fout, "gpgpu_stall_shd_mem[l_mem_st][mshr_rc] = %d\n", gpu_stall_shd_mem_breakdown[L_MEM_ST][MSHR_RC_FAIL]);
   //fprintf(fout, "gpgpu_stall_shd_mem[l_mem_st][icnt_rc] = %d\n", gpu_stall_shd_mem_breakdown[L_MEM_ST][ICNT_RC_FAIL]);
   //fprintf(fout, "gpgpu_stall_shd_mem[l_mem_ld][wb_icnt_rc] = %d\n", gpu_stall_shd_mem_breakdown[L_MEM_ST][WB_ICNT_RC_FAIL]);
   //fprintf(fout, "gpgpu_stall_shd_mem[l_mem_ld][wb_rsrv_fail] = %d\n", gpu_stall_shd_mem_breakdown[L_MEM_ST][WB_CACHE_RSRV_FAIL]);

   fprintf(fout, "gpu_reg_bank_conflict_stalls = %d\n", gpu_reg_bank_conflict_stalls);

   fprintf(fout, "Warp Occupancy Distribution:\n");
   fprintf(fout, "Stall:%d\t", shader_cycle_distro[2]);
   fprintf(fout, "W0_Idle:%d\t", shader_cycle_distro[0]);
   fprintf(fout, "W0_Scoreboard:%d", shader_cycle_distro[1]);
   for (unsigned i = 3; i < m_config->warp_size + 3; i++) 
      fprintf(fout, "\tW%d:%d", i-2, shader_cycle_distro[i]);
   fprintf(fout, "\n");
   fprintf(fout, "single_issue_nums: ");
   for (unsigned i = 0; i < m_config->gpgpu_num_sched_per_core; i++)
        fprintf(fout, "WS%d:%d\t", i, single_issue_nums[i]);
   fprintf(fout, "\n");
   fprintf(fout, "dual_issue_nums: ");
   for (unsigned i = 0; i < m_config->gpgpu_num_sched_per_core; i++)
          fprintf(fout, "WS%d:%d\t", i, dual_issue_nums[i]);
   fprintf(fout, "\n");

   m_outgoing_traffic_stats->print(fout); 
   m_incoming_traffic_stats->print(fout); 
}

void shader_core_stats::event_warp_issued( unsigned s_id, unsigned warp_id, unsigned num_issued, unsigned dynamic_warp_id ) {
    assert( warp_id <= m_config->max_warps_per_shader );
    for ( unsigned i = 0; i < num_issued; ++i ) {
        if ( m_shader_dynamic_warp_issue_distro[ s_id ].size() <= dynamic_warp_id ) {
            m_shader_dynamic_warp_issue_distro[ s_id ].resize(dynamic_warp_id + 1);
        }
        ++m_shader_dynamic_warp_issue_distro[ s_id ][ dynamic_warp_id ];
        if ( m_shader_warp_slot_issue_distro[ s_id ].size() <= warp_id ) {
            m_shader_warp_slot_issue_distro[ s_id ].resize(warp_id + 1);
        }
        ++m_shader_warp_slot_issue_distro[ s_id ][ warp_id ];
    }
}

void shader_core_stats::visualizer_print( gzFile visualizer_file )
{
    // warp divergence breakdown
    gzprintf(visualizer_file, "WarpDivergenceBreakdown:");
    unsigned int total=0;
    unsigned int cf = (m_config->gpgpu_warpdistro_shader==-1)?m_config->num_shader():1;
    gzprintf(visualizer_file, " %d", (shader_cycle_distro[0] - last_shader_cycle_distro[0]) / cf );
    gzprintf(visualizer_file, " %d", (shader_cycle_distro[1] - last_shader_cycle_distro[1]) / cf );
    gzprintf(visualizer_file, " %d", (shader_cycle_distro[2] - last_shader_cycle_distro[2]) / cf );
    for (unsigned i=0; i<m_config->warp_size+3; i++) {
       if ( i>=3 ) {
          total += (shader_cycle_distro[i] - last_shader_cycle_distro[i]);
          if ( ((i-3) % (m_config->warp_size/8)) == ((m_config->warp_size/8)-1) ) {
             gzprintf(visualizer_file, " %d", total / cf );
             total=0;
          }
       }
       last_shader_cycle_distro[i] = shader_cycle_distro[i];
    }
    gzprintf(visualizer_file,"\n");

    // warp issue breakdown
    unsigned sid = m_config->gpgpu_warp_issue_shader;
    unsigned count = 0;
    unsigned warp_id_issued_sum = 0;
    gzprintf(visualizer_file, "WarpIssueSlotBreakdown:");
    if(m_shader_warp_slot_issue_distro[sid].size() > 0){
        for ( std::vector<unsigned>::const_iterator iter = m_shader_warp_slot_issue_distro[ sid ].begin();
              iter != m_shader_warp_slot_issue_distro[ sid ].end(); iter++, count++ ) {
            unsigned diff = count < m_last_shader_warp_slot_issue_distro.size() ?
                            *iter - m_last_shader_warp_slot_issue_distro[ count ] :
                            *iter;
            gzprintf( visualizer_file, " %d", diff );
            warp_id_issued_sum += diff;
        }
        m_last_shader_warp_slot_issue_distro = m_shader_warp_slot_issue_distro[ sid ];
    }else{
        gzprintf( visualizer_file, " 0");
    }
    gzprintf(visualizer_file,"\n");

    #define DYNAMIC_WARP_PRINT_RESOLUTION 32
    unsigned total_issued_this_resolution = 0;
    unsigned dynamic_id_issued_sum = 0;
    count = 0;
    gzprintf(visualizer_file, "WarpIssueDynamicIdBreakdown:");
    if(m_shader_dynamic_warp_issue_distro[sid].size() > 0){
        for ( std::vector<unsigned>::const_iterator iter = m_shader_dynamic_warp_issue_distro[ sid ].begin();
              iter != m_shader_dynamic_warp_issue_distro[ sid ].end(); iter++, count++ ) {
            unsigned diff = count < m_last_shader_dynamic_warp_issue_distro.size() ?
                            *iter - m_last_shader_dynamic_warp_issue_distro[ count ] :
                            *iter;
            total_issued_this_resolution += diff;
            if ( ( count + 1 ) % DYNAMIC_WARP_PRINT_RESOLUTION == 0 ) {
                gzprintf( visualizer_file, " %d", total_issued_this_resolution );
                dynamic_id_issued_sum += total_issued_this_resolution;
                total_issued_this_resolution = 0;
            }
        }
        if ( count % DYNAMIC_WARP_PRINT_RESOLUTION != 0 ) {
            gzprintf( visualizer_file, " %d", total_issued_this_resolution );
            dynamic_id_issued_sum += total_issued_this_resolution;
        }
        m_last_shader_dynamic_warp_issue_distro = m_shader_dynamic_warp_issue_distro[ sid ];
        assert( warp_id_issued_sum == dynamic_id_issued_sum );
    }else{
        gzprintf( visualizer_file, " 0");
    }
    gzprintf(visualizer_file,"\n");

    // overall cache miss rates
    gzprintf(visualizer_file, "gpgpu_n_cache_bkconflict: %d\n", gpgpu_n_cache_bkconflict);
    gzprintf(visualizer_file, "gpgpu_n_shmem_bkconflict: %d\n", gpgpu_n_shmem_bkconflict);     


   // instruction count per shader core
   gzprintf(visualizer_file, "shaderinsncount:  ");
   for (unsigned i=0;i<m_config->num_shader();i++) 
      gzprintf(visualizer_file, "%u ", m_num_sim_insn[i] );
   gzprintf(visualizer_file, "\n");
   // warp instruction count per shader core
   gzprintf(visualizer_file, "shaderwarpinsncount:  ");
   for (unsigned i=0;i<m_config->num_shader();i++)
      gzprintf(visualizer_file, "%u ", m_num_sim_winsn[i] );
   gzprintf(visualizer_file, "\n");
   // warp divergence per shader core
   gzprintf(visualizer_file, "shaderwarpdiv: ");
   for (unsigned i=0;i<m_config->num_shader();i++) 
      gzprintf(visualizer_file, "%u ", m_n_diverge[i] );
   gzprintf(visualizer_file, "\n");
}

#define PROGRAM_MEM_START 0xF0000000 /* should be distinct from other memory spaces... 
                                        check ptx_ir.h to verify this does not overlap 
                                        other memory spaces */
void shader_core_ctx::decode()
{
    if( m_inst_fetch_buffer.m_valid ) {
        // decode 1 or 2 instructions and place them into ibuffer
        address_type pc = m_inst_fetch_buffer.m_pc;
        const warp_inst_t* pI1 = m_gpu->gpgpu_ctx->ptx_fetch_inst(pc);
        m_warp[m_inst_fetch_buffer.m_warp_id].ibuffer_fill(0,pI1);
        m_warp[m_inst_fetch_buffer.m_warp_id].inc_inst_in_pipeline();
        if( pI1 ) {
            m_stats->m_num_decoded_insn[m_sid]++;
            if(pI1->oprnd_type==INT_OP){
                m_stats->m_num_INTdecoded_insn[m_sid]++;
            }else if(pI1->oprnd_type==FP_OP) {
            	m_stats->m_num_FPdecoded_insn[m_sid]++;
            }
           const warp_inst_t* pI2 = m_gpu->gpgpu_ctx->ptx_fetch_inst(pc+pI1->isize);
           if( pI2 ) {
               m_warp[m_inst_fetch_buffer.m_warp_id].ibuffer_fill(1,pI2);
               m_warp[m_inst_fetch_buffer.m_warp_id].inc_inst_in_pipeline();
               m_stats->m_num_decoded_insn[m_sid]++;
               if(pI2->oprnd_type==INT_OP){
                   m_stats->m_num_INTdecoded_insn[m_sid]++;
               }else if(pI2->oprnd_type==FP_OP) {
            	   m_stats->m_num_FPdecoded_insn[m_sid]++;
               }
           }
        }
        m_inst_fetch_buffer.m_valid = false;
    }
}

void shader_core_ctx::fetch()
{

    if( !m_inst_fetch_buffer.m_valid ) {
        if( m_L1I->access_ready() ) {
            mem_fetch *mf = m_L1I->next_access();
            m_warp[mf->get_wid()].clear_imiss_pending();
            m_inst_fetch_buffer = ifetch_buffer_t(m_warp[mf->get_wid()].get_pc(), mf->get_access_size(), mf->get_wid());
            assert( m_warp[mf->get_wid()].get_pc() == (mf->get_addr()-PROGRAM_MEM_START)); // Verify that we got the instruction we were expecting.
            m_inst_fetch_buffer.m_valid = true;
            m_warp[mf->get_wid()].set_last_fetch(m_gpu->gpu_sim_cycle);
            delete mf;
        }
        else {
            // find an active warp with space in instruction buffer that is not already waiting on a cache miss
            // and get next 1-2 instructions from i-cache...
            for( unsigned i=0; i < m_config->max_warps_per_shader; i++ ) {
                unsigned warp_id = (m_last_warp_fetched+1+i) % m_config->max_warps_per_shader;

                // this code checks if this warp has finished executing and can be reclaimed
                if( m_warp[warp_id].hardware_done() && !m_scoreboard->pendingWrites(warp_id) && !m_warp[warp_id].done_exit() ) {
                    bool did_exit=false;
                    for( unsigned t=0; t<m_config->warp_size;t++) {
                        unsigned tid=warp_id*m_config->warp_size+t;
                        if( m_threadState[tid].m_active == true ) {
                            m_threadState[tid].m_active = false; 
                            unsigned cta_id = m_warp[warp_id].get_cta_id();
                            register_cta_thread_exit(cta_id, &(m_thread[tid]->get_kernel()));
                            m_not_completed -= 1;
                            m_active_threads.reset(tid);
                            assert( m_thread[tid]!= NULL );
                            did_exit=true;
                        }
                    }
                    if( did_exit ) 
                        m_warp[warp_id].set_done_exit();
                        --m_active_warps;
                        assert(m_active_warps >= 0);
                }

                // this code fetches instructions from the i-cache or generates memory requests
                if( !m_warp[warp_id].functional_done() && !m_warp[warp_id].imiss_pending() && m_warp[warp_id].ibuffer_empty() ) {
                    address_type pc  = m_warp[warp_id].get_pc();
                    address_type ppc = pc + PROGRAM_MEM_START;
                    unsigned nbytes=16;
                    unsigned offset_in_block = pc & (m_config->m_L1I_config.get_line_sz()-1);
                    if( (offset_in_block+nbytes) > m_config->m_L1I_config.get_line_sz() )
                        nbytes = (m_config->m_L1I_config.get_line_sz()-offset_in_block);

                    // TODO: replace with use of allocator
                    // mem_fetch *mf = m_mem_fetch_allocator->alloc()
                    mem_access_t acc(INST_ACC_R,ppc,nbytes,false, m_gpu->gpgpu_ctx);
                    mem_fetch *mf = new mem_fetch(acc,
                            NULL/*we don't have an instruction yet*/,
                            READ_PACKET_SIZE,
                            warp_id,
                            m_sid,
                            m_tpc,
                            m_memory_config,
							m_gpu->gpu_tot_sim_cycle+m_gpu->gpu_sim_cycle
							);
                    std::list<cache_event> events;
                    enum cache_request_status status = m_L1I->access( (new_addr_type)ppc, mf, m_gpu->gpu_sim_cycle+m_gpu->gpu_tot_sim_cycle,events);
                    if( status == MISS ) {
                        m_last_warp_fetched=warp_id;
                        m_warp[warp_id].set_imiss_pending();
                        m_warp[warp_id].set_last_fetch(m_gpu->gpu_sim_cycle);
                    } else if( status == HIT ) {
                        m_last_warp_fetched=warp_id;
                        m_inst_fetch_buffer = ifetch_buffer_t(pc,nbytes,warp_id);
                        m_warp[warp_id].set_last_fetch(m_gpu->gpu_sim_cycle);
                        delete mf;
                    } else {
                        m_last_warp_fetched=warp_id;
                        assert( status == RESERVATION_FAIL );
                        delete mf;
                    }
                    break;
                }
            }
        }
    }

    m_L1I->cycle();
}

void shader_core_ctx::func_exec_inst( warp_inst_t &inst )
{
    execute_warp_inst_t(inst);
    if( inst.is_load() || inst.is_store() )
    {
	inst.generate_mem_accesses();
        //inst.print_m_accessq();	
    }	
}

void shader_core_ctx::issue_warp( register_set& pipe_reg_set, const warp_inst_t* next_inst, const active_mask_t &active_mask, unsigned warp_id, unsigned sch_id )
{
	warp_inst_t** pipe_reg = pipe_reg_set.get_free(m_config->sub_core_model, sch_id);
    assert(pipe_reg);

    m_warp[warp_id].ibuffer_free();
    assert(next_inst->valid());
    **pipe_reg = *next_inst; // static instruction information
    (*pipe_reg)->issue( active_mask, warp_id, m_gpu->gpu_tot_sim_cycle + m_gpu->gpu_sim_cycle, m_warp[warp_id].get_dynamic_warp_id(), sch_id ); // dynamic instruction information
    m_stats->shader_cycle_distro[2+(*pipe_reg)->active_count()]++;
    func_exec_inst( **pipe_reg );
    if( next_inst->op == BARRIER_OP ){
        m_warp[warp_id].store_info_of_last_inst_at_barrier(*pipe_reg);
        m_barriers.warp_reaches_barrier(m_warp[warp_id].get_cta_id(),warp_id,const_cast<warp_inst_t*> (next_inst));

    }else if( next_inst->op == MEMORY_BARRIER_OP ){
        m_warp[warp_id].set_membar();
    }

    updateSIMTStack(warp_id,*pipe_reg);
    m_scoreboard->reserveRegisters(*pipe_reg);
    m_warp[warp_id].set_next_pc(next_inst->pc + next_inst->isize);
}

void shader_core_ctx::issue(){

     //Ensure fair round robin issu between schedulers 
     unsigned j;
     for (unsigned i = 0; i < schedulers.size(); i++) {
	j = (Issue_Prio + i) % schedulers.size();
	  schedulers[j]->cycle();
     }
     Issue_Prio = (Issue_Prio+1)% schedulers.size();

    //really is issue;
    //for (unsigned i = 0; i < schedulers.size(); i++) {
    //    schedulers[i]->cycle();
    //}
}

shd_warp_t& scheduler_unit::warp(int i){
    return (*m_warp)[i];
}


/**
 * A general function to order things in a Loose Round Robin way. The simplist use of this
 * function would be to implement a loose RR scheduler between all the warps assigned to this core.
 * A more sophisticated usage would be to order a set of "fetch groups" in a RR fashion.
 * In the first case, the templated class variable would be a simple unsigned int representing the
 * warp_id.  In the 2lvl case, T could be a struct or a list representing a set of warp_ids.
 * @param result_list: The resultant list the caller wants returned.  This list is cleared and then populated
 *                     in a loose round robin way
 * @param input_list: The list of things that should be put into the result_list. For a simple scheduler
 *                    this can simply be the m_supervised_warps list.
 * @param last_issued_from_input:  An iterator pointing the last member in the input_list that issued.
 *                                 Since this function orders in a RR fashion, the object pointed
 *                                 to by this iterator will be last in the prioritization list
 * @param num_warps_to_add: The number of warps you want the scheudler to pick between this cycle.
 *                          Normally, this will be all the warps availible on the core, i.e.
 *                          m_supervised_warps.size(). However, a more sophisticated scheduler may wish to
 *                          limit this number. If the number if < m_supervised_warps.size(), then only
 *                          the warps with highest RR priority will be placed in the result_list.
 */
    template < class T >
void scheduler_unit::order_lrr( std::vector< T >& result_list,
        const typename std::vector< T >& input_list,
        const typename std::vector< T >::const_iterator& last_issued_from_input,
        unsigned num_warps_to_add )
{
    assert( num_warps_to_add <= input_list.size() );
    result_list.clear();
    typename std::vector< T >::const_iterator iter
        = ( last_issued_from_input ==  input_list.end() ) ? input_list.begin()
        : last_issued_from_input + 1;

    for ( unsigned count = 0;
            count < num_warps_to_add;
            ++iter, ++count) {
        if ( iter ==  input_list.end() ) {
            iter = input_list.begin();
        }
        result_list.push_back( *iter );
    }
}

/**
 * A general function to order things in an priority-based way.
 * The core usage of the function is similar to order_lrr.
 * The explanation of the additional parameters (beyond order_lrr) explains the further extensions.
 * @param ordering: An enum that determines how the age function will be treated in prioritization
 *                  see the definition of OrderingType.
 * @param priority_function: This function is used to sort the input_list.  It is passed to stl::sort as
 *                           the sorting fucntion. So, if you wanted to sort a list of integer warp_ids
 *                           with the oldest warps having the most priority, then the priority_function
 *                           would compare the age of the two warps.
 */
    template < class T >
void scheduler_unit::order_by_priority( std::vector< T >& result_list,
        const typename std::vector< T >& input_list,
        const typename std::vector< T >::const_iterator& last_issued_from_input,
        unsigned num_warps_to_add,
        OrderingType ordering,
        bool (*priority_func)(T lhs, T rhs) )
{
    assert( num_warps_to_add <= input_list.size() );
    result_list.clear();
    typename std::vector< T > temp = input_list;

    if ( ORDERING_GREEDY_THEN_PRIORITY_FUNC == ordering ) {
        T greedy_value = *last_issued_from_input;
        result_list.push_back( greedy_value );

        std::sort( temp.begin(), temp.end(), priority_func );
        typename std::vector< T >::iterator iter = temp.begin();
        for ( unsigned count = 0; count < num_warps_to_add; ++count, ++iter ) {
            if ( *iter != greedy_value ) {
                result_list.push_back( *iter );
            }
        }
    } else if ( ORDERED_PRIORITY_FUNC_ONLY == ordering ) {
        std::sort( temp.begin(), temp.end(), priority_func );
        typename std::vector< T >::iterator iter = temp.begin();
        for ( unsigned count = 0; count < num_warps_to_add; ++count, ++iter ) {
            result_list.push_back( *iter );
        }
    } else {
        fprintf( stderr, "Unknown ordering - %d\n", ordering );
        abort();
    }
}

void scheduler_unit::cycle()
{
    SCHED_DPRINTF( "scheduler_unit::cycle()\n" );
    bool valid_inst = false;  // there was one warp with a valid instruction to issue (didn't require flush due to control hazard)
    bool ready_inst = false;  // of the valid instructions, there was one not waiting for pending register writes
    bool issued_inst = false; // of these we issued one

    order_warps();
    for ( std::vector< shd_warp_t* >::const_iterator iter = m_next_cycle_prioritized_warps.begin();
          iter != m_next_cycle_prioritized_warps.end();
          iter++ ) {
        // Don't consider warps that are not yet valid
        if ( (*iter) == NULL || (*iter)->done_exit() ) {
            continue;
        }
        SCHED_DPRINTF( "Testing (warp_id %u, dynamic_warp_id %u)\n",
                       (*iter)->get_warp_id(), (*iter)->get_dynamic_warp_id() );
        unsigned warp_id = (*iter)->get_warp_id();
        unsigned checked=0;
        unsigned issued=0;
        exec_unit_type_t previous_issued_inst_exec_type = exec_unit_type_t::NONE;
        unsigned max_issue = m_shader->m_config->gpgpu_max_insn_issue_per_warp;
        bool diff_exec_units = m_shader->m_config->gpgpu_dual_issue_diff_exec_units;  //In tis mode, we only allow dual issue to diff execution units (as in Maxwell and Pascal)

        while( !warp(warp_id).waiting() && !warp(warp_id).ibuffer_empty() && (checked < max_issue) && (checked <= issued) && (issued < max_issue) ) {
            const warp_inst_t *pI = warp(warp_id).ibuffer_next_inst();
            //Jin: handle cdp latency;
            if(pI && pI->m_is_cdp && warp(warp_id).m_cdp_latency > 0) {
                assert(warp(warp_id).m_cdp_dummy);
                warp(warp_id).m_cdp_latency--;
                break;
            }

            bool valid = warp(warp_id).ibuffer_next_valid();
            bool warp_inst_issued = false;
            unsigned pc,rpc;
            m_simt_stack[warp_id]->get_pdom_stack_top_info(&pc,&rpc);
            SCHED_DPRINTF( "Warp (warp_id %u, dynamic_warp_id %u) has valid instruction (%s)\n",
                           (*iter)->get_warp_id(), (*iter)->get_dynamic_warp_id(),
                           m_shader->m_config->gpgpu_ctx->func_sim->ptx_get_insn_str( pc).c_str() );
            if( pI ) {
                assert(valid);
                if( pc != pI->pc ) {
                    SCHED_DPRINTF( "Warp (warp_id %u, dynamic_warp_id %u) control hazard instruction flush\n",
                                   (*iter)->get_warp_id(), (*iter)->get_dynamic_warp_id() );
                    // control hazard
                    warp(warp_id).set_next_pc(pc);
                    warp(warp_id).ibuffer_flush();
                } else {
                    valid_inst = true;
                    if ( !m_scoreboard->checkCollision(warp_id, pI) ) {
                        SCHED_DPRINTF( "Warp (warp_id %u, dynamic_warp_id %u) passes scoreboard\n",
                                       (*iter)->get_warp_id(), (*iter)->get_dynamic_warp_id() );
                        ready_inst = true;
                        const active_mask_t &active_mask = m_simt_stack[warp_id]->get_active_mask();
                        assert( warp(warp_id).inst_in_pipeline() );

                        if ( (pI->op == LOAD_OP) || (pI->op == STORE_OP) || (pI->op == MEMORY_BARRIER_OP)||(pI->op==TENSOR_CORE_LOAD_OP)||(pI->op==TENSOR_CORE_STORE_OP) ) {
                        	if( m_mem_out->has_free(m_shader->m_config->sub_core_model, m_id) && (!diff_exec_units || previous_issued_inst_exec_type != exec_unit_type_t::MEM)) {
                                m_shader->issue_warp(*m_mem_out,pI,active_mask,warp_id,m_id);
                                issued++;
                                issued_inst=true;
                                warp_inst_issued = true;
                                previous_issued_inst_exec_type = exec_unit_type_t::MEM;
                            }
                        } else {

                            bool sp_pipe_avail = m_sp_out->has_free(m_shader->m_config->sub_core_model, m_id);
                            bool sfu_pipe_avail = m_sfu_out->has_free(m_shader->m_config->sub_core_model, m_id);
                            bool tensor_core_pipe_avail = m_tensor_core_out->has_free(m_shader->m_config->sub_core_model, m_id);
                            bool dp_pipe_avail = m_dp_out->has_free(m_shader->m_config->sub_core_model, m_id);
                            bool int_pipe_avail = m_int_out->has_free(m_shader->m_config->sub_core_model, m_id);

                            //This code need to be refactored
                            if(pI->op != TENSOR_CORE_OP && pI->op != SFU_OP && pI->op != DP_OP) {
                                
									bool execute_on_SP = false;
									bool execute_on_INT = false;

									//if INT unit pipline exist, then execute ALU and INT operations on INT unit and SP-FPU on SP unit (like in Volta)
									//if INT unit pipline does not exist, then execute all ALU, INT and SP operations on SP unit (as in Fermi, Pascal GPUs)
									if(m_shader->m_config->gpgpu_num_int_units > 0 &&
											int_pipe_avail &&
											pI->op != SP_OP &&
											!(diff_exec_units && previous_issued_inst_exec_type == exec_unit_type_t::INT))
										execute_on_INT = true;
									else if (sp_pipe_avail &&
											(m_shader->m_config->gpgpu_num_int_units == 0 ||
											(m_shader->m_config->gpgpu_num_int_units > 0 && pI->op == SP_OP)) &&
											!(diff_exec_units && previous_issued_inst_exec_type == exec_unit_type_t::SP) )
										execute_on_SP = true;


									if(execute_on_INT || execute_on_SP) {
										//Jin: special for CDP api
										if(pI->m_is_cdp && !warp(warp_id).m_cdp_dummy) {
											assert(warp(warp_id).m_cdp_latency == 0);

											if(pI->m_is_cdp == 1)
												warp(warp_id).m_cdp_latency = m_shader->m_config->gpgpu_ctx->func_sim->cdp_latency[pI->m_is_cdp - 1];
											else //cudaLaunchDeviceV2 and cudaGetParameterBufferV2
												warp(warp_id).m_cdp_latency = m_shader->m_config->gpgpu_ctx->func_sim->cdp_latency[pI->m_is_cdp - 1]
													+ m_shader->m_config->gpgpu_ctx->func_sim->cdp_latency[pI->m_is_cdp] * active_mask.count();
											warp(warp_id).m_cdp_dummy = true;
											break;
										}
										else if(pI->m_is_cdp && warp(warp_id).m_cdp_dummy) {
											assert(warp(warp_id).m_cdp_latency == 0);
											warp(warp_id).m_cdp_dummy = false;
										}
									}

									if(execute_on_SP) {
										m_shader->issue_warp(*m_sp_out,pI,active_mask,warp_id,m_id);
										issued++;
										issued_inst=true;
										warp_inst_issued = true;
										previous_issued_inst_exec_type = exec_unit_type_t::SP;
									} else if (execute_on_INT) {
										m_shader->issue_warp(*m_int_out,pI,active_mask,warp_id,m_id);
										issued++;
										issued_inst=true;
										warp_inst_issued = true;
										previous_issued_inst_exec_type = exec_unit_type_t::INT;
                                   }
                            } else if ( (m_shader->m_config->gpgpu_num_dp_units > 0) && (pI->op == DP_OP) && !(diff_exec_units && previous_issued_inst_exec_type == exec_unit_type_t::DP)) {
                                if( dp_pipe_avail ) {
                                    m_shader->issue_warp(*m_dp_out,pI,active_mask,warp_id,m_id);
                                    issued++;
                                    issued_inst=true;
                                    warp_inst_issued = true;
                                    previous_issued_inst_exec_type = exec_unit_type_t::DP;
                                }
                            }  //If the DP units = 0 (like in Fermi archi), then execute DP inst on SFU unit
                            else if ( ((m_shader->m_config->gpgpu_num_dp_units == 0 && pI->op == DP_OP) || (pI->op == SFU_OP) || (pI->op == ALU_SFU_OP)) && !(diff_exec_units && previous_issued_inst_exec_type == exec_unit_type_t::SFU)) {
                                if( sfu_pipe_avail ) {
                                    m_shader->issue_warp(*m_sfu_out,pI,active_mask,warp_id,m_id);
                                    issued++;
                                    issued_inst=true;
                                    warp_inst_issued = true;
                                    previous_issued_inst_exec_type = exec_unit_type_t::SFU;
                                }
                            }                         
                             else if ( (pI->op == TENSOR_CORE_OP) && !(diff_exec_units && previous_issued_inst_exec_type == exec_unit_type_t::SP) ) {
                                if( tensor_core_pipe_avail ) {
                                    m_shader->issue_warp(*m_tensor_core_out,pI,active_mask,warp_id,m_id);
                                    issued++;
                                    issued_inst=true;
                                    warp_inst_issued = true;
                                    previous_issued_inst_exec_type = exec_unit_type_t::TENSOR;
                                }
			    }
                         }//end of else
                   } else {

                        SCHED_DPRINTF( "Warp (warp_id %u, dynamic_warp_id %u) fails scoreboard\n",
                                       (*iter)->get_warp_id(), (*iter)->get_dynamic_warp_id() );
                   }
                }
            } else if( valid ) {
               // this case can happen after a return instruction in diverged warp
               SCHED_DPRINTF( "Warp (warp_id %u, dynamic_warp_id %u) return from diverged warp flush\n",
                              (*iter)->get_warp_id(), (*iter)->get_dynamic_warp_id() );
               warp(warp_id).set_next_pc(pc);
               warp(warp_id).ibuffer_flush();
            }
            if(warp_inst_issued) {
                SCHED_DPRINTF( "Warp (warp_id %u, dynamic_warp_id %u) issued %u instructions\n",
                               (*iter)->get_warp_id(),
                               (*iter)->get_dynamic_warp_id(),
                               issued );
                do_on_warp_issued( warp_id, issued, iter );
            }
            checked++;
        }
        if ( issued ) {
            // This might be a bit inefficient, but we need to maintain
            // two ordered list for proper scheduler execution.
            // We could remove the need for this loop by associating a
            // supervised_is index with each entry in the m_next_cycle_prioritized_warps
            // vector. For now, just run through until you find the right warp_id
            for ( std::vector< shd_warp_t* >::const_iterator supervised_iter = m_supervised_warps.begin();
                  supervised_iter != m_supervised_warps.end();
                  ++supervised_iter ) {
                if ( *iter == *supervised_iter ) {
                    m_last_supervised_issued = supervised_iter;
                }
            }

            if(issued == 1)
            	m_stats->single_issue_nums[m_id]++;
            else if(issued > 1)
            	m_stats->dual_issue_nums[m_id]++;
            else
            	abort();   //issued should be > 0

            break;
        } 
    }

    // issue stall statistics:
    if( !valid_inst ) 
        m_stats->shader_cycle_distro[0]++; // idle or control hazard
    else if( !ready_inst ) 
        m_stats->shader_cycle_distro[1]++; // waiting for RAW hazards (possibly due to memory) 
    else if( !issued_inst ) 
        m_stats->shader_cycle_distro[2]++; // pipeline stalled
}

void scheduler_unit::do_on_warp_issued( unsigned warp_id,
                                        unsigned num_issued,
                                        const std::vector< shd_warp_t* >::const_iterator& prioritized_iter )
{
    m_stats->event_warp_issued( m_shader->get_sid(),
                                warp_id,
                                num_issued,
                                warp(warp_id).get_dynamic_warp_id() );
    warp(warp_id).ibuffer_step();
}

bool scheduler_unit::sort_warps_by_oldest_dynamic_id(shd_warp_t* lhs, shd_warp_t* rhs)
{
    if (rhs && lhs) {
        if ( lhs->done_exit() || lhs->waiting() ) {
            return false;
        } else if ( rhs->done_exit() || rhs->waiting() ) {
            return true;
        } else {
            return lhs->get_dynamic_warp_id() < rhs->get_dynamic_warp_id();
        }
    } else {
        return lhs < rhs;
    }
}

void lrr_scheduler::order_warps()
{
    order_lrr( m_next_cycle_prioritized_warps,
               m_supervised_warps,
               m_last_supervised_issued,
               m_supervised_warps.size() );
}

void gto_scheduler::order_warps()
{
    order_by_priority( m_next_cycle_prioritized_warps,
                       m_supervised_warps,
                       m_last_supervised_issued,
                       m_supervised_warps.size(),
                       ORDERING_GREEDY_THEN_PRIORITY_FUNC,
                       scheduler_unit::sort_warps_by_oldest_dynamic_id );
}

void oldest_scheduler::order_warps()
{
    order_by_priority( m_next_cycle_prioritized_warps,
                       m_supervised_warps,
                       m_last_supervised_issued,
                       m_supervised_warps.size(),
		       ORDERED_PRIORITY_FUNC_ONLY,
                       scheduler_unit::sort_warps_by_oldest_dynamic_id );
}

void
two_level_active_scheduler::do_on_warp_issued( unsigned warp_id,
                                               unsigned num_issued,
                                               const std::vector< shd_warp_t* >::const_iterator& prioritized_iter )
{
    scheduler_unit::do_on_warp_issued( warp_id, num_issued, prioritized_iter );
    if ( SCHEDULER_PRIORITIZATION_LRR == m_inner_level_prioritization ) {
        std::vector< shd_warp_t* > new_active; 
        order_lrr( new_active,
                   m_next_cycle_prioritized_warps,
                   prioritized_iter,
                   m_next_cycle_prioritized_warps.size() );
        m_next_cycle_prioritized_warps = new_active;
    } else {
        fprintf( stderr,
                 "Unimplemented m_inner_level_prioritization: %d\n",
                 m_inner_level_prioritization );
        abort();
    }
}

void two_level_active_scheduler::order_warps()
{
    //Move waiting warps to m_pending_warps
    unsigned num_demoted = 0;
    for (   std::vector< shd_warp_t* >::iterator iter = m_next_cycle_prioritized_warps.begin();
            iter != m_next_cycle_prioritized_warps.end(); ) {
        bool waiting = (*iter)->waiting();
        for (int i=0; i<MAX_INPUT_VALUES; i++){
            const warp_inst_t* inst = (*iter)->ibuffer_next_inst();
            //Is the instruction waiting on a long operation?
            if ( inst && inst->in[i] > 0 && this->m_scoreboard->islongop((*iter)->get_warp_id(), inst->in[i])){
                waiting = true;
            }
        }

        if( waiting ) {
            m_pending_warps.push_back(*iter);
            iter = m_next_cycle_prioritized_warps.erase(iter);
            SCHED_DPRINTF( "DEMOTED warp_id=%d, dynamic_warp_id=%d\n",
                           (*iter)->get_warp_id(),
                           (*iter)->get_dynamic_warp_id() );
            ++num_demoted;
        } else {
            ++iter;
        }
    }

    //If there is space in m_next_cycle_prioritized_warps, promote the next m_pending_warps
    unsigned num_promoted = 0;
    if ( SCHEDULER_PRIORITIZATION_SRR == m_outer_level_prioritization ) {
        while ( m_next_cycle_prioritized_warps.size() < m_max_active_warps ) {
            m_next_cycle_prioritized_warps.push_back(m_pending_warps.front());
            m_pending_warps.pop_front();
            SCHED_DPRINTF( "PROMOTED warp_id=%d, dynamic_warp_id=%d\n",
                           (m_next_cycle_prioritized_warps.back())->get_warp_id(),
                           (m_next_cycle_prioritized_warps.back())->get_dynamic_warp_id() );
            ++num_promoted;
        }
    } else {
        fprintf( stderr,
                 "Unimplemented m_outer_level_prioritization: %d\n",
                 m_outer_level_prioritization );
        abort();
    }
    assert( num_promoted == num_demoted );
}

swl_scheduler::swl_scheduler ( shader_core_stats* stats, shader_core_ctx* shader,
                               Scoreboard* scoreboard, simt_stack** simt,
                               std::vector<shd_warp_t>* warp,
                               register_set* sp_out,
							   register_set* dp_out,
                               register_set* sfu_out,
							   register_set* int_out,
                               register_set* tensor_core_out,
                               register_set* mem_out,
                               int id,
                               char* config_string )
    : scheduler_unit ( stats, shader, scoreboard, simt, warp, sp_out, dp_out, sfu_out, int_out, tensor_core_out, mem_out, id )
{
    unsigned m_prioritization_readin;
    int ret = sscanf( config_string,
                      "warp_limiting:%d:%d",
                      &m_prioritization_readin,
                      &m_num_warps_to_limit
                     );
    assert( 2 == ret );
    m_prioritization = (scheduler_prioritization_type)m_prioritization_readin;
    // Currently only GTO is implemented
    assert( m_prioritization == SCHEDULER_PRIORITIZATION_GTO );
    assert( m_num_warps_to_limit <= shader->get_config()->max_warps_per_shader );
}

void swl_scheduler::order_warps()
{
    if ( SCHEDULER_PRIORITIZATION_GTO == m_prioritization ) {
        order_by_priority( m_next_cycle_prioritized_warps,
                           m_supervised_warps,
                           m_last_supervised_issued,
                           MIN( m_num_warps_to_limit, m_supervised_warps.size() ),
                           ORDERING_GREEDY_THEN_PRIORITY_FUNC,
                           scheduler_unit::sort_warps_by_oldest_dynamic_id );
    } else {
        fprintf(stderr, "swl_scheduler m_prioritization = %d\n", m_prioritization);
        abort();
    }
}

void shader_core_ctx::read_operands()
{
}

address_type coalesced_segment(address_type addr, unsigned segment_size_lg2bytes)
{
   return  (addr >> segment_size_lg2bytes);
}

// Returns numbers of addresses in translated_addrs, each addr points to a 4B (32-bit) word
unsigned shader_core_ctx::translate_local_memaddr( address_type localaddr, unsigned tid, unsigned num_shader, unsigned datasize, new_addr_type* translated_addrs )
{
   // During functional execution, each thread sees its own memory space for local memory, but these
   // need to be mapped to a shared address space for timing simulation.  We do that mapping here.

   address_type thread_base = 0;
   unsigned max_concurrent_threads=0;
   if (m_config->gpgpu_local_mem_map) {
      // Dnew = D*N + T%nTpC + nTpC*C
      // N = nTpC*nCpS*nS (max concurent threads)
      // C = nS*K + S (hw cta number per gpu)
      // K = T/nTpC   (hw cta number per core)
      // D = data index
      // T = thread
      // nTpC = number of threads per CTA
      // nCpS = number of CTA per shader
      // 
      // for a given local memory address threads in a CTA map to contiguous addresses,
      // then distribute across memory space by CTAs from successive shader cores first, 
      // then by successive CTA in same shader core
      thread_base = 4*(kernel_padded_threads_per_cta * (m_sid + num_shader * (tid / kernel_padded_threads_per_cta))
                       + tid % kernel_padded_threads_per_cta); 
      max_concurrent_threads = kernel_padded_threads_per_cta * kernel_max_cta_per_shader * num_shader;
   } else {
      // legacy mapping that maps the same address in the local memory space of all threads 
      // to a single contiguous address region 
      thread_base = 4*(m_config->n_thread_per_shader * m_sid + tid);
      max_concurrent_threads = num_shader * m_config->n_thread_per_shader;
   }
   assert( thread_base < 4/*word size*/*max_concurrent_threads );

   // If requested datasize > 4B, split into multiple 4B accesses
   // otherwise do one sub-4 byte memory access
   unsigned num_accesses = 0;

   if(datasize >= 4) {
      // >4B access, split into 4B chunks
      assert(datasize%4 == 0);   // Must be a multiple of 4B
      num_accesses = datasize/4;
      assert(num_accesses <= MAX_ACCESSES_PER_INSN_PER_THREAD); // max 32B
      assert(localaddr%4 == 0); // Address must be 4B aligned - required if accessing 4B per request, otherwise access will overflow into next thread's space
      for(unsigned i=0; i<num_accesses; i++) {
          address_type local_word = localaddr/4 + i;
          address_type linear_address = local_word*max_concurrent_threads*4 + thread_base + LOCAL_GENERIC_START;
          translated_addrs[i] = linear_address;
      }
   } else {
      // Sub-4B access, do only one access
      assert(datasize > 0);
      num_accesses = 1;
      address_type local_word = localaddr/4;
      address_type local_word_offset = localaddr%4;
      assert( (localaddr+datasize-1)/4  == local_word ); // Make sure access doesn't overflow into next 4B chunk
      address_type linear_address = local_word*max_concurrent_threads*4 + local_word_offset + thread_base + LOCAL_GENERIC_START;
      translated_addrs[0] = linear_address;
   }
   return num_accesses;
}

/////////////////////////////////////////////////////////////////////////////////////////
int shader_core_ctx::test_res_bus(int latency){
	for(unsigned i=0; i<num_result_bus; i++){
		if(!m_result_bus[i]->test(latency)){return i;}
	}
	return -1;
}

void shader_core_ctx::execute()
{
	for(unsigned i=0; i<num_result_bus; i++){
		*(m_result_bus[i]) >>=1;
	}
    for( unsigned n=0; n < m_num_function_units; n++ ) {
        unsigned multiplier = m_fu[n]->clock_multiplier();
        for( unsigned c=0; c < multiplier; c++ ) 
            m_fu[n]->cycle();
        m_fu[n]->active_lanes_in_pipeline();
        enum pipeline_stage_name_t issue_port = m_issue_port[n];
        register_set& issue_inst = m_pipeline_reg[ issue_port ];
        warp_inst_t** ready_reg = issue_inst.get_ready();
        if( issue_inst.has_ready() && m_fu[n]->can_issue( **ready_reg ) ) {
            bool schedule_wb_now = !m_fu[n]->stallable();
            int resbus = -1;
            if( schedule_wb_now && (resbus=test_res_bus( (*ready_reg)->latency ))!=-1 ) {
                assert( (*ready_reg)->latency < MAX_ALU_LATENCY );
                m_result_bus[resbus]->set( (*ready_reg)->latency );
                m_fu[n]->issue( issue_inst );
            } else if( !schedule_wb_now ) {
                m_fu[n]->issue( issue_inst );
            } else {
                // stall issue (cannot reserve result bus)
            }
        }
    }
}

void ldst_unit::print_cache_stats( FILE *fp, unsigned& dl1_accesses, unsigned& dl1_misses ) {
   if( m_L1D ) {
       m_L1D->print( fp, dl1_accesses, dl1_misses );
   }
}

void ldst_unit::get_cache_stats(cache_stats &cs) {
    // Adds stats to 'cs' from each cache
    if(m_L1D)
        cs += m_L1D->get_stats();
    if(m_L1C)
        cs += m_L1C->get_stats();
    if(m_L1T)
        cs += m_L1T->get_stats();

}

void ldst_unit::get_L1D_sub_stats(struct cache_sub_stats &css) const{
    if(m_L1D)
        m_L1D->get_sub_stats(css);
}
void ldst_unit::get_L1C_sub_stats(struct cache_sub_stats &css) const{
    if(m_L1C)
        m_L1C->get_sub_stats(css);
}
void ldst_unit::get_L1T_sub_stats(struct cache_sub_stats &css) const{
    if(m_L1T)
        m_L1T->get_sub_stats(css);
}

void shader_core_ctx::warp_inst_complete(const warp_inst_t &inst)
{

  #if 0
      printf("[warp_inst_complete] uid=%u core=%u warp=%u pc=%#x @ time=%llu issued@%llu\n",
             inst.get_uid(), m_sid, inst.warp_id(), inst.pc, gpu_tot_sim_cycle + gpu_sim_cycle, inst.get_issue_cycle());
  #endif

  if(inst.op_pipe==SP__OP)
	  m_stats->m_num_sp_committed[m_sid]++;
  else if(inst.op_pipe==SFU__OP)
	  m_stats->m_num_sfu_committed[m_sid]++;
  else if(inst.op_pipe==MEM__OP)
	  m_stats->m_num_mem_committed[m_sid]++;

  if(m_config->gpgpu_clock_gated_lanes==false)
	  m_stats->m_num_sim_insn[m_sid] += m_config->warp_size;
  else
	  m_stats->m_num_sim_insn[m_sid] += inst.active_count();

  m_stats->m_num_sim_winsn[m_sid]++;
  m_gpu->gpu_sim_insn += inst.active_count();
  inst.completed(m_gpu->gpu_tot_sim_cycle + m_gpu->gpu_sim_cycle);
}

void shader_core_ctx::writeback()
{

	unsigned max_committed_thread_instructions=m_config->warp_size * (m_config->pipe_widths[EX_WB]); //from the functional units
	m_stats->m_pipeline_duty_cycle[m_sid]=((float)(m_stats->m_num_sim_insn[m_sid]-m_stats->m_last_num_sim_insn[m_sid]))/max_committed_thread_instructions;

    m_stats->m_last_num_sim_insn[m_sid]=m_stats->m_num_sim_insn[m_sid];
    m_stats->m_last_num_sim_winsn[m_sid]=m_stats->m_num_sim_winsn[m_sid];

    warp_inst_t** preg = m_pipeline_reg[EX_WB].get_ready();
    warp_inst_t* pipe_reg = (preg==NULL)? NULL:*preg;
    while( preg and !pipe_reg->empty()) {
    	/*
    	 * Right now, the writeback stage drains all waiting instructions
    	 * assuming there are enough ports in the register file or the
    	 * conflicts are resolved at issue.
    	 */
    	/*
    	 * The operand collector writeback can generally generate a stall
    	 * However, here, the pipelines should be un-stallable. This is
    	 * guaranteed because this is the first time the writeback function
    	 * is called after the operand collector's step function, which
    	 * resets the allocations. There is one case which could result in
    	 * the writeback function returning false (stall), which is when
    	 * an instruction tries to modify two registers (GPR and predicate)
    	 * To handle this case, we ignore the return value (thus allowing
    	 * no stalling).
    	 */

        m_operand_collector.writeback(*pipe_reg);
        unsigned warp_id = pipe_reg->warp_id();
        m_scoreboard->releaseRegisters( pipe_reg );
        m_warp[warp_id].dec_inst_in_pipeline();
        warp_inst_complete(*pipe_reg);
        m_gpu->gpu_sim_insn_last_update_sid = m_sid;
        m_gpu->gpu_sim_insn_last_update = m_gpu->gpu_sim_cycle;
        m_last_inst_gpu_sim_cycle = m_gpu->gpu_sim_cycle;
        m_last_inst_gpu_tot_sim_cycle = m_gpu->gpu_tot_sim_cycle;
        pipe_reg->clear();
        preg = m_pipeline_reg[EX_WB].get_ready();
        pipe_reg = (preg==NULL)? NULL:*preg;
    }
}

bool ldst_unit::shared_cycle( warp_inst_t &inst, mem_stage_stall_type &rc_fail, mem_stage_access_type &fail_type)
{
   if( inst.space.get_type() != shared_space )
       return true;

   if(inst.has_dispatch_delay()){
	   m_stats->gpgpu_n_shmem_bank_access[m_sid]++;
   }

   bool stall = inst.dispatch_delay();
   if( stall ) {
       fail_type = S_MEM;
       rc_fail = BK_CONF;
   } else 
       rc_fail = NO_RC_FAIL;
   return !stall; 
}

mem_stage_stall_type
ldst_unit::process_cache_access( cache_t* cache,
                                 new_addr_type address,
                                 warp_inst_t &inst,
                                 std::list<cache_event>& events,
                                 mem_fetch *mf,
                                 enum cache_request_status status )
{
    mem_stage_stall_type result = NO_RC_FAIL;
    bool write_sent = was_write_sent(events);
    bool read_sent = was_read_sent(events);
    if( write_sent ) {
    	unsigned inc_ack = (m_config->m_L1D_config.get_mshr_type() == SECTOR_ASSOC)?
    			(mf->get_data_size()/SECTOR_SIZE) : 1;

		for(unsigned i=0; i< inc_ack; ++i)
			m_core->inc_store_req( inst.warp_id() );

    }
    if ( status == HIT ) {
        assert( !read_sent );
        inst.accessq_pop_back();
        if ( inst.is_load() ) {
            for ( unsigned r=0; r < MAX_OUTPUT_VALUES; r++)
                if (inst.out[r] > 0)
                    m_pending_writes[inst.warp_id()][inst.out[r]]--; 
        }
        if( !write_sent ) 
            delete mf;
    } else if ( status == RESERVATION_FAIL ) {
        result = BK_CONF;
        assert( !read_sent );
        assert( !write_sent );
        delete mf;
    } else {
        assert( status == MISS || status == HIT_RESERVED );
        //inst.clear_active( access.get_warp_mask() ); // threads in mf writeback when mf returns
        inst.accessq_pop_back();
    }
    if( !inst.accessq_empty() && result == NO_RC_FAIL)
        result = COAL_STALL;
    return result;
}

mem_stage_stall_type ldst_unit::process_memory_access_queue( cache_t *cache, warp_inst_t &inst )
{
    mem_stage_stall_type result = NO_RC_FAIL;
    if( inst.accessq_empty() )
        return result;

    if( !cache->data_port_free() ) 
        return DATA_PORT_STALL; 

    //const mem_access_t &access = inst.accessq_back();
    mem_fetch *mf = m_mf_allocator->alloc(inst,inst.accessq_back(),m_core->get_gpu()->gpu_sim_cycle+m_core->get_gpu()->gpu_tot_sim_cycle);
    std::list<cache_event> events;
    enum cache_request_status status = cache->access(mf->get_addr(),mf,m_core->get_gpu()->gpu_sim_cycle+m_core->get_gpu()->gpu_tot_sim_cycle,events);
    return process_cache_access( cache, mf->get_addr(), inst, events, mf, status );
}

mem_stage_stall_type ldst_unit::process_memory_access_queue_l1cache( l1_cache *cache, warp_inst_t &inst )
{
    mem_stage_stall_type result = NO_RC_FAIL;
    if( inst.accessq_empty() )
        return result;

    if(m_config->m_L1D_config.l1_latency > 0)
	{
    	for(int j=0; j<m_config->m_L1D_config.l1_banks; j++) {  //We can handle at max l1_banks reqs per cycle

    		if( inst.accessq_empty() )
    		        return result;

    	    mem_fetch *mf = m_mf_allocator->alloc(inst,inst.accessq_back(),m_core->get_gpu()->gpu_sim_cycle+m_core->get_gpu()->gpu_tot_sim_cycle);
    	    unsigned bank_id = m_config->m_L1D_config.set_bank(mf->get_addr());
    	    assert(bank_id < m_config->m_L1D_config.l1_banks);

			if((l1_latency_queue[bank_id][m_config->m_L1D_config.l1_latency-1]) == NULL)
			{
				l1_latency_queue[bank_id][m_config->m_L1D_config.l1_latency-1] = mf;

				if( mf->get_inst().is_store() ) {
					unsigned inc_ack = (m_config->m_L1D_config.get_mshr_type() == SECTOR_ASSOC)?
							(mf->get_data_size()/SECTOR_SIZE) : 1;

					for(unsigned i=0; i< inc_ack; ++i)
						m_core->inc_store_req( inst.warp_id() );
				}

				inst.accessq_pop_back();
			}
			else
			{
				result = BK_CONF;
				delete mf;
				break;   //do not try again, just break from the loop and try the next cycle
			}
    	}
		if( !inst.accessq_empty() &&  result !=BK_CONF)
		   result = COAL_STALL;

	     return result;
	}
    else
    {
	    mem_fetch *mf = m_mf_allocator->alloc(inst,inst.accessq_back(),m_core->get_gpu()->gpu_sim_cycle+m_core->get_gpu()->gpu_tot_sim_cycle);
		std::list<cache_event> events;
		enum cache_request_status status = cache->access(mf->get_addr(),mf,m_core->get_gpu()->gpu_sim_cycle+m_core->get_gpu()->gpu_tot_sim_cycle,events);
		return process_cache_access( cache, mf->get_addr(), inst, events, mf, status );
    }
}

void ldst_unit::L1_latency_queue_cycle()
{
	for(int j=0; j<m_config->m_L1D_config.l1_banks; j++) {
		if((l1_latency_queue[j][0]) != NULL)
		{
				mem_fetch* mf_next = l1_latency_queue[j][0];
				std::list<cache_event> events;
				enum cache_request_status status = m_L1D->access(mf_next->get_addr(),mf_next,m_core->get_gpu()->gpu_sim_cycle+m_core->get_gpu()->gpu_tot_sim_cycle,events);

			   bool write_sent = was_write_sent(events);
			   bool read_sent = was_read_sent(events);

			   if ( status == HIT ) {
				   assert( !read_sent );
				   l1_latency_queue[j][0] = NULL;
				   if ( mf_next->get_inst().is_load() ) {
					   for ( unsigned r=0; r < MAX_OUTPUT_VALUES; r++)
						   if (mf_next->get_inst().out[r] > 0)
						   {
							   assert(m_pending_writes[mf_next->get_inst().warp_id()][mf_next->get_inst().out[r]]>0);
							   unsigned still_pending = --m_pending_writes[mf_next->get_inst().warp_id()][mf_next->get_inst().out[r]];
							   if(!still_pending)
							   {
								m_pending_writes[mf_next->get_inst().warp_id()].erase(mf_next->get_inst().out[r]);
								m_scoreboard->releaseRegister(mf_next->get_inst().warp_id(),mf_next->get_inst().out[r]);
								m_core->warp_inst_complete(mf_next->get_inst());
							   }
						   }
				   }

				   //For write hit in WB policy
				   if(mf_next->get_inst().is_store() && !write_sent)
				   {
					   unsigned dec_ack = (m_config->m_L1D_config.get_mshr_type() == SECTOR_ASSOC)?
											(mf_next->get_data_size()/SECTOR_SIZE) : 1;

					   mf_next->set_reply();

					   for(unsigned i=0; i< dec_ack; ++i)
						  m_core->store_ack(mf_next);
				   }

				   if( !write_sent )
					   delete mf_next;

			   } else if ( status == RESERVATION_FAIL ) {
				   assert( !read_sent );
				   assert( !write_sent );
			   } else {
				   assert( status == MISS || status == HIT_RESERVED );
				   l1_latency_queue[j][0] = NULL;
		   }
		}

		 for( unsigned stage = 0; stage<m_config->m_L1D_config.l1_latency-1; ++stage)
		  if( l1_latency_queue[j][stage] == NULL) {
			   l1_latency_queue[j][stage] = l1_latency_queue[j][stage+1] ;
			   l1_latency_queue[j][stage+1] = NULL;
		   }
	}

}



bool ldst_unit::constant_cycle( warp_inst_t &inst, mem_stage_stall_type &rc_fail, mem_stage_access_type &fail_type)
{
   if( inst.empty() || ((inst.space.get_type() != const_space) && (inst.space.get_type() != param_space_kernel)) )
       return true;
   if( inst.active_count() == 0 ) 
       return true;
   mem_stage_stall_type fail = process_memory_access_queue(m_L1C,inst);
   if (fail != NO_RC_FAIL){ 
      rc_fail = fail; //keep other fails if this didn't fail.
      fail_type = C_MEM;
      if (rc_fail == BK_CONF or rc_fail == COAL_STALL) {
         m_stats->gpgpu_n_cmem_portconflict++; //coal stalls aren't really a bank conflict, but this maintains previous behavior.
      }
   }
   return inst.accessq_empty(); //done if empty.
}

bool ldst_unit::texture_cycle( warp_inst_t &inst, mem_stage_stall_type &rc_fail, mem_stage_access_type &fail_type)
{
   if( inst.empty() || inst.space.get_type() != tex_space )
       return true;
   if( inst.active_count() == 0 ) 
       return true;
   mem_stage_stall_type fail = process_memory_access_queue(m_L1T,inst);
   if (fail != NO_RC_FAIL){ 
      rc_fail = fail; //keep other fails if this didn't fail.
      fail_type = T_MEM;
   }
   return inst.accessq_empty(); //done if empty.
}

bool ldst_unit::memory_cycle( warp_inst_t &inst, mem_stage_stall_type &stall_reason, mem_stage_access_type &access_type )
{
   if( inst.empty() || 
       ((inst.space.get_type() != global_space) &&
        (inst.space.get_type() != local_space) &&
        (inst.space.get_type() != param_space_local)) ) 
       return true;
   if( inst.active_count() == 0 ) 
       return true;
   assert( !inst.accessq_empty() );
   mem_stage_stall_type stall_cond = NO_RC_FAIL;
   const mem_access_t &access = inst.accessq_back();

   bool bypassL1D = false; 
   if ( CACHE_GLOBAL == inst.cache_op || (m_L1D == NULL) ) {
       bypassL1D = true; 
   } else if (inst.space.is_global()) { // global memory access 
       // skip L1 cache if the option is enabled
       if (m_core->get_config()->gmem_skip_L1D && (CACHE_L1 != inst.cache_op))
           bypassL1D = true; 
   }
   if( bypassL1D ) {
       // bypass L1 cache
       unsigned control_size = inst.is_store() ? WRITE_PACKET_SIZE : READ_PACKET_SIZE;
       unsigned size = access.get_size() + control_size;
       //printf("Interconnect:Addr: %x, size=%d\n",access.get_addr(),size);
       if( m_icnt->full(size, inst.is_store() || inst.isatomic()) ) {
           stall_cond = ICNT_RC_FAIL;
       } else {
           mem_fetch *mf = m_mf_allocator->alloc(inst,access,m_core->get_gpu()->gpu_sim_cycle+m_core->get_gpu()->gpu_tot_sim_cycle);
           m_icnt->push(mf);
           inst.accessq_pop_back();
           //inst.clear_active( access.get_warp_mask() );
           if( inst.is_load() ) { 
              for( unsigned r=0; r < MAX_OUTPUT_VALUES; r++) 
                  if(inst.out[r] > 0) 
                      assert( m_pending_writes[inst.warp_id()][inst.out[r]] > 0 );
           } else if( inst.is_store() ) 
              m_core->inc_store_req( inst.warp_id() );
       }
   } else {
       assert( CACHE_UNDEFINED != inst.cache_op );
       stall_cond = process_memory_access_queue_l1cache(m_L1D,inst);
   }
   if( !inst.accessq_empty() && stall_cond == NO_RC_FAIL)
       stall_cond = COAL_STALL;
   if (stall_cond != NO_RC_FAIL) {
      stall_reason = stall_cond;
      bool iswrite = inst.is_store();
      if (inst.space.is_local()) 
         access_type = (iswrite)?L_MEM_ST:L_MEM_LD;
      else 
         access_type = (iswrite)?G_MEM_ST:G_MEM_LD;
   }
   return inst.accessq_empty(); 
}


bool ldst_unit::response_buffer_full() const
{
    return m_response_fifo.size() >= m_config->ldst_unit_response_queue_size;
}

void ldst_unit::fill( mem_fetch *mf )
{
    mf->set_status(IN_SHADER_LDST_RESPONSE_FIFO,m_core->get_gpu()->gpu_sim_cycle+m_core->get_gpu()->gpu_tot_sim_cycle);
    m_response_fifo.push_back(mf);
}

void ldst_unit::flush(){
	// Flush L1D cache
	m_L1D->flush();
}

void ldst_unit::invalidate(){
	// Flush L1D cache
	m_L1D->invalidate();
}

simd_function_unit::simd_function_unit( const shader_core_config *config )
{ 
    m_config=config;
    m_dispatch_reg = new warp_inst_t(config); 
}


sfu:: sfu(  register_set* result_port, const shader_core_config *config,shader_core_ctx *core  )
    : pipelined_simd_unit(result_port,config,config->max_sfu_latency,core)
{ 
    m_name = "SFU"; 
}

tensor_core:: tensor_core(  register_set* result_port, const shader_core_config *config,shader_core_ctx *core  )
    : pipelined_simd_unit(result_port,config,config->max_tensor_core_latency,core)
{ 
    m_name = "TENSOR_CORE"; 
}

void sfu::issue( register_set& source_reg )
{
    warp_inst_t** ready_reg = source_reg.get_ready();
	//m_core->incexecstat((*ready_reg));

	(*ready_reg)->op_pipe=SFU__OP;
	m_core->incsfu_stat(m_core->get_config()->warp_size,(*ready_reg)->latency);
	pipelined_simd_unit::issue(source_reg);
}

void tensor_core::issue( register_set& source_reg )
{
    warp_inst_t** ready_reg = source_reg.get_ready();
	//m_core->incexecstat((*ready_reg));

	(*ready_reg)->op_pipe= TENSOR_CORE__OP;
	m_core->incsfu_stat(m_core->get_config()->warp_size,(*ready_reg)->latency);
	pipelined_simd_unit::issue(source_reg);
}

unsigned pipelined_simd_unit::get_active_lanes_in_pipeline(){
	active_mask_t active_lanes;
	active_lanes.reset();
	 if(m_core->get_gpu()->get_config().g_power_simulation_enabled){
		for( unsigned stage=0; (stage+1)<m_pipeline_depth; stage++ ){
			if( !m_pipeline_reg[stage]->empty() )
				active_lanes|=m_pipeline_reg[stage]->get_active_mask();
		}
	 }
	return active_lanes.count();
}

void ldst_unit::active_lanes_in_pipeline(){
	unsigned active_count=pipelined_simd_unit::get_active_lanes_in_pipeline();
	assert(active_count<=m_core->get_config()->warp_size);
	m_core->incfumemactivelanes_stat(active_count);
}

void sp_unit::active_lanes_in_pipeline(){
	unsigned active_count=pipelined_simd_unit::get_active_lanes_in_pipeline();
	assert(active_count<=m_core->get_config()->warp_size);
	m_core->incspactivelanes_stat(active_count);
	m_core->incfuactivelanes_stat(active_count);
	m_core->incfumemactivelanes_stat(active_count);
}
void dp_unit::active_lanes_in_pipeline(){
	unsigned active_count=pipelined_simd_unit::get_active_lanes_in_pipeline();
	assert(active_count<=m_core->get_config()->warp_size);
	m_core->incspactivelanes_stat(active_count);
	m_core->incfuactivelanes_stat(active_count);
	m_core->incfumemactivelanes_stat(active_count);
}

void int_unit::active_lanes_in_pipeline(){
	unsigned active_count=pipelined_simd_unit::get_active_lanes_in_pipeline();
	assert(active_count<=m_core->get_config()->warp_size);
	m_core->incspactivelanes_stat(active_count);
	m_core->incfuactivelanes_stat(active_count);
	m_core->incfumemactivelanes_stat(active_count);
}
void sfu::active_lanes_in_pipeline(){
	unsigned active_count=pipelined_simd_unit::get_active_lanes_in_pipeline();
	assert(active_count<=m_core->get_config()->warp_size);
	m_core->incsfuactivelanes_stat(active_count);
	m_core->incfuactivelanes_stat(active_count);
	m_core->incfumemactivelanes_stat(active_count);
}

void tensor_core::active_lanes_in_pipeline(){
	unsigned active_count=pipelined_simd_unit::get_active_lanes_in_pipeline();
	assert(active_count<=m_core->get_config()->warp_size);
	m_core->incsfuactivelanes_stat(active_count);
	m_core->incfuactivelanes_stat(active_count);
	m_core->incfumemactivelanes_stat(active_count);
}


sp_unit::sp_unit( register_set* result_port, const shader_core_config *config,shader_core_ctx *core)
    : pipelined_simd_unit(result_port,config,config->max_sp_latency,core)
{ 
    m_name = "SP "; 
}

dp_unit::dp_unit( register_set* result_port, const shader_core_config *config,shader_core_ctx *core)
    : pipelined_simd_unit(result_port,config,config->max_dp_latency,core)
{
    m_name = "DP ";
}

int_unit::int_unit( register_set* result_port, const shader_core_config *config,shader_core_ctx *core)
    : pipelined_simd_unit(result_port,config,config->max_int_latency,core)
{
    m_name = "INT ";
}

void sp_unit :: issue(register_set& source_reg)
{
    warp_inst_t** ready_reg = source_reg.get_ready();
	//m_core->incexecstat((*ready_reg));
	(*ready_reg)->op_pipe=SP__OP;
	m_core->incsp_stat(m_core->get_config()->warp_size,(*ready_reg)->latency);
	pipelined_simd_unit::issue(source_reg);
}

void dp_unit :: issue(register_set& source_reg)
{
    warp_inst_t** ready_reg = source_reg.get_ready();
	//m_core->incexecstat((*ready_reg));
	(*ready_reg)->op_pipe=DP__OP;
	m_core->incsp_stat(m_core->get_config()->warp_size,(*ready_reg)->latency);
	pipelined_simd_unit::issue(source_reg);
}

void int_unit :: issue(register_set& source_reg)
{
    warp_inst_t** ready_reg = source_reg.get_ready();
	//m_core->incexecstat((*ready_reg));
	(*ready_reg)->op_pipe=INTP__OP;
	m_core->incsp_stat(m_core->get_config()->warp_size,(*ready_reg)->latency);
	pipelined_simd_unit::issue(source_reg);
}

pipelined_simd_unit::pipelined_simd_unit( register_set* result_port, const shader_core_config *config, unsigned max_latency,shader_core_ctx *core )
    : simd_function_unit(config) 
{
    m_result_port = result_port;
    m_pipeline_depth = max_latency;
    m_pipeline_reg = new warp_inst_t*[m_pipeline_depth];
    for( unsigned i=0; i < m_pipeline_depth; i++ ) 
	m_pipeline_reg[i] = new warp_inst_t( config );
    m_core=core;
    active_insts_in_pipeline=0;
}

void pipelined_simd_unit::cycle()
{
    if( !m_pipeline_reg[0]->empty() ){
        m_result_port->move_in(m_pipeline_reg[0]);
        assert(active_insts_in_pipeline > 0);
        active_insts_in_pipeline--;
    }
    if(active_insts_in_pipeline){
		for( unsigned stage=0; (stage+1)<m_pipeline_depth; stage++ )
			move_warp(m_pipeline_reg[stage], m_pipeline_reg[stage+1]);
    }
    if( !m_dispatch_reg->empty() ) {
        if( !m_dispatch_reg->dispatch_delay()){
            int start_stage = m_dispatch_reg->latency - m_dispatch_reg->initiation_interval;
            move_warp(m_pipeline_reg[start_stage],m_dispatch_reg);
            active_insts_in_pipeline++;
        }
    }
    occupied >>=1;
}


void pipelined_simd_unit::issue( register_set& source_reg )
{
    //move_warp(m_dispatch_reg,source_reg);
    warp_inst_t** ready_reg = source_reg.get_ready();
	m_core->incexecstat((*ready_reg));
	//source_reg.move_out_to(m_dispatch_reg);
	simd_function_unit::issue(source_reg);
}

/*
    virtual void issue( register_set& source_reg )
    {
        //move_warp(m_dispatch_reg,source_reg);
        //source_reg.move_out_to(m_dispatch_reg);
        simd_function_unit::issue(source_reg);
    }
*/

void ldst_unit::init( mem_fetch_interface *icnt,
                      shader_core_mem_fetch_allocator *mf_allocator,
                      shader_core_ctx *core, 
                      opndcoll_rfu_t *operand_collector,
                      Scoreboard *scoreboard,
                      const shader_core_config *config,
                      const memory_config *mem_config,  
                      shader_core_stats *stats,
                      unsigned sid,
                      unsigned tpc )
{
    m_memory_config = mem_config;
    m_icnt = icnt;
    m_mf_allocator=mf_allocator;
    m_core = core;
    m_operand_collector = operand_collector;
    m_scoreboard = scoreboard;
    m_stats = stats;
    m_sid = sid;
    m_tpc = tpc;
    #define STRSIZE 1024
    char L1T_name[STRSIZE];
    char L1C_name[STRSIZE];
    snprintf(L1T_name, STRSIZE, "L1T_%03d", m_sid);
    snprintf(L1C_name, STRSIZE, "L1C_%03d", m_sid);
    m_L1T = new tex_cache(L1T_name,m_config->m_L1T_config,m_sid,get_shader_texture_cache_id(),icnt,IN_L1T_MISS_QUEUE,IN_SHADER_L1T_ROB);
    m_L1C = new read_only_cache(L1C_name,m_config->m_L1C_config,m_sid,get_shader_constant_cache_id(),icnt,IN_L1C_MISS_QUEUE);
    m_L1D = NULL;
    m_mem_rc = NO_RC_FAIL;
    m_num_writeback_clients=5; // = shared memory, global/local (uncached), L1D, L1T, L1C
    m_writeback_arb = 0;
    m_next_global=NULL;
    m_last_inst_gpu_sim_cycle=0;
    m_last_inst_gpu_tot_sim_cycle=0;
}


ldst_unit::ldst_unit( mem_fetch_interface *icnt,
                      shader_core_mem_fetch_allocator *mf_allocator,
                      shader_core_ctx *core, 
                      opndcoll_rfu_t *operand_collector,
                      Scoreboard *scoreboard,
                      const shader_core_config *config,
                      const memory_config *mem_config,  
                      shader_core_stats *stats,
                      unsigned sid,
                      unsigned tpc ) : pipelined_simd_unit(NULL,config,config->smem_latency,core), m_next_wb(config)
{
	assert(config->smem_latency > 1);
    init( icnt,
          mf_allocator,
          core, 
          operand_collector,
          scoreboard,
          config, 
          mem_config,  
          stats, 
          sid,
          tpc );
    if( !m_config->m_L1D_config.disabled() ) {
        char L1D_name[STRSIZE];
        snprintf(L1D_name, STRSIZE, "L1D_%03d", m_sid);
        m_L1D = new l1_cache( L1D_name,
                              m_config->m_L1D_config,
                              m_sid,
                              get_shader_normal_cache_id(),
                              m_icnt,
                              m_mf_allocator,
                              IN_L1D_MISS_QUEUE,
							  core->get_gpu());

<<<<<<< HEAD
        if(m_config->m_L1D_config.l1_latency > 0)
	    {
        	for(unsigned i = 0; i < m_config->m_L1D_config.l1_latency; i++ )
        		l1_latency_queue.push_back((mem_fetch*)NULL);
	    }
=======
        l1_latency_queue.resize(m_config->m_L1D_config.l1_banks);
        assert(m_config->m_L1D_config.l1_latency > 0);

		for(int j=0; j<m_config->m_L1D_config.l1_banks; j++ )
			l1_latency_queue[j].resize(m_config->m_L1D_config.l1_latency,(mem_fetch*)NULL);

>>>>>>> 6be23a1b
    }
    m_name = "MEM ";
}

ldst_unit::ldst_unit( mem_fetch_interface *icnt,
                      shader_core_mem_fetch_allocator *mf_allocator,
                      shader_core_ctx *core, 
                      opndcoll_rfu_t *operand_collector,
                      Scoreboard *scoreboard,
                      const shader_core_config *config,
                      const memory_config *mem_config,  
                      shader_core_stats *stats,
                      unsigned sid,
                      unsigned tpc,
                      l1_cache* new_l1d_cache )
    : pipelined_simd_unit(NULL,config,3,core), m_L1D(new_l1d_cache), m_next_wb(config)
{
    init( icnt,
          mf_allocator,
          core, 
          operand_collector,
          scoreboard,
          config, 
          mem_config,  
          stats, 
          sid,
          tpc );
}

void ldst_unit:: issue( register_set &reg_set )
{
	warp_inst_t* inst = *(reg_set.get_ready());

   // record how many pending register writes/memory accesses there are for this instruction
   assert(inst->empty() == false);
   if (inst->is_load() and inst->space.get_type() != shared_space) {
      unsigned warp_id = inst->warp_id();
      unsigned n_accesses = inst->accessq_count();
      for (unsigned r = 0; r < MAX_OUTPUT_VALUES; r++) {
         unsigned reg_id = inst->out[r];
         if (reg_id > 0) {
            m_pending_writes[warp_id][reg_id] += n_accesses;
         }
      }
   }


	inst->op_pipe=MEM__OP;
	// stat collection
	m_core->mem_instruction_stats(*inst);
	m_core->incmem_stat(m_core->get_config()->warp_size,1);
	pipelined_simd_unit::issue(reg_set);
}

void ldst_unit::writeback()
{
    // process next instruction that is going to writeback
    if( !m_next_wb.empty() ) {
        if( m_operand_collector->writeback(m_next_wb) ) {
            bool insn_completed = false; 
            for( unsigned r=0; r < MAX_OUTPUT_VALUES; r++ ) {
                if( m_next_wb.out[r] > 0 ) {
                    if( m_next_wb.space.get_type() != shared_space ) {
                        assert( m_pending_writes[m_next_wb.warp_id()][m_next_wb.out[r]] > 0 );
                        unsigned still_pending = --m_pending_writes[m_next_wb.warp_id()][m_next_wb.out[r]];
                        if( !still_pending ) {
                            m_pending_writes[m_next_wb.warp_id()].erase(m_next_wb.out[r]);
                            m_scoreboard->releaseRegister( m_next_wb.warp_id(), m_next_wb.out[r] );
                            insn_completed = true; 
                        }
                    } else { // shared 
                        m_scoreboard->releaseRegister( m_next_wb.warp_id(), m_next_wb.out[r] );
                        insn_completed = true; 
                    }
                }
            }
            if( insn_completed ) {
                m_core->warp_inst_complete(m_next_wb);
            }
            m_next_wb.clear();
            m_last_inst_gpu_sim_cycle = m_core->get_gpu()->gpu_sim_cycle;
            m_last_inst_gpu_tot_sim_cycle = m_core->get_gpu()->gpu_tot_sim_cycle;
        }
    }

    unsigned serviced_client = -1; 
    for( unsigned c = 0; m_next_wb.empty() && (c < m_num_writeback_clients); c++ ) {
        unsigned next_client = (c+m_writeback_arb)%m_num_writeback_clients;
        switch( next_client ) {
        case 0: // shared memory 
            if( !m_pipeline_reg[0]->empty() ) {
                m_next_wb = *m_pipeline_reg[0];
                if(m_next_wb.isatomic()) {
                    m_next_wb.do_atomic();
                    m_core->decrement_atomic_count(m_next_wb.warp_id(), m_next_wb.active_count());
                }
                m_core->dec_inst_in_pipeline(m_pipeline_reg[0]->warp_id());
                m_pipeline_reg[0]->clear();
                serviced_client = next_client; 
            }
            break;
        case 1: // texture response
            if( m_L1T->access_ready() ) {
                mem_fetch *mf = m_L1T->next_access();
                m_next_wb = mf->get_inst();
                delete mf;
                serviced_client = next_client; 
            }
            break;
        case 2: // const cache response
            if( m_L1C->access_ready() ) {
                mem_fetch *mf = m_L1C->next_access();
                m_next_wb = mf->get_inst();
                delete mf;
                serviced_client = next_client; 
            }
            break;
        case 3: // global/local
            if( m_next_global ) {
                m_next_wb = m_next_global->get_inst();
                if( m_next_global->isatomic() ) 
                    m_core->decrement_atomic_count(m_next_global->get_wid(),m_next_global->get_access_warp_mask().count());
                delete m_next_global;
                m_next_global = NULL;
                serviced_client = next_client; 
            }
            break;
        case 4: 
            if( m_L1D && m_L1D->access_ready() ) {
                mem_fetch *mf = m_L1D->next_access();
                m_next_wb = mf->get_inst();
                delete mf;
                serviced_client = next_client; 
            }
            break;
        default: abort();
        }
    }
    // update arbitration priority only if: 
    // 1. the writeback buffer was available 
    // 2. a client was serviced 
    if (serviced_client != (unsigned)-1) {
        m_writeback_arb = (serviced_client + 1) % m_num_writeback_clients; 
    }
}

unsigned ldst_unit::clock_multiplier() const
{ 
	//to model multiple read port, we give multiple cycles for the memory units
	if(m_config->mem_unit_ports)
		return m_config->mem_unit_ports;
	else
		return m_config->mem_warp_parts;
}
/*
void ldst_unit::issue( register_set &reg_set )
{
	warp_inst_t* inst = *(reg_set.get_ready());
   // stat collection
   m_core->mem_instruction_stats(*inst); 

   // record how many pending register writes/memory accesses there are for this instruction 
   assert(inst->empty() == false); 
   if (inst->is_load() and inst->space.get_type() != shared_space) {
      unsigned warp_id = inst->warp_id(); 
      unsigned n_accesses = inst->accessq_count(); 
      for (unsigned r = 0; r < MAX_OUTPUT_VALUES; r++) {
         unsigned reg_id = inst->out[r]; 
         if (reg_id > 0) {
            m_pending_writes[warp_id][reg_id] += n_accesses; 
         }
      }
   }

   pipelined_simd_unit::issue(reg_set);
}
*/
void ldst_unit::cycle()
{
   writeback();
   m_operand_collector->step();
   for( unsigned stage=0; (stage+1)<m_pipeline_depth; stage++ ) 
       if( m_pipeline_reg[stage]->empty() && !m_pipeline_reg[stage+1]->empty() )
            move_warp(m_pipeline_reg[stage], m_pipeline_reg[stage+1]);

   if( !m_response_fifo.empty() ) {
       mem_fetch *mf = m_response_fifo.front();
       if (mf->get_access_type() == TEXTURE_ACC_R) {
           if (m_L1T->fill_port_free()) {
               m_L1T->fill(mf,m_core->get_gpu()->gpu_sim_cycle+m_core->get_gpu()->gpu_tot_sim_cycle);
               m_response_fifo.pop_front(); 
           }
       } else if (mf->get_access_type() == CONST_ACC_R)  {
           if (m_L1C->fill_port_free()) {
               mf->set_status(IN_SHADER_FETCHED,m_core->get_gpu()->gpu_sim_cycle+m_core->get_gpu()->gpu_tot_sim_cycle);
               m_L1C->fill(mf,m_core->get_gpu()->gpu_sim_cycle+m_core->get_gpu()->gpu_tot_sim_cycle);
               m_response_fifo.pop_front(); 
           }
       } else {
    	   if( mf->get_type() == WRITE_ACK || ( m_config->gpgpu_perfect_mem && mf->get_is_write() )) {
               m_core->store_ack(mf);
               m_response_fifo.pop_front();
               delete mf;
           } else {
               assert( !mf->get_is_write() ); // L1 cache is write evict, allocate line on load miss only

               bool bypassL1D = false; 
               if ( CACHE_GLOBAL == mf->get_inst().cache_op || (m_L1D == NULL) ) {
                   bypassL1D = true; 
               } else if (mf->get_access_type() == GLOBAL_ACC_R || mf->get_access_type() == GLOBAL_ACC_W) { // global memory access 
                   if (m_core->get_config()->gmem_skip_L1D)
                       bypassL1D = true; 
               }
               if( bypassL1D ) {
                   if ( m_next_global == NULL ) {
                       mf->set_status(IN_SHADER_FETCHED,m_core->get_gpu()->gpu_sim_cycle+m_core->get_gpu()->gpu_tot_sim_cycle);
                       m_response_fifo.pop_front();
                       m_next_global = mf;
                   }
               } else {
                   if (m_L1D->fill_port_free()) {
                       m_L1D->fill(mf,m_core->get_gpu()->gpu_sim_cycle+m_core->get_gpu()->gpu_tot_sim_cycle);
                       m_response_fifo.pop_front();
                   }
               }
           }
       }
   }

   m_L1T->cycle();
   m_L1C->cycle();
   if( m_L1D ) {
	   m_L1D->cycle();
	   if(m_config->m_L1D_config.l1_latency > 0)
	   		L1_latency_queue_cycle();
   }

   warp_inst_t &pipe_reg = *m_dispatch_reg;
   enum mem_stage_stall_type rc_fail = NO_RC_FAIL;
   mem_stage_access_type type;
   bool done = true;
   done &= shared_cycle(pipe_reg, rc_fail, type);
   done &= constant_cycle(pipe_reg, rc_fail, type);
   done &= texture_cycle(pipe_reg, rc_fail, type);
   done &= memory_cycle(pipe_reg, rc_fail, type);
   m_mem_rc = rc_fail;

   if (!done) { // log stall types and return
      assert(rc_fail != NO_RC_FAIL);
      m_stats->gpgpu_n_stall_shd_mem++;
      m_stats->gpu_stall_shd_mem_breakdown[type][rc_fail]++;
      return;
   }

   if( !pipe_reg.empty() ) {
       unsigned warp_id = pipe_reg.warp_id();
       if( pipe_reg.is_load() ) {
           if( pipe_reg.space.get_type() == shared_space ) {
               if( m_pipeline_reg[m_config->smem_latency-1]->empty() ) {
                   // new shared memory request
                   move_warp(m_pipeline_reg[m_config->smem_latency-1],m_dispatch_reg);
                   m_dispatch_reg->clear();
               }
           } else {
               //if( pipe_reg.active_count() > 0 ) {
               //    if( !m_operand_collector->writeback(pipe_reg) ) 
               //        return;
               //} 

               bool pending_requests=false;
               for( unsigned r=0; r<MAX_OUTPUT_VALUES; r++ ) {
                   unsigned reg_id = pipe_reg.out[r];
                   if( reg_id > 0 ) {
                       if( m_pending_writes[warp_id].find(reg_id) != m_pending_writes[warp_id].end() ) {
                           if ( m_pending_writes[warp_id][reg_id] > 0 ) {
                               pending_requests=true;
                               break;
                           } else {
                               // this instruction is done already
                               m_pending_writes[warp_id].erase(reg_id); 
                           }
                       }
                   }
               }
               if( !pending_requests ) {
                   m_core->warp_inst_complete(*m_dispatch_reg);
                   m_scoreboard->releaseRegisters(m_dispatch_reg);
               }
               m_core->dec_inst_in_pipeline(warp_id);
               m_dispatch_reg->clear();
           }
       } else {
           // stores exit pipeline here
           m_core->dec_inst_in_pipeline(warp_id);
           m_core->warp_inst_complete(*m_dispatch_reg);
           m_dispatch_reg->clear();
       }
   }
}

void shader_core_ctx::register_cta_thread_exit( unsigned cta_num, kernel_info_t * kernel)
{
   assert( m_cta_status[cta_num] > 0 );
   m_cta_status[cta_num]--;
   if (!m_cta_status[cta_num]) {
      m_n_active_cta--;
      m_barriers.deallocate_barrier(cta_num);
      shader_CTA_count_unlog(m_sid, 1);

     SHADER_DPRINTF(LIVENESS, "GPGPU-Sim uArch: Finished CTA #%u (%lld,%lld), %u CTAs running\n",
        cta_num, m_gpu->gpu_sim_cycle, m_gpu->gpu_tot_sim_cycle, m_n_active_cta);

      if( m_n_active_cta == 0 ) {
        SHADER_DPRINTF(LIVENESS, "GPGPU-Sim uArch: Empty (last released kernel %u \'%s\').\n",
            kernel->get_uid(), kernel->name().c_str());
          fflush(stdout);

          //Shader can only be empty when no more cta are dispatched
          if(kernel != m_kernel) {
              assert(m_kernel == NULL || !m_gpu->kernel_more_cta_left(m_kernel));
          }
          m_kernel = NULL;
      }

      //Jin: for concurrent kernels on sm
      release_shader_resource_1block(cta_num, *kernel);
      kernel->dec_running();
      if( !m_gpu->kernel_more_cta_left(kernel) ) {
          if( !kernel->running() ) {
              SHADER_DPRINTF(LIVENESS,
                "GPGPU-Sim uArch: GPU detected kernel %u \'%s\' finished on shader %u.\n", kernel->get_uid(),
                kernel->name().c_str(), m_sid);

              if(m_kernel == kernel)
                m_kernel = NULL;
              m_gpu->set_kernel_done( kernel );
          }
      }

   }
}

void gpgpu_sim::shader_print_runtime_stat( FILE *fout ) 
{
    /*
   fprintf(fout, "SHD_INSN: ");
   for (unsigned i=0;i<m_n_shader;i++) 
      fprintf(fout, "%u ",m_sc[i]->get_num_sim_insn());
   fprintf(fout, "\n");
   fprintf(fout, "SHD_THDS: ");
   for (unsigned i=0;i<m_n_shader;i++) 
      fprintf(fout, "%u ",m_sc[i]->get_not_completed());
   fprintf(fout, "\n");
   fprintf(fout, "SHD_DIVG: ");
   for (unsigned i=0;i<m_n_shader;i++) 
      fprintf(fout, "%u ",m_sc[i]->get_n_diverge());
   fprintf(fout, "\n");

   fprintf(fout, "THD_INSN: ");
   for (unsigned i=0; i<m_shader_config->n_thread_per_shader; i++) 
      fprintf(fout, "%d ", m_sc[0]->get_thread_n_insn(i) );
   fprintf(fout, "\n");
   */
}


void gpgpu_sim::shader_print_scheduler_stat( FILE* fout, bool print_dynamic_info ) const
{
    // Print out the stats from the sampling shader core
    const unsigned scheduler_sampling_core = m_shader_config->gpgpu_warp_issue_shader;
    #define STR_SIZE 55
    char name_buff[ STR_SIZE ];
    name_buff[ STR_SIZE - 1 ] = '\0';
    const std::vector< unsigned >& distro
        = print_dynamic_info ?
          m_shader_stats->get_dynamic_warp_issue()[ scheduler_sampling_core ] :
          m_shader_stats->get_warp_slot_issue()[ scheduler_sampling_core ];
    if ( print_dynamic_info ) {
        snprintf( name_buff, STR_SIZE - 1, "dynamic_warp_id" );
    } else {
        snprintf( name_buff, STR_SIZE - 1, "warp_id" );
    }
    fprintf( fout,
             "Shader %d %s issue ditsribution:\n",
             scheduler_sampling_core,
             name_buff );
    const unsigned num_warp_ids = distro.size();
    // First print out the warp ids
    fprintf( fout, "%s:\n", name_buff );
    for ( unsigned warp_id = 0;
          warp_id < num_warp_ids;
          ++warp_id  ) {
        fprintf( fout, "%d, ", warp_id );
    }

    fprintf( fout, "\ndistro:\n" );
    // Then print out the distribution of instuctions issued
    for ( std::vector< unsigned >::const_iterator iter = distro.begin();
          iter != distro.end();
          iter++ ) {
        fprintf( fout, "%d, ", *iter );
    }
    fprintf( fout, "\n" );
}

void gpgpu_sim::shader_print_cache_stats( FILE *fout ) const{

    // L1I
    struct cache_sub_stats total_css;
    struct cache_sub_stats css;

    if(!m_shader_config->m_L1I_config.disabled()){
        total_css.clear();
        css.clear();
        fprintf(fout, "\n========= Core cache stats =========\n");
        fprintf(fout, "L1I_cache:\n");
        for ( unsigned i = 0; i < m_shader_config->n_simt_clusters; ++i ) {
            m_cluster[i]->get_L1I_sub_stats(css);
            total_css += css;
        }
        fprintf(fout, "\tL1I_total_cache_accesses = %llu\n", total_css.accesses);
        fprintf(fout, "\tL1I_total_cache_misses = %llu\n", total_css.misses);
        if(total_css.accesses > 0){
            fprintf(fout, "\tL1I_total_cache_miss_rate = %.4lf\n", (double)total_css.misses / (double)total_css.accesses);
        }
        fprintf(fout, "\tL1I_total_cache_pending_hits = %llu\n", total_css.pending_hits);
        fprintf(fout, "\tL1I_total_cache_reservation_fails = %llu\n", total_css.res_fails);
    }

    // L1D
    if(!m_shader_config->m_L1D_config.disabled()){
        total_css.clear();
        css.clear();
        fprintf(fout, "L1D_cache:\n");
        for (unsigned i=0;i<m_shader_config->n_simt_clusters;i++){
            m_cluster[i]->get_L1D_sub_stats(css);

            fprintf( stdout, "\tL1D_cache_core[%d]: Access = %llu, Miss = %llu, Miss_rate = %.3lf, Pending_hits = %llu, Reservation_fails = %llu\n",
                     i, css.accesses, css.misses, (double)css.misses / (double)css.accesses, css.pending_hits, css.res_fails);

            total_css += css;
        }
        fprintf(fout, "\tL1D_total_cache_accesses = %llu\n", total_css.accesses);
        fprintf(fout, "\tL1D_total_cache_misses = %llu\n", total_css.misses);
        if(total_css.accesses > 0){
            fprintf(fout, "\tL1D_total_cache_miss_rate = %.4lf\n", (double)total_css.misses / (double)total_css.accesses);
        }
        fprintf(fout, "\tL1D_total_cache_pending_hits = %llu\n", total_css.pending_hits);
        fprintf(fout, "\tL1D_total_cache_reservation_fails = %llu\n", total_css.res_fails);
        total_css.print_port_stats(fout, "\tL1D_cache"); 
    }

    // L1C
    if(!m_shader_config->m_L1C_config.disabled()){
        total_css.clear();
        css.clear();
        fprintf(fout, "L1C_cache:\n");
        for ( unsigned i = 0; i < m_shader_config->n_simt_clusters; ++i ) {
            m_cluster[i]->get_L1C_sub_stats(css);
            total_css += css;
        }
        fprintf(fout, "\tL1C_total_cache_accesses = %llu\n", total_css.accesses);
        fprintf(fout, "\tL1C_total_cache_misses = %llu\n", total_css.misses);
        if(total_css.accesses > 0){
            fprintf(fout, "\tL1C_total_cache_miss_rate = %.4lf\n", (double)total_css.misses / (double)total_css.accesses);
        }
        fprintf(fout, "\tL1C_total_cache_pending_hits = %llu\n", total_css.pending_hits);
        fprintf(fout, "\tL1C_total_cache_reservation_fails = %llu\n", total_css.res_fails);
    }

    // L1T
    if(!m_shader_config->m_L1T_config.disabled()){
        total_css.clear();
        css.clear();
        fprintf(fout, "L1T_cache:\n");
        for ( unsigned i = 0; i < m_shader_config->n_simt_clusters; ++i ) {
            m_cluster[i]->get_L1T_sub_stats(css);
            total_css += css;
        }
        fprintf(fout, "\tL1T_total_cache_accesses = %llu\n", total_css.accesses);
        fprintf(fout, "\tL1T_total_cache_misses = %llu\n", total_css.misses);
        if(total_css.accesses > 0){
            fprintf(fout, "\tL1T_total_cache_miss_rate = %.4lf\n", (double)total_css.misses / (double)total_css.accesses);
        }
        fprintf(fout, "\tL1T_total_cache_pending_hits = %llu\n", total_css.pending_hits);
        fprintf(fout, "\tL1T_total_cache_reservation_fails = %llu\n", total_css.res_fails);
    }
}

void gpgpu_sim::shader_print_l1_miss_stat( FILE *fout ) const
{
   unsigned total_d1_misses = 0, total_d1_accesses = 0;
   for ( unsigned i = 0; i < m_shader_config->n_simt_clusters; ++i ) {
         unsigned custer_d1_misses = 0, cluster_d1_accesses = 0;
         m_cluster[ i ]->print_cache_stats( fout, cluster_d1_accesses, custer_d1_misses );
         total_d1_misses += custer_d1_misses;
         total_d1_accesses += cluster_d1_accesses;
   }
   fprintf( fout, "total_dl1_misses=%d\n", total_d1_misses );
   fprintf( fout, "total_dl1_accesses=%d\n", total_d1_accesses );
   fprintf( fout, "total_dl1_miss_rate= %f\n", (float)total_d1_misses / (float)total_d1_accesses );
   /*
   fprintf(fout, "THD_INSN_AC: ");
   for (unsigned i=0; i<m_shader_config->n_thread_per_shader; i++) 
      fprintf(fout, "%d ", m_sc[0]->get_thread_n_insn_ac(i));
   fprintf(fout, "\n");
   fprintf(fout, "T_L1_Mss: "); //l1 miss rate per thread
   for (unsigned i=0; i<m_shader_config->n_thread_per_shader; i++) 
      fprintf(fout, "%d ", m_sc[0]->get_thread_n_l1_mis_ac(i));
   fprintf(fout, "\n");
   fprintf(fout, "T_L1_Mgs: "); //l1 merged miss rate per thread
   for (unsigned i=0; i<m_shader_config->n_thread_per_shader; i++) 
      fprintf(fout, "%d ", m_sc[0]->get_thread_n_l1_mis_ac(i) - m_sc[0]->get_thread_n_l1_mrghit_ac(i));
   fprintf(fout, "\n");
   fprintf(fout, "T_L1_Acc: "); //l1 access per thread
   for (unsigned i=0; i<m_shader_config->n_thread_per_shader; i++) 
      fprintf(fout, "%d ", m_sc[0]->get_thread_n_l1_access_ac(i));
   fprintf(fout, "\n");

   //per warp
   int temp =0; 
   fprintf(fout, "W_L1_Mss: "); //l1 miss rate per warp
   for (unsigned i=0; i<m_shader_config->n_thread_per_shader; i++) {
      temp += m_sc[0]->get_thread_n_l1_mis_ac(i);
      if (i%m_shader_config->warp_size == (unsigned)(m_shader_config->warp_size-1)) {
         fprintf(fout, "%d ", temp);
         temp = 0;
      }
   }
   fprintf(fout, "\n");
   temp=0;
   fprintf(fout, "W_L1_Mgs: "); //l1 merged miss rate per warp
   for (unsigned i=0; i<m_shader_config->n_thread_per_shader; i++) {
      temp += (m_sc[0]->get_thread_n_l1_mis_ac(i) - m_sc[0]->get_thread_n_l1_mrghit_ac(i) );
      if (i%m_shader_config->warp_size == (unsigned)(m_shader_config->warp_size-1)) {
         fprintf(fout, "%d ", temp);
         temp = 0;
      }
   }
   fprintf(fout, "\n");
   temp =0;
   fprintf(fout, "W_L1_Acc: "); //l1 access per warp
   for (unsigned i=0; i<m_shader_config->n_thread_per_shader; i++) {
      temp += m_sc[0]->get_thread_n_l1_access_ac(i);
      if (i%m_shader_config->warp_size == (unsigned)(m_shader_config->warp_size-1)) {
         fprintf(fout, "%d ", temp);
         temp = 0;
      }
   }
   fprintf(fout, "\n");
   */
}

void warp_inst_t::print( FILE *fout ) const
{
    if (empty() ) {
        fprintf(fout,"bubble\n" );
        return;
    } else 
        fprintf(fout,"0x%04x ", pc );
    fprintf(fout, "w%02d[", m_warp_id);
    for (unsigned j=0; j<m_config->warp_size; j++)
        fprintf(fout, "%c", (active(j)?'1':'0') );
    fprintf(fout, "]: ");
    m_config->gpgpu_ctx->func_sim->ptx_print_insn( pc, fout );
    fprintf(fout, "\n");
}
void shader_core_ctx::incexecstat(warp_inst_t *&inst)
{
	if(inst->mem_op==TEX)
		inctex_stat(inst->active_count(),1);

    // Latency numbers for next operations are used to scale the power values
    // for special operations, according observations from microbenchmarking
    // TODO: put these numbers in the xml configuration

	switch(inst->sp_op){
	case INT__OP:
		incialu_stat(inst->active_count(),32);
		break;
	case INT_MUL_OP:
		incimul_stat(inst->active_count(),7.2);
		break;
	case INT_MUL24_OP:
		incimul24_stat(inst->active_count(),4.2);
		break;
	case INT_MUL32_OP:
		incimul32_stat(inst->active_count(),4);
		break;
	case INT_DIV_OP:
		incidiv_stat(inst->active_count(),40);
		break;
	case FP__OP:
		incfpalu_stat(inst->active_count(),1);
		break;
	case FP_MUL_OP:
		incfpmul_stat(inst->active_count(),1.8);
		break;
	case FP_DIV_OP:
		incfpdiv_stat(inst->active_count(),48);
		break;
	case FP_SQRT_OP:
		inctrans_stat(inst->active_count(),25);
		break;
	case FP_LG_OP:
		inctrans_stat(inst->active_count(),35);
		break;
	case FP_SIN_OP:
		inctrans_stat(inst->active_count(),12);
		break;
	case FP_EXP_OP:
		inctrans_stat(inst->active_count(),35);
		break;
	default:
		break;
	}
}
void shader_core_ctx::print_stage(unsigned int stage, FILE *fout ) const
{
   m_pipeline_reg[stage].print(fout);
   //m_pipeline_reg[stage].print(fout);
}

void shader_core_ctx::display_simt_state(FILE *fout, int mask ) const
{
    if ( (mask & 4) && m_config->model == POST_DOMINATOR ) {
       fprintf(fout,"per warp SIMT control-flow state:\n");
       unsigned n = m_config->n_thread_per_shader / m_config->warp_size;
       for (unsigned i=0; i < n; i++) {
          unsigned nactive = 0;
          for (unsigned j=0; j<m_config->warp_size; j++ ) {
             unsigned tid = i*m_config->warp_size + j;
             int done = ptx_thread_done(tid);
             nactive += (ptx_thread_done(tid)?0:1);
             if ( done && (mask & 8) ) {
                unsigned done_cycle = m_thread[tid]->donecycle();
                if ( done_cycle ) {
                   printf("\n w%02u:t%03u: done @ cycle %u", i, tid, done_cycle );
                }
             }
          }
          if ( nactive == 0 ) {
             continue;
          }
          m_simt_stack[i]->print(fout);
       }
       fprintf(fout,"\n");
    }
}

void ldst_unit::print(FILE *fout) const
{
    fprintf(fout,"LD/ST unit  = ");
    m_dispatch_reg->print(fout);
    if ( m_mem_rc != NO_RC_FAIL ) {
        fprintf(fout,"              LD/ST stall condition: ");
        switch ( m_mem_rc ) {
        case BK_CONF:        fprintf(fout,"BK_CONF"); break;
        case MSHR_RC_FAIL:   fprintf(fout,"MSHR_RC_FAIL"); break;
        case ICNT_RC_FAIL:   fprintf(fout,"ICNT_RC_FAIL"); break;
        case COAL_STALL:     fprintf(fout,"COAL_STALL"); break;
        case WB_ICNT_RC_FAIL: fprintf(fout,"WB_ICNT_RC_FAIL"); break;
        case WB_CACHE_RSRV_FAIL: fprintf(fout,"WB_CACHE_RSRV_FAIL"); break;
        case N_MEM_STAGE_STALL_TYPE: fprintf(fout,"N_MEM_STAGE_STALL_TYPE"); break;
        default: abort();
        }
        fprintf(fout,"\n");
    }
    fprintf(fout,"LD/ST wb    = ");
    m_next_wb.print(fout);
    fprintf(fout, "Last LD/ST writeback @ %llu + %llu (gpu_sim_cycle+gpu_tot_sim_cycle)\n",
                  m_last_inst_gpu_sim_cycle, m_last_inst_gpu_tot_sim_cycle );
    fprintf(fout,"Pending register writes:\n");
    std::map<unsigned/*warp_id*/, std::map<unsigned/*regnum*/,unsigned/*count*/> >::const_iterator w;
    for( w=m_pending_writes.begin(); w!=m_pending_writes.end(); w++ ) {
        unsigned warp_id = w->first;
        const std::map<unsigned/*regnum*/,unsigned/*count*/> &warp_info = w->second;
        if( warp_info.empty() ) 
            continue;
        fprintf(fout,"  w%2u : ", warp_id );
        std::map<unsigned/*regnum*/,unsigned/*count*/>::const_iterator r;
        for( r=warp_info.begin(); r!=warp_info.end(); ++r ) {
            fprintf(fout,"  %u(%u)", r->first, r->second );
        }
        fprintf(fout,"\n");
    }
    m_L1C->display_state(fout);
    m_L1T->display_state(fout);
    if( !m_config->m_L1D_config.disabled() )
    	m_L1D->display_state(fout);
    fprintf(fout,"LD/ST response FIFO (occupancy = %zu):\n", m_response_fifo.size() );
    for( std::list<mem_fetch*>::const_iterator i=m_response_fifo.begin(); i != m_response_fifo.end(); i++ ) {
        const mem_fetch *mf = *i;
        mf->print(fout);
    }
}

void shader_core_ctx::display_pipeline(FILE *fout, int print_mem, int mask ) const
{
   fprintf(fout, "=================================================\n");
   fprintf(fout, "shader %u at cycle %Lu+%Lu (%u threads running)\n", m_sid, 
           m_gpu->gpu_tot_sim_cycle, m_gpu->gpu_sim_cycle, m_not_completed);
   fprintf(fout, "=================================================\n");

   dump_warp_state(fout);
   fprintf(fout,"\n");

   m_L1I->display_state(fout);

   fprintf(fout, "IF/ID       = ");
   if( !m_inst_fetch_buffer.m_valid )
       fprintf(fout,"bubble\n");
   else {
       fprintf(fout,"w%2u : pc = 0x%x, nbytes = %u\n", 
               m_inst_fetch_buffer.m_warp_id,
               m_inst_fetch_buffer.m_pc, 
               m_inst_fetch_buffer.m_nbytes );
   }
   fprintf(fout,"\nibuffer status:\n");
   for( unsigned i=0; i<m_config->max_warps_per_shader; i++) {
       if( !m_warp[i].ibuffer_empty() ) 
           m_warp[i].print_ibuffer(fout);
   }
   fprintf(fout,"\n");
   display_simt_state(fout,mask);
   fprintf(fout, "-------------------------- Scoreboard\n");
   m_scoreboard->printContents();
/*
   fprintf(fout,"ID/OC (SP)  = ");
   print_stage(ID_OC_SP, fout);
   fprintf(fout,"ID/OC (SFU) = ");
   print_stage(ID_OC_SFU, fout);
   fprintf(fout,"ID/OC (MEM) = ");
   print_stage(ID_OC_MEM, fout);
*/
   fprintf(fout, "-------------------------- OP COL\n");
   m_operand_collector.dump(fout);
/* fprintf(fout, "OC/EX (SP)  = ");
   print_stage(OC_EX_SP, fout);
   fprintf(fout, "OC/EX (SFU) = ");
   print_stage(OC_EX_SFU, fout);
   fprintf(fout, "OC/EX (MEM) = ");
   print_stage(OC_EX_MEM, fout);
*/
   fprintf(fout, "-------------------------- Pipe Regs\n");

   for (unsigned i = 0; i < N_PIPELINE_STAGES; i++) {
       fprintf(fout,"--- %s ---\n",pipeline_stage_name_decode[i]);
       print_stage(i,fout);fprintf(fout,"\n");
   }

   fprintf(fout, "-------------------------- Fu\n");
   for( unsigned n=0; n < m_num_function_units; n++ ){
       m_fu[n]->print(fout);
       fprintf(fout, "---------------\n");
   }
   fprintf(fout, "-------------------------- other:\n");

   for(unsigned i=0; i<num_result_bus; i++){
	   std::string bits = m_result_bus[i]->to_string();
	   fprintf(fout, "EX/WB sched[%d]= %s\n", i, bits.c_str() );
   }
   fprintf(fout, "EX/WB      = ");
   print_stage(EX_WB, fout);
   fprintf(fout, "\n");
   fprintf(fout, "Last EX/WB writeback @ %llu + %llu (gpu_sim_cycle+gpu_tot_sim_cycle)\n",
                 m_last_inst_gpu_sim_cycle, m_last_inst_gpu_tot_sim_cycle );

   if( m_active_threads.count() <= 2*m_config->warp_size ) {
       fprintf(fout,"Active Threads : ");
       unsigned last_warp_id = -1;
       for(unsigned tid=0; tid < m_active_threads.size(); tid++ ) {
           unsigned warp_id = tid/m_config->warp_size;
           if( m_active_threads.test(tid) ) {
               if( warp_id != last_warp_id ) {
                   fprintf(fout,"\n  warp %u : ", warp_id );
                   last_warp_id=warp_id;
               }
               fprintf(fout,"%u ", tid );
           }
       }
   }

}

unsigned int shader_core_config::max_cta( const kernel_info_t &k ) const
{
   unsigned threads_per_cta  = k.threads_per_cta();
   const class function_info *kernel = k.entry();
   unsigned int padded_cta_size = threads_per_cta;
   if (padded_cta_size%warp_size) 
      padded_cta_size = ((padded_cta_size/warp_size)+1)*(warp_size);

   //Limit by n_threads/shader
   unsigned int result_thread = n_thread_per_shader / padded_cta_size;

   const struct gpgpu_ptx_sim_info *kernel_info = ptx_sim_kernel_info(kernel);

   //Limit by shmem/shader
   unsigned int result_shmem = (unsigned)-1;
   if (kernel_info->smem > 0)
      result_shmem = gpgpu_shmem_size / kernel_info->smem;

   //Limit by register count, rounded up to multiple of 4.
   unsigned int result_regs = (unsigned)-1;
   if (kernel_info->regs > 0)
      result_regs = gpgpu_shader_registers / (padded_cta_size * ((kernel_info->regs+3)&~3));

   //Limit by CTA
   unsigned int result_cta = max_cta_per_core;

   unsigned result = result_thread;
   result = gs_min2(result, result_shmem);
   result = gs_min2(result, result_regs);
   result = gs_min2(result, result_cta);

   static const struct gpgpu_ptx_sim_info* last_kinfo = NULL;
   if (last_kinfo != kernel_info) {   //Only print out stats if kernel_info struct changes
      last_kinfo = kernel_info;
      printf ("GPGPU-Sim uArch: CTA/core = %u, limited by:", result);
      if (result == result_thread) printf (" threads");
      if (result == result_shmem) printf (" shmem");
      if (result == result_regs) printf (" regs");
      if (result == result_cta) printf (" cta_limit");
      printf ("\n");
   }

    //gpu_max_cta_per_shader is limited by number of CTAs if not enough to keep all cores busy    
    if( k.num_blocks() < result*num_shader() ) { 
       result = k.num_blocks() / num_shader();
       if (k.num_blocks() % num_shader())
          result++;
    }

    assert( result <= MAX_CTA_PER_SHADER );
    if (result < 1) {
       printf ("GPGPU-Sim uArch: ERROR ** Kernel requires more resources than shader has.\n");
       if(gpgpu_ignore_resources_limitation) {
    	   printf ("GPGPU-Sim uArch: gpgpu_ignore_resources_limitation is set, ignore the ERROR!\n");
    	   return 1;
       }
       abort();
    }

    if(adaptive_volta_cache_config && !k.volta_cache_config_set) {
    	//For Volta, we assign the remaining shared memory to L1 cache
    	//For more info, see https://docs.nvidia.com/cuda/cuda-c-programming-guide/index.html#shared-memory-7-x
    	unsigned total_shmed = kernel_info->smem * result;
    	assert(total_shmed >=0 && total_shmed <= gpgpu_shmem_size);
    	assert(gpgpu_shmem_size == 98304); //Volta has 96 KB shared
    	assert(m_L1D_config.get_nset() == 4);  //Volta L1 has four sets
    	if(total_shmed < gpgpu_shmem_size){
    		if(total_shmed == 0)
    			m_L1D_config.set_assoc(256);  //L1 is 128KB ans shd=0
    		else if(total_shmed > 0 && total_shmed <= 8192)
    			m_L1D_config.set_assoc(240);  //L1 is 120KB ans shd=8KB
    		else if(total_shmed > 8192 && total_shmed <= 16384)
    		    m_L1D_config.set_assoc(224);  //L1 is 112KB ans shd=16KB
    		else if(total_shmed > 16384 && total_shmed <= 32768)
    		    m_L1D_config.set_assoc(192);  //L1 is 96KB ans shd=32KB
    		else if(total_shmed > 32768 && total_shmed <= 65536)
    		    m_L1D_config.set_assoc(128);	//L1 is 64KB ans shd=64KB
    		else if(total_shmed > 65536 && total_shmed <= gpgpu_shmem_size)
    		     m_L1D_config.set_assoc(64); //L1 is 32KB and shd=96KB
    		else
    			assert(0);

    		 printf ("GPGPU-Sim: Reconfigure L1 cache in Volta Archi to %uKB\n", m_L1D_config.get_total_size_inKB());
    	}

    	k.volta_cache_config_set = true;
    }

    return result;
}

void shader_core_config::set_pipeline_latency() {

		//calculate the max latency  based on the input

		unsigned int_latency[5];
		unsigned fp_latency[5];
		unsigned dp_latency[5];
		unsigned sfu_latency;
		unsigned tensor_latency;

			/*
			 * [0] ADD,SUB
			 * [1] MAX,Min
			 * [2] MUL
			 * [3] MAD
			 * [4] DIV
			 */
			sscanf(gpgpu_ctx->func_sim->opcode_latency_int, "%u,%u,%u,%u,%u",
					&int_latency[0],&int_latency[1],&int_latency[2],
					&int_latency[3],&int_latency[4]);
			sscanf(gpgpu_ctx->func_sim->opcode_latency_fp, "%u,%u,%u,%u,%u",
					&fp_latency[0],&fp_latency[1],&fp_latency[2],
					&fp_latency[3],&fp_latency[4]);
			sscanf(gpgpu_ctx->func_sim->opcode_latency_dp, "%u,%u,%u,%u,%u",
					&dp_latency[0],&dp_latency[1],&dp_latency[2],
					&dp_latency[3],&dp_latency[4]);
			sscanf(gpgpu_ctx->func_sim->opcode_latency_sfu, "%u",
					&sfu_latency);
			sscanf(gpgpu_ctx->func_sim->opcode_latency_tensor, "%u",
					&tensor_latency);

		//all div operation are executed on sfu
		//assume that the max latency are dp div or normal sfu_latency
		max_sfu_latency = std::max(dp_latency[4],sfu_latency);
		//assume that the max operation has the max latency
		max_sp_latency = fp_latency[1];
		max_int_latency = int_latency[1];
		max_dp_latency = dp_latency[1];
		max_tensor_core_latency = tensor_latency;

}

void shader_core_ctx::cycle()
{
	if(!isactive() && get_not_completed() == 0)
		return;

	m_stats->shader_cycles[m_sid]++;
    writeback();
    execute();
    read_operands();
    issue();
    decode();
    fetch();
}

// Flushes all content of the cache to memory

void shader_core_ctx::cache_flush()
{
   m_ldst_unit->flush();
}

void shader_core_ctx::cache_invalidate()
{
   m_ldst_unit->invalidate();
}

// modifiers
std::list<opndcoll_rfu_t::op_t> opndcoll_rfu_t::arbiter_t::allocate_reads() 
{
   std::list<op_t> result;  // a list of registers that (a) are in different register banks, (b) do not go to the same operand collector

   int input;
   int output;
   int _inputs = m_num_banks;
   int _outputs = m_num_collectors;
   int _square = ( _inputs > _outputs ) ? _inputs : _outputs;
   assert(_square > 0);
   int _pri = (int)m_last_cu;

   // Clear matching
   for ( int i = 0; i < _inputs; ++i ) 
      _inmatch[i] = -1;
   for ( int j = 0; j < _outputs; ++j ) 
      _outmatch[j] = -1;

   for( unsigned i=0; i<m_num_banks; i++) {
      for( unsigned j=0; j<m_num_collectors; j++) {
         assert( i < (unsigned)_inputs );
         assert( j < (unsigned)_outputs );
         _request[i][j] = 0;
      }
      if( !m_queue[i].empty() ) {
         const op_t &op = m_queue[i].front();
         int oc_id = op.get_oc_id();
         assert( i < (unsigned)_inputs );
         assert( oc_id < _outputs );
         _request[i][oc_id] = 1;
      }
      if( m_allocated_bank[i].is_write() ) {
         assert( i < (unsigned)_inputs );
         _inmatch[i] = 0; // write gets priority
      }
   }

   ///// wavefront allocator from booksim... --->
   
   // Loop through diagonals of request matrix

   for ( int p = 0; p < _square; ++p ) {
      output = ( _pri + p ) % _square;

      // Step through the current diagonal
      for ( input = 0; input < _inputs; ++input ) {
          assert( input < _inputs );
          assert( output < _outputs );
         if ( ( output < _outputs ) && 
              ( _inmatch[input] == -1 ) && 
              ( _outmatch[output] == -1 ) &&
              ( _request[input][output]/*.label != -1*/ ) ) {
            // Grant!
            _inmatch[input] = output;
            _outmatch[output] = input;
         }

         output = ( output + 1 ) % _square;
      }
   }

   // Round-robin the priority diagonal
   _pri = ( _pri + 1 ) % _square;

   /// <--- end code from booksim

   m_last_cu = _pri;
   for( unsigned i=0; i < m_num_banks; i++ ) {
      if( _inmatch[i] != -1 ) {
         if( !m_allocated_bank[i].is_write() ) {
            unsigned bank = (unsigned)i;
            op_t &op = m_queue[bank].front();
            result.push_back(op);
            m_queue[bank].pop_front();
         }
      }
   }

   return result;
}

barrier_set_t::barrier_set_t(shader_core_ctx *shader,unsigned max_warps_per_core, unsigned max_cta_per_core, unsigned max_barriers_per_cta, unsigned warp_size)
{
   m_max_warps_per_core = max_warps_per_core;
   m_max_cta_per_core = max_cta_per_core;
   m_max_barriers_per_cta = max_barriers_per_cta;
   m_warp_size = warp_size;
   m_shader = shader;
   if( max_warps_per_core > WARP_PER_CTA_MAX ) {
      printf("ERROR ** increase WARP_PER_CTA_MAX in shader.h from %u to >= %u or warps per cta in gpgpusim.config\n",
             WARP_PER_CTA_MAX, max_warps_per_core );
      exit(1);
   }
   if(max_barriers_per_cta > MAX_BARRIERS_PER_CTA){
	   printf("ERROR ** increase MAX_BARRIERS_PER_CTA in abstract_hardware_model.h from %u to >= %u or barriers per cta in gpgpusim.config\n",
			   MAX_BARRIERS_PER_CTA, max_barriers_per_cta );
	   exit(1);
   }
   m_warp_active.reset();
   m_warp_at_barrier.reset();
   for(unsigned i=0; i<max_barriers_per_cta; i++){
	   m_bar_id_to_warps[i].reset();
   }
}

// during cta allocation
void barrier_set_t::allocate_barrier( unsigned cta_id, warp_set_t warps )
{
   assert( cta_id < m_max_cta_per_core );
   cta_to_warp_t::iterator w=m_cta_to_warps.find(cta_id);
   assert( w == m_cta_to_warps.end() ); // cta should not already be active or allocated barrier resources
   m_cta_to_warps[cta_id] = warps;
   assert( m_cta_to_warps.size() <= m_max_cta_per_core ); // catch cta's that were not properly deallocated
  
   m_warp_active |= warps;
   m_warp_at_barrier &= ~warps;
   for(unsigned i=0; i<m_max_barriers_per_cta; i++){
	   m_bar_id_to_warps[i] &=~warps;
   }

}

// during cta deallocation
void barrier_set_t::deallocate_barrier( unsigned cta_id )
{
   cta_to_warp_t::iterator w=m_cta_to_warps.find(cta_id);
   if( w == m_cta_to_warps.end() )
      return;
   warp_set_t warps = w->second;
   warp_set_t at_barrier = warps & m_warp_at_barrier;
   assert( at_barrier.any() == false ); // no warps stuck at barrier
   warp_set_t active = warps & m_warp_active;
   assert( active.any() == false ); // no warps in CTA still running
   m_warp_active &= ~warps;
   m_warp_at_barrier &= ~warps;

   for(unsigned i=0; i<m_max_barriers_per_cta; i++){
	   warp_set_t at_a_specific_barrier = warps & m_bar_id_to_warps[i];
	   assert( at_a_specific_barrier.any() == false ); // no warps stuck at barrier
	   m_bar_id_to_warps[i] &=~warps;
   }
   m_cta_to_warps.erase(w);
}

// individual warp hits barrier
void barrier_set_t::warp_reaches_barrier(unsigned cta_id,unsigned warp_id,warp_inst_t* inst)
{
	barrier_type bar_type = inst->bar_type;
	unsigned bar_id = inst->bar_id;
	unsigned bar_count = inst->bar_count;
	assert(bar_id!=(unsigned)-1);
   cta_to_warp_t::iterator w=m_cta_to_warps.find(cta_id);

   if( w == m_cta_to_warps.end() ) { // cta is active
      printf("ERROR ** cta_id %u not found in barrier set on cycle %llu+%llu...\n", cta_id, m_shader->get_gpu()->gpu_tot_sim_cycle, m_shader->get_gpu()->gpu_sim_cycle );
      dump();
      abort();
   }
   assert( w->second.test(warp_id) == true ); // warp is in cta

   m_bar_id_to_warps[bar_id].set(warp_id);
   if(bar_type==SYNC || bar_type==RED){
	   m_warp_at_barrier.set(warp_id);
   }
   warp_set_t warps_in_cta = w->second;
   warp_set_t at_barrier = warps_in_cta & m_bar_id_to_warps[bar_id];
   warp_set_t active = warps_in_cta & m_warp_active;
   if(bar_count==(unsigned)-1){
	   if( at_barrier == active ) {
		   // all warps have reached barrier, so release waiting warps...
		   m_bar_id_to_warps[bar_id] &= ~at_barrier;
		   m_warp_at_barrier &= ~at_barrier;
		   if(bar_type==RED){
			   m_shader->broadcast_barrier_reduction(cta_id, bar_id,at_barrier);
		   }
	   }
  }else{
	  // TODO: check on the hardware if the count should include warp that exited
	  if ((at_barrier.count() * m_warp_size) == bar_count){
		   // required number of warps have reached barrier, so release waiting warps...
		   m_bar_id_to_warps[bar_id] &= ~at_barrier;
		   m_warp_at_barrier &= ~at_barrier;
		   if(bar_type==RED){
			   m_shader->broadcast_barrier_reduction(cta_id, bar_id,at_barrier);
		   }
	  }
  }


}


// warp reaches exit 
void barrier_set_t::warp_exit( unsigned warp_id )
{
   // caller needs to verify all threads in warp are done, e.g., by checking PDOM stack to 
   // see it has only one entry during exit_impl()
   m_warp_active.reset(warp_id);

   // test for barrier release 
   cta_to_warp_t::iterator w=m_cta_to_warps.begin(); 
   for (; w != m_cta_to_warps.end(); ++w) {
      if (w->second.test(warp_id) == true) break; 
   }
   warp_set_t warps_in_cta = w->second;
   warp_set_t active = warps_in_cta & m_warp_active;

   for(unsigned i=0; i<m_max_barriers_per_cta; i++){
	   warp_set_t at_a_specific_barrier = warps_in_cta & m_bar_id_to_warps[i];
	   if( at_a_specific_barrier == active ) {
	      // all warps have reached barrier, so release waiting warps...
		   m_bar_id_to_warps[i] &= ~at_a_specific_barrier;
		   m_warp_at_barrier &= ~at_a_specific_barrier;
	   }
   }
}

// assertions
bool barrier_set_t::warp_waiting_at_barrier( unsigned warp_id ) const
{ 
   return m_warp_at_barrier.test(warp_id);
}

void barrier_set_t::dump()
{
   printf( "barrier set information\n");
   printf( "  m_max_cta_per_core = %u\n",  m_max_cta_per_core );
   printf( "  m_max_warps_per_core = %u\n", m_max_warps_per_core );
   printf( " m_max_barriers_per_cta =%u\n", m_max_barriers_per_cta);
   printf( "  cta_to_warps:\n");
   
   cta_to_warp_t::const_iterator i;
   for( i=m_cta_to_warps.begin(); i!=m_cta_to_warps.end(); i++ ) {
      unsigned cta_id = i->first;
      warp_set_t warps = i->second;
      printf("    cta_id %u : %s\n", cta_id, warps.to_string().c_str() );
   }
   printf("  warp_active: %s\n", m_warp_active.to_string().c_str() );
   printf("  warp_at_barrier: %s\n", m_warp_at_barrier.to_string().c_str() );
   for( unsigned i=0; i<m_max_barriers_per_cta; i++){
	   warp_set_t warps_reached_barrier = m_bar_id_to_warps[i];
	   printf("  warp_at_barrier %u: %s\n", i, warps_reached_barrier.to_string().c_str() );
   }
   fflush(stdout); 
}

void shader_core_ctx::warp_exit( unsigned warp_id )
{
	bool done = true;
	for (	unsigned i = warp_id*get_config()->warp_size;
			i < (warp_id+1)*get_config()->warp_size;
			i++ ) {

//		if(this->m_thread[i]->m_functional_model_thread_state && this->m_thread[i].m_functional_model_thread_state->donecycle()==0) {
//			done = false;
//		}


		if (m_thread[i] && !m_thread[i]->is_done()) done = false;
	}
	//if (m_warp[warp_id].get_n_completed() == get_config()->warp_size)
	//if (this->m_simt_stack[warp_id]->get_num_entries() == 0)
	if (done)
		m_barriers.warp_exit( warp_id );
}

bool shader_core_ctx::check_if_non_released_reduction_barrier(warp_inst_t &inst)
{
	unsigned warp_id = inst.warp_id();
	bool bar_red_op = (inst.op == BARRIER_OP) && (inst.bar_type == RED);
    bool non_released_barrier_reduction = false;
    bool warp_stucked_at_barrier = warp_waiting_at_barrier(warp_id);
    bool single_inst_in_pipeline = (m_warp[warp_id].num_issued_inst_in_pipeline()==1);
    non_released_barrier_reduction = single_inst_in_pipeline and warp_stucked_at_barrier and bar_red_op;
    printf("non_released_barrier_reduction=%u\n",non_released_barrier_reduction);
    return non_released_barrier_reduction;
}

bool shader_core_ctx::warp_waiting_at_barrier( unsigned warp_id ) const
{
   return m_barriers.warp_waiting_at_barrier(warp_id);
}

bool shader_core_ctx::warp_waiting_at_mem_barrier( unsigned warp_id ) 
{
   if( !m_warp[warp_id].get_membar() ) 
      return false;
   if( !m_scoreboard->pendingWrites(warp_id) ) {
      m_warp[warp_id].clear_membar();
      return false;
   }
   return true;
}

void shader_core_ctx::set_max_cta( const kernel_info_t &kernel ) 
{
    // calculate the max cta count and cta size for local memory address mapping
    kernel_max_cta_per_shader = m_config->max_cta(kernel);
    unsigned int gpu_cta_size = kernel.threads_per_cta();
    kernel_padded_threads_per_cta = (gpu_cta_size%m_config->warp_size) ? 
        m_config->warp_size*((gpu_cta_size/m_config->warp_size)+1) : 
        gpu_cta_size;
}

void shader_core_ctx::decrement_atomic_count( unsigned wid, unsigned n )
{
   assert( m_warp[wid].get_n_atomic() >= n );
   m_warp[wid].dec_n_atomic(n);
}

void shader_core_ctx::broadcast_barrier_reduction(unsigned cta_id,unsigned bar_id,warp_set_t warps)
{
	for(unsigned i=0; i<m_config->max_warps_per_shader;i++){
		if(warps.test(i)){
			const warp_inst_t * inst = m_warp[i].restore_info_of_last_inst_at_barrier();
			const_cast<warp_inst_t *> (inst)->broadcast_barrier_reduction(inst->get_active_mask());
		}
	}
}

bool shader_core_ctx::fetch_unit_response_buffer_full() const
{
    return false;
}

void shader_core_ctx::accept_fetch_response( mem_fetch *mf )
{
    mf->set_status(IN_SHADER_FETCHED,m_gpu->gpu_sim_cycle+m_gpu->gpu_tot_sim_cycle);
    m_L1I->fill(mf,m_gpu->gpu_sim_cycle+m_gpu->gpu_tot_sim_cycle);
}

bool shader_core_ctx::ldst_unit_response_buffer_full() const
{
    return m_ldst_unit->response_buffer_full();
}

void shader_core_ctx::accept_ldst_unit_response(mem_fetch * mf) 
{
   m_ldst_unit->fill(mf);
}

void shader_core_ctx::store_ack( class mem_fetch *mf )
{
	assert( mf->get_type() == WRITE_ACK  || ( m_config->gpgpu_perfect_mem && mf->get_is_write() ) );
    unsigned warp_id = mf->get_wid();
    m_warp[warp_id].dec_store_req();
}

void shader_core_ctx::print_cache_stats( FILE *fp, unsigned& dl1_accesses, unsigned& dl1_misses ) {
   m_ldst_unit->print_cache_stats( fp, dl1_accesses, dl1_misses );
}

void shader_core_ctx::get_cache_stats(cache_stats &cs){
    // Adds stats from each cache to 'cs'
    cs += m_L1I->get_stats(); // Get L1I stats
    m_ldst_unit->get_cache_stats(cs); // Get L1D, L1C, L1T stats
}

void shader_core_ctx::get_L1I_sub_stats(struct cache_sub_stats &css) const{
    if(m_L1I)
        m_L1I->get_sub_stats(css);
}
void shader_core_ctx::get_L1D_sub_stats(struct cache_sub_stats &css) const{
    m_ldst_unit->get_L1D_sub_stats(css);
}
void shader_core_ctx::get_L1C_sub_stats(struct cache_sub_stats &css) const{
    m_ldst_unit->get_L1C_sub_stats(css);
}
void shader_core_ctx::get_L1T_sub_stats(struct cache_sub_stats &css) const{
    m_ldst_unit->get_L1T_sub_stats(css);
}

void shader_core_ctx::get_icnt_power_stats(long &n_simt_to_mem, long &n_mem_to_simt) const{
	n_simt_to_mem += m_stats->n_simt_to_mem[m_sid];
	n_mem_to_simt += m_stats->n_mem_to_simt[m_sid];
}

bool shd_warp_t::functional_done() const
{
    return get_n_completed() == m_warp_size;
}

bool shd_warp_t::hardware_done() const
{
    return functional_done() && stores_done() && !inst_in_pipeline(); 
}

bool shd_warp_t::waiting() 
{
    if ( functional_done() ) {
        // waiting to be initialized with a kernel
        return true;
    } else if ( m_shader->warp_waiting_at_barrier(m_warp_id) ) {
        // waiting for other warps in CTA to reach barrier
        return true;
    } else if ( m_shader->warp_waiting_at_mem_barrier(m_warp_id) ) {
        // waiting for memory barrier
        return true;
    } else if ( m_n_atomic >0 ) {
        // waiting for atomic operation to complete at memory:
        // this stall is not required for accurate timing model, but rather we
        // stall here since if a call/return instruction occurs in the meantime
        // the functional execution of the atomic when it hits DRAM can cause
        // the wrong register to be read.
        return true;
    }
    return false;
}

void shd_warp_t::print( FILE *fout ) const
{
    if( !done_exit() ) {
        fprintf( fout, "w%02u npc: 0x%04x, done:%c%c%c%c:%2u i:%u s:%u a:%u (done: ", 
                m_warp_id,
                m_next_pc,
                (functional_done()?'f':' '),
                (stores_done()?'s':' '),
                (inst_in_pipeline()?' ':'i'),
                (done_exit()?'e':' '),
                n_completed,
                m_inst_in_pipeline, 
                m_stores_outstanding,
                m_n_atomic );
        for (unsigned i = m_warp_id*m_warp_size; i < (m_warp_id+1)*m_warp_size; i++ ) {
          if ( m_shader->ptx_thread_done(i) ) fprintf(fout,"1");
          else fprintf(fout,"0");
          if ( (((i+1)%4) == 0) && (i+1) < (m_warp_id+1)*m_warp_size ) 
             fprintf(fout,",");
        }
        fprintf(fout,") ");
        fprintf(fout," active=%s", m_active_threads.to_string().c_str() );
        fprintf(fout," last fetched @ %5llu", m_last_fetch);
        if( m_imiss_pending ) 
            fprintf(fout," i-miss pending");
        fprintf(fout,"\n");
    }
}

void shd_warp_t::print_ibuffer( FILE *fout ) const
{
    fprintf(fout,"  ibuffer[%2u] : ", m_warp_id );
    for( unsigned i=0; i < IBUFFER_SIZE; i++) {
        const inst_t *inst = m_ibuffer[i].m_inst;
        if( inst ) inst->print_insn(fout);
        else if( m_ibuffer[i].m_valid ) 
           fprintf(fout," <invalid instruction> ");
        else fprintf(fout," <empty> ");
    }
    fprintf(fout,"\n");
}

void opndcoll_rfu_t::add_cu_set(unsigned set_id, unsigned num_cu, unsigned num_dispatch){
    m_cus[set_id].reserve(num_cu); //this is necessary to stop pointers in m_cu from being invalid do to a resize;
    for (unsigned i = 0; i < num_cu; i++) {
        m_cus[set_id].push_back(collector_unit_t());
        m_cu.push_back(&m_cus[set_id].back());
    }
    // for now each collector set gets dedicated dispatch units.
    for (unsigned i = 0; i < num_dispatch; i++) {
        m_dispatch_units.push_back(dispatch_unit_t(&m_cus[set_id]));
    }
}


void opndcoll_rfu_t::add_port(port_vector_t & input, port_vector_t & output, uint_vector_t cu_sets)
{
    //m_num_ports++;
    //m_num_collectors += num_collector_units;
    //m_input.resize(m_num_ports);
    //m_output.resize(m_num_ports);
    //m_num_collector_units.resize(m_num_ports);
    //m_input[m_num_ports-1]=input_port;
    //m_output[m_num_ports-1]=output_port;
    //m_num_collector_units[m_num_ports-1]=num_collector_units;
    m_in_ports.push_back(input_port_t(input,output,cu_sets));
}

void opndcoll_rfu_t::init( unsigned num_banks, shader_core_ctx *shader )
{
   m_shader=shader;
   m_arbiter.init(m_cu.size(),num_banks);
   //for( unsigned n=0; n<m_num_ports;n++ ) 
   //    m_dispatch_units[m_output[n]].init( m_num_collector_units[n] );
   m_num_banks = num_banks;
   m_bank_warp_shift = 0; 
   m_warp_size = shader->get_config()->warp_size;
   m_bank_warp_shift = (unsigned)(int) (log(m_warp_size+0.5) / log(2.0));
   assert( (m_bank_warp_shift == 5) || (m_warp_size != 32) );

   sub_core_model = shader->get_config()->sub_core_model;
   m_num_warp_sceds = shader->get_config()->gpgpu_num_sched_per_core;
   if(sub_core_model)
	   assert(num_banks % shader->get_config()->gpgpu_num_sched_per_core == 0);
   m_num_banks_per_sched = num_banks / shader->get_config()->gpgpu_num_sched_per_core;

   for( unsigned j=0; j<m_cu.size(); j++) {
       m_cu[j]->init(j,num_banks,m_bank_warp_shift,shader->get_config(),this, sub_core_model, m_num_banks_per_sched );
   }
   m_initialized=true;




}

int register_bank(int regnum, int wid, unsigned num_banks, unsigned bank_warp_shift, bool sub_core_model, unsigned banks_per_sched, unsigned sched_id)
{
   int bank = regnum;
   if (bank_warp_shift)
      bank += wid;
   if(sub_core_model) {
	   unsigned bank_num  = (bank % banks_per_sched) + (sched_id * banks_per_sched);
	   assert(bank_num < num_banks);
	   return bank_num;
   }
   else
	   return bank % num_banks;
}

bool opndcoll_rfu_t::writeback( warp_inst_t &inst )
{
   assert( !inst.empty() );
   std::list<unsigned> regs = m_shader->get_regs_written(inst);
   for( unsigned op=0; op < MAX_REG_OPERANDS; op++ ) {
      int reg_num = inst.arch_reg.dst[op]; // this math needs to match that used in function_info::ptx_decode_inst
      if( reg_num >= 0 ){ // valid register
         unsigned bank = register_bank(reg_num,inst.warp_id(),m_num_banks,m_bank_warp_shift, sub_core_model, m_num_banks_per_sched, inst.get_schd_id());
         if( m_arbiter.bank_idle(bank) ) {
             m_arbiter.allocate_bank_for_write(bank,op_t(&inst,reg_num,m_num_banks,m_bank_warp_shift, sub_core_model, m_num_banks_per_sched, inst.get_schd_id()));
             inst.arch_reg.dst[op] = -1;
         } else {
             return false;
         }
      }
   }
   for(unsigned i=0;i<(unsigned)regs.size();i++){
	      if(m_shader->get_config()->gpgpu_clock_gated_reg_file){
	    	  unsigned active_count=0;
	    	  for(unsigned i=0;i<m_shader->get_config()->warp_size;i=i+m_shader->get_config()->n_regfile_gating_group){
	    		  for(unsigned j=0;j<m_shader->get_config()->n_regfile_gating_group;j++){
	    			  if(inst.get_active_mask().test(i+j)){
	    				  active_count+=m_shader->get_config()->n_regfile_gating_group;
	    				  break;
	    			  }
	    		  }
	    	  }
	    	  m_shader->incregfile_writes(active_count);
	      }else{
	    	  m_shader->incregfile_writes(m_shader->get_config()->warp_size);//inst.active_count());
	      }
   }
   return true;
}

void opndcoll_rfu_t::dispatch_ready_cu()
{
   for( unsigned p=0; p < m_dispatch_units.size(); ++p ) {
      dispatch_unit_t &du = m_dispatch_units[p];
      collector_unit_t *cu = du.find_ready();
      if( cu ) {
    	 for(unsigned i=0;i<(cu->get_num_operands()-cu->get_num_regs());i++){
   	      if(m_shader->get_config()->gpgpu_clock_gated_reg_file){
   	    	  unsigned active_count=0;
   	    	  for(unsigned i=0;i<m_shader->get_config()->warp_size;i=i+m_shader->get_config()->n_regfile_gating_group){
   	    		  for(unsigned j=0;j<m_shader->get_config()->n_regfile_gating_group;j++){
   	    			  if(cu->get_active_mask().test(i+j)){
   	    				  active_count+=m_shader->get_config()->n_regfile_gating_group;
   	    				  break;
   	    			  }
   	    		  }
   	    	  }
   	    	  m_shader->incnon_rf_operands(active_count);
   	      }else{
    		 m_shader->incnon_rf_operands(m_shader->get_config()->warp_size);//cu->get_active_count());
   	      }
    	}
         cu->dispatch();
      }
   }
}

void opndcoll_rfu_t::allocate_cu( unsigned port_num )
{
   input_port_t& inp = m_in_ports[port_num];
   for (unsigned i = 0; i < inp.m_in.size(); i++) {
       if( (*inp.m_in[i]).has_ready() ) {
          //find a free cu 
          for (unsigned j = 0; j < inp.m_cu_sets.size(); j++) {
              std::vector<collector_unit_t> & cu_set = m_cus[inp.m_cu_sets[j]];
	      bool allocated = false;
              for (unsigned k = 0; k < cu_set.size(); k++) {
                  if(cu_set[k].is_free()) {
                     collector_unit_t *cu = &cu_set[k];
                     allocated = cu->allocate(inp.m_in[i],inp.m_out[i]);
                     m_arbiter.add_read_requests(cu);
                     break;
                  }
              }
              if (allocated) break; //cu has been allocated, no need to search more.
          }
          break; // can only service a single input, if it failed it will fail for others.
       }
   }
}

void opndcoll_rfu_t::allocate_reads()
{
   // process read requests that do not have conflicts
   std::list<op_t> allocated = m_arbiter.allocate_reads();
   std::map<unsigned,op_t> read_ops;
   for( std::list<op_t>::iterator r=allocated.begin(); r!=allocated.end(); r++ ) {
      const op_t &rr = *r;
      unsigned reg = rr.get_reg();
      unsigned wid = rr.get_wid();
      unsigned bank = register_bank(reg,wid,m_num_banks,m_bank_warp_shift,sub_core_model, m_num_banks_per_sched, rr.get_sid());
      m_arbiter.allocate_for_read(bank,rr);
      read_ops[bank] = rr;
   }
   std::map<unsigned,op_t>::iterator r;
   for(r=read_ops.begin();r!=read_ops.end();++r ) {
      op_t &op = r->second;
      unsigned cu = op.get_oc_id();
      unsigned operand = op.get_operand();
      m_cu[cu]->collect_operand(operand);
      if(m_shader->get_config()->gpgpu_clock_gated_reg_file){
    	  unsigned active_count=0;
    	  for(unsigned i=0;i<m_shader->get_config()->warp_size;i=i+m_shader->get_config()->n_regfile_gating_group){
    		  for(unsigned j=0;j<m_shader->get_config()->n_regfile_gating_group;j++){
    			  if(op.get_active_mask().test(i+j)){
    				  active_count+=m_shader->get_config()->n_regfile_gating_group;
    				  break;
    			  }
    		  }
    	  }
    	  m_shader->incregfile_reads(active_count);
      }else{
    	  m_shader->incregfile_reads(m_shader->get_config()->warp_size);//op.get_active_count());
      }
  }
} 

bool opndcoll_rfu_t::collector_unit_t::ready() const 
{ 
   return (!m_free) && m_not_ready.none() && (*m_output_register).has_free(); 
}

void opndcoll_rfu_t::collector_unit_t::dump(FILE *fp, const shader_core_ctx *shader ) const
{
   if( m_free ) {
      fprintf(fp,"    <free>\n");
   } else {
      m_warp->print(fp);
      for( unsigned i=0; i < MAX_REG_OPERANDS*2; i++ ) {
         if( m_not_ready.test(i) ) {
            std::string r = m_src_op[i].get_reg_string();
            fprintf(fp,"    '%s' not ready\n", r.c_str() );
         }
      }
   }
}

void opndcoll_rfu_t::collector_unit_t::init( unsigned n, 
                                             unsigned num_banks, 
                                             unsigned log2_warp_size,
                                             const core_config *config,
                                             opndcoll_rfu_t *rfu,
											 bool sub_core_model,
											 unsigned banks_per_sched)
{ 
   m_rfu=rfu;
   m_cuid=n; 
   m_num_banks=num_banks;
   assert(m_warp==NULL); 
   m_warp = new warp_inst_t(config);
   m_bank_warp_shift=log2_warp_size;
   m_sub_core_model = sub_core_model;
   m_num_banks_per_sched = banks_per_sched;
}

bool opndcoll_rfu_t::collector_unit_t::allocate( register_set* pipeline_reg_set, register_set* output_reg_set ) 
{
   assert(m_free);
   assert(m_not_ready.none());
   m_free = false;
   m_output_register = output_reg_set;
   warp_inst_t **pipeline_reg = pipeline_reg_set->get_ready();
   if( (pipeline_reg) and !((*pipeline_reg)->empty()) ) {
      m_warp_id = (*pipeline_reg)->warp_id();
      for( unsigned op=0; op < MAX_REG_OPERANDS; op++ ) {
         int reg_num = (*pipeline_reg)->arch_reg.src[op]; // this math needs to match that used in function_info::ptx_decode_inst
         if( reg_num >= 0 ) { // valid register
            m_src_op[op] = op_t( this, op, reg_num, m_num_banks, m_bank_warp_shift, m_sub_core_model, m_num_banks_per_sched, (*pipeline_reg)->get_schd_id() );
            m_not_ready.set(op);
         } else 
            m_src_op[op] = op_t();
      }
      //move_warp(m_warp,*pipeline_reg);
      pipeline_reg_set->move_out_to(m_warp);
      return true;
   }
   return false;
}

void opndcoll_rfu_t::collector_unit_t::dispatch()
{
   assert( m_not_ready.none() );
   //move_warp(*m_output_register,m_warp);
   m_output_register->move_in(m_warp);
   m_free=true;
   m_output_register = NULL;
   for( unsigned i=0; i<MAX_REG_OPERANDS*2;i++)
      m_src_op[i].reset();
}

simt_core_cluster::simt_core_cluster( class gpgpu_sim *gpu, 
                                      unsigned cluster_id, 
                                      const shader_core_config *config, 
                                      const memory_config *mem_config,
                                      shader_core_stats *stats, 
                                      class memory_stats_t *mstats )
{
    m_config = config;
    m_cta_issue_next_core=m_config->n_simt_cores_per_cluster-1; // this causes first launch to use hw cta 0
    m_cluster_id=cluster_id;
    m_gpu = gpu;
    m_stats = stats;
    m_memory_stats = mstats;
    m_core = new shader_core_ctx*[ config->n_simt_cores_per_cluster ];
    for( unsigned i=0; i < config->n_simt_cores_per_cluster; i++ ) {
        unsigned sid = m_config->cid_to_sid(i,m_cluster_id);
        m_core[i] = new shader_core_ctx(gpu,this,sid,m_cluster_id,config,mem_config,stats);
        m_core_sim_order.push_back(i); 
    }
}

void simt_core_cluster::core_cycle()
{
    for( std::list<unsigned>::iterator it = m_core_sim_order.begin(); it != m_core_sim_order.end(); ++it ) {
        m_core[*it]->cycle();
    }

    if (m_config->simt_core_sim_order == 1) {
        m_core_sim_order.splice(m_core_sim_order.end(), m_core_sim_order, m_core_sim_order.begin()); 
    }
}

void simt_core_cluster::reinit()
{
    for( unsigned i=0; i < m_config->n_simt_cores_per_cluster; i++ ) 
        m_core[i]->reinit(0,m_config->n_thread_per_shader,true);
}

unsigned simt_core_cluster::max_cta( const kernel_info_t &kernel )
{
    return m_config->n_simt_cores_per_cluster * m_config->max_cta(kernel);
}

unsigned simt_core_cluster::get_not_completed() const
{
    unsigned not_completed=0;
    for( unsigned i=0; i < m_config->n_simt_cores_per_cluster; i++ ) 
        not_completed += m_core[i]->get_not_completed();
    return not_completed;
}

void simt_core_cluster::print_not_completed( FILE *fp ) const
{
    for( unsigned i=0; i < m_config->n_simt_cores_per_cluster; i++ ) {
        unsigned not_completed=m_core[i]->get_not_completed();
        unsigned sid=m_config->cid_to_sid(i,m_cluster_id);
        fprintf(fp,"%u(%u) ", sid, not_completed );
    }
}


float simt_core_cluster::get_current_occupancy( unsigned long long& active, unsigned long long& total ) const {
    float aggregate = 0.f;
    for( unsigned i=0; i < m_config->n_simt_cores_per_cluster; i++ ) {
        aggregate+=m_core[i]->get_current_occupancy( active, total );
    }
    return aggregate / m_config->n_simt_cores_per_cluster;
}

unsigned simt_core_cluster::get_n_active_cta() const
{
    unsigned n=0;
    for( unsigned i=0; i < m_config->n_simt_cores_per_cluster; i++ ) 
        n += m_core[i]->get_n_active_cta();
    return n;
}

unsigned simt_core_cluster::get_n_active_sms() const
{
    unsigned n=0;
    for( unsigned i=0; i < m_config->n_simt_cores_per_cluster; i++ )
        n += m_core[i]->isactive();
    return n;
}

unsigned simt_core_cluster::issue_block2core()
{
    unsigned num_blocks_issued=0;
    for( unsigned i=0; i < m_config->n_simt_cores_per_cluster; i++ ) {
        unsigned core = (i+m_cta_issue_next_core+1)%m_config->n_simt_cores_per_cluster;

        kernel_info_t * kernel;
         //Jin: fetch kernel according to concurrent kernel setting
        if(m_config->gpgpu_concurrent_kernel_sm) {//concurrent kernel on sm 
            //always select latest issued kernel
            kernel_info_t *k = m_gpu->select_kernel();
            kernel = k;
        }
        else {
            //first select core kernel, if no more cta, get a new kernel
            //only when core completes
            kernel = m_core[core]->get_kernel();
            if( !m_gpu->kernel_more_cta_left(kernel) ) {
              //wait till current kernel finishes
              if(m_core[core]->get_not_completed() == 0)
              {
                  kernel_info_t *k = m_gpu->select_kernel();
                  if( k ) 
                      m_core[core]->set_kernel(k);
                  kernel = k;
              }
            }
        }

        if( m_gpu->kernel_more_cta_left(kernel) && 
//            (m_core[core]->get_n_active_cta() < m_config->max_cta(*kernel)) ) {
            m_core[core]->can_issue_1block(*kernel)) {
            m_core[core]->issue_block2core(*kernel);
            num_blocks_issued++;
            m_cta_issue_next_core=core; 
            break;
        }
    }
    return num_blocks_issued;
}

void simt_core_cluster::cache_flush()
{
    for( unsigned i=0; i < m_config->n_simt_cores_per_cluster; i++ ) 
        m_core[i]->cache_flush();
}

void simt_core_cluster::cache_invalidate()
{
    for( unsigned i=0; i < m_config->n_simt_cores_per_cluster; i++ )
        m_core[i]->cache_invalidate();
}

bool simt_core_cluster::icnt_injection_buffer_full(unsigned size, bool write)
{
    unsigned request_size = size;
    if (!write) 
        request_size = READ_PACKET_SIZE;
    return ! ::icnt_has_buffer(m_cluster_id, request_size);
}

void simt_core_cluster::icnt_inject_request_packet(class mem_fetch *mf)
{
    // stats
    if (mf->get_is_write()) m_stats->made_write_mfs++;
    else m_stats->made_read_mfs++;
    switch (mf->get_access_type()) {
    case CONST_ACC_R: m_stats->gpgpu_n_mem_const++; break;
    case TEXTURE_ACC_R: m_stats->gpgpu_n_mem_texture++; break;
    case GLOBAL_ACC_R: m_stats->gpgpu_n_mem_read_global++; break;
    //case GLOBAL_ACC_R: m_stats->gpgpu_n_mem_read_global++; printf("read_global%d\n",m_stats->gpgpu_n_mem_read_global); break;
    case GLOBAL_ACC_W: m_stats->gpgpu_n_mem_write_global++; break;
    case LOCAL_ACC_R: m_stats->gpgpu_n_mem_read_local++; break;
    case LOCAL_ACC_W: m_stats->gpgpu_n_mem_write_local++; break;
    case INST_ACC_R: m_stats->gpgpu_n_mem_read_inst++; break;
    case L1_WRBK_ACC: m_stats->gpgpu_n_mem_write_global++; break;
    case L2_WRBK_ACC: m_stats->gpgpu_n_mem_l2_writeback++; break;
    case L1_WR_ALLOC_R: m_stats->gpgpu_n_mem_l1_write_allocate++; break;
    case L2_WR_ALLOC_R: m_stats->gpgpu_n_mem_l2_write_allocate++; break;
    default: assert(0);
    }

   // The packet size varies depending on the type of request: 
   // - For write request and atomic request, the packet contains the data 
   // - For read request (i.e. not write nor atomic), the packet only has control metadata
   unsigned int packet_size = mf->size(); 
   if (!mf->get_is_write() && !mf->isatomic()) {
      packet_size = mf->get_ctrl_size(); 
   }
   m_stats->m_outgoing_traffic_stats->record_traffic(mf, packet_size); 
   unsigned destination = mf->get_sub_partition_id();
   mf->set_status(IN_ICNT_TO_MEM,m_gpu->gpu_sim_cycle+m_gpu->gpu_tot_sim_cycle);
   if (!mf->get_is_write() && !mf->isatomic())
      ::icnt_push(m_cluster_id, m_config->mem2device(destination), (void*)mf, mf->get_ctrl_size() );
   else 
      ::icnt_push(m_cluster_id, m_config->mem2device(destination), (void*)mf, mf->size());
}

void simt_core_cluster::icnt_cycle()
{
    if( !m_response_fifo.empty() ) {
        mem_fetch *mf = m_response_fifo.front();
        unsigned cid = m_config->sid_to_cid(mf->get_sid());
        if( mf->get_access_type() == INST_ACC_R ) {
            // instruction fetch response
            if( !m_core[cid]->fetch_unit_response_buffer_full() ) {
                m_response_fifo.pop_front();
                m_core[cid]->accept_fetch_response(mf);
            }
        } else {
            // data response
            if( !m_core[cid]->ldst_unit_response_buffer_full() ) {
                m_response_fifo.pop_front();
                m_memory_stats->memlatstat_read_done(mf);
                m_core[cid]->accept_ldst_unit_response(mf);
            }
        }
    }
    if( m_response_fifo.size() < m_config->n_simt_ejection_buffer_size ) {
        mem_fetch *mf = (mem_fetch*) ::icnt_pop(m_cluster_id);
        if (!mf) 
            return;
        assert(mf->get_tpc() == m_cluster_id);
        assert(mf->get_type() == READ_REPLY || mf->get_type() == WRITE_ACK );

        // The packet size varies depending on the type of request: 
        // - For read request and atomic request, the packet contains the data 
        // - For write-ack, the packet only has control metadata
        unsigned int packet_size = (mf->get_is_write())? mf->get_ctrl_size() : mf->size(); 
        m_stats->m_incoming_traffic_stats->record_traffic(mf, packet_size); 
        mf->set_status(IN_CLUSTER_TO_SHADER_QUEUE,m_gpu->gpu_sim_cycle+m_gpu->gpu_tot_sim_cycle);
        //m_memory_stats->memlatstat_read_done(mf,m_shader_config->max_warps_per_shader);
        m_response_fifo.push_back(mf);
        m_stats->n_mem_to_simt[m_cluster_id] += mf->get_num_flits(false);
    }
}

void simt_core_cluster::get_pdom_stack_top_info( unsigned sid, unsigned tid, unsigned *pc, unsigned *rpc ) const
{
    unsigned cid = m_config->sid_to_cid(sid);
    m_core[cid]->get_pdom_stack_top_info(tid,pc,rpc);
}

void simt_core_cluster::display_pipeline( unsigned sid, FILE *fout, int print_mem, int mask )
{
    m_core[m_config->sid_to_cid(sid)]->display_pipeline(fout,print_mem,mask);

    fprintf(fout,"\n");
    fprintf(fout,"Cluster %u pipeline state\n", m_cluster_id );
    fprintf(fout,"Response FIFO (occupancy = %zu):\n", m_response_fifo.size() );
    for( std::list<mem_fetch*>::const_iterator i=m_response_fifo.begin(); i != m_response_fifo.end(); i++ ) {
        const mem_fetch *mf = *i;
        mf->print(fout);
    }
}

void simt_core_cluster::print_cache_stats( FILE *fp, unsigned& dl1_accesses, unsigned& dl1_misses ) const {
   for ( unsigned i = 0; i < m_config->n_simt_cores_per_cluster; ++i ) {
      m_core[ i ]->print_cache_stats( fp, dl1_accesses, dl1_misses );
   }
}

void simt_core_cluster::get_icnt_stats(long &n_simt_to_mem, long &n_mem_to_simt) const {
	long simt_to_mem=0;
	long mem_to_simt=0;
	for ( unsigned i = 0; i < m_config->n_simt_cores_per_cluster; ++i ) {
		m_core[i]->get_icnt_power_stats(simt_to_mem, mem_to_simt);
	}
	n_simt_to_mem = simt_to_mem;
	n_mem_to_simt = mem_to_simt;
}

void simt_core_cluster::get_cache_stats(cache_stats &cs) const{
    for ( unsigned i = 0; i < m_config->n_simt_cores_per_cluster; ++i ) {
        m_core[i]->get_cache_stats(cs);
    }
}

void simt_core_cluster::get_L1I_sub_stats(struct cache_sub_stats &css) const{
    struct cache_sub_stats temp_css;
    struct cache_sub_stats total_css;
    temp_css.clear();
    total_css.clear();
    for ( unsigned i = 0; i < m_config->n_simt_cores_per_cluster; ++i ) {
        m_core[i]->get_L1I_sub_stats(temp_css);
        total_css += temp_css;
    }
    css = total_css;
}
void simt_core_cluster::get_L1D_sub_stats(struct cache_sub_stats &css) const{
    struct cache_sub_stats temp_css;
    struct cache_sub_stats total_css;
    temp_css.clear();
    total_css.clear();
    for ( unsigned i = 0; i < m_config->n_simt_cores_per_cluster; ++i ) {
        m_core[i]->get_L1D_sub_stats(temp_css);
        total_css += temp_css;
    }
    css = total_css;
}
void simt_core_cluster::get_L1C_sub_stats(struct cache_sub_stats &css) const{
    struct cache_sub_stats temp_css;
    struct cache_sub_stats total_css;
    temp_css.clear();
    total_css.clear();
    for ( unsigned i = 0; i < m_config->n_simt_cores_per_cluster; ++i ) {
        m_core[i]->get_L1C_sub_stats(temp_css);
        total_css += temp_css;
    }
    css = total_css;
}
void simt_core_cluster::get_L1T_sub_stats(struct cache_sub_stats &css) const{
    struct cache_sub_stats temp_css;
    struct cache_sub_stats total_css;
    temp_css.clear();
    total_css.clear();
    for ( unsigned i = 0; i < m_config->n_simt_cores_per_cluster; ++i ) {
        m_core[i]->get_L1T_sub_stats(temp_css);
        total_css += temp_css;
    }
    css = total_css;
}

void shader_core_ctx::checkExecutionStatusAndUpdate(warp_inst_t &inst, unsigned t, unsigned tid)
{
    if(inst.isatomic())
           m_warp[inst.warp_id()].inc_n_atomic();
        if (inst.space.is_local() && (inst.is_load() || inst.is_store())) {
            new_addr_type localaddrs[MAX_ACCESSES_PER_INSN_PER_THREAD];
            unsigned num_addrs;
            num_addrs = translate_local_memaddr(inst.get_addr(t), tid, m_config->n_simt_clusters*m_config->n_simt_cores_per_cluster,
                   inst.data_size, (new_addr_type*) localaddrs );
            inst.set_addr(t, (new_addr_type*) localaddrs, num_addrs);
        }
        if ( ptx_thread_done(tid) ) {
            m_warp[inst.warp_id()].set_completed(t);
            m_warp[inst.warp_id()].ibuffer_flush();
        }

    // PC-Histogram Update 
    unsigned warp_id = inst.warp_id(); 
    unsigned pc = inst.pc; 
    for (unsigned t = 0; t < m_config->warp_size; t++) {
        if (inst.active(t)) {
            int tid = warp_id * m_config->warp_size + t; 
            cflog_update_thread_pc(m_sid, tid, pc);  
        }
    }
}
<|MERGE_RESOLUTION|>--- conflicted
+++ resolved
@@ -2144,20 +2144,12 @@
                               IN_L1D_MISS_QUEUE,
 							  core->get_gpu());
 
-<<<<<<< HEAD
-        if(m_config->m_L1D_config.l1_latency > 0)
-	    {
-        	for(unsigned i = 0; i < m_config->m_L1D_config.l1_latency; i++ )
-        		l1_latency_queue.push_back((mem_fetch*)NULL);
-	    }
-=======
         l1_latency_queue.resize(m_config->m_L1D_config.l1_banks);
         assert(m_config->m_L1D_config.l1_latency > 0);
 
-		for(int j=0; j<m_config->m_L1D_config.l1_banks; j++ )
+		for(unsigned j = 0; j < m_config->m_L1D_config.l1_banks; j++ )
 			l1_latency_queue[j].resize(m_config->m_L1D_config.l1_latency,(mem_fetch*)NULL);
 
->>>>>>> 6be23a1b
     }
     m_name = "MEM ";
 }
