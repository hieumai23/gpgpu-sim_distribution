--- conflicted
+++ resolved
@@ -238,55 +238,16 @@
     }
     
     //op collector configuration
-<<<<<<< HEAD
-    enum { SP_CUS, DP_CUS, SFU_CUS, MEM_CUS, GEN_CUS };
-=======
-    enum { SP_CUS, DP_CUS, SFU_CUS, TENSOR_CORE_CUS, MEM_CUS,  GEN_CUS };
-    m_operand_collector.add_cu_set(SP_CUS, m_config->gpgpu_operand_collector_num_units_sp, m_config->gpgpu_operand_collector_num_out_ports_sp);
-    m_operand_collector.add_cu_set(DP_CUS, m_config->gpgpu_operand_collector_num_units_dp, m_config->gpgpu_operand_collector_num_out_ports_dp);
-    m_operand_collector.add_cu_set(SFU_CUS, m_config->gpgpu_operand_collector_num_units_sfu, m_config->gpgpu_operand_collector_num_out_ports_sfu);
-    m_operand_collector.add_cu_set(TENSOR_CORE_CUS, config->gpgpu_operand_collector_num_units_tensor_core, config->gpgpu_operand_collector_num_out_ports_tensor_core);
-    m_operand_collector.add_cu_set(MEM_CUS, m_config->gpgpu_operand_collector_num_units_mem, m_config->gpgpu_operand_collector_num_out_ports_mem);
-    m_operand_collector.add_cu_set(GEN_CUS, m_config->gpgpu_operand_collector_num_units_gen, m_config->gpgpu_operand_collector_num_out_ports_gen);
-    
->>>>>>> 0265d747
+
+	enum { SP_CUS, DP_CUS, SFU_CUS, TENSOR_CORE_CUS, MEM_CUS,  GEN_CUS };
+
     opndcoll_rfu_t::port_vector_t in_ports;
     opndcoll_rfu_t::port_vector_t out_ports;
     opndcoll_rfu_t::uint_vector_t cu_sets;
 
-<<<<<<< HEAD
     //configure generic collectors
     m_operand_collector.add_cu_set(GEN_CUS, m_config->gpgpu_operand_collector_num_units_gen, m_config->gpgpu_operand_collector_num_out_ports_gen);
-=======
-    for (unsigned i = 0; i < m_config->gpgpu_operand_collector_num_in_ports_sfu; i++) {
-        in_ports.push_back(&m_pipeline_reg[ID_OC_SFU]);
-        out_ports.push_back(&m_pipeline_reg[OC_EX_SFU]);
-        cu_sets.push_back((unsigned)SFU_CUS);
-        cu_sets.push_back((unsigned)GEN_CUS);
-        m_operand_collector.add_port(in_ports,out_ports,cu_sets);
-        in_ports.clear(),out_ports.clear(),cu_sets.clear();
-    }
-
-    for (unsigned i = 0; i < config->gpgpu_operand_collector_num_in_ports_tensor_core; i++) {
-        in_ports.push_back(&m_pipeline_reg[ID_OC_TENSOR_CORE]);
-        out_ports.push_back(&m_pipeline_reg[OC_EX_TENSOR_CORE]);
-        cu_sets.push_back((unsigned)TENSOR_CORE_CUS);
-        cu_sets.push_back((unsigned)GEN_CUS);
-        m_operand_collector.add_port(in_ports,out_ports,cu_sets);
-        in_ports.clear(),out_ports.clear(),cu_sets.clear();
-    }
-    
-    for (unsigned i = 0; i < m_config->gpgpu_operand_collector_num_in_ports_mem; i++) {
-        in_ports.push_back(&m_pipeline_reg[ID_OC_MEM]);
-        out_ports.push_back(&m_pipeline_reg[OC_EX_MEM]);
-        cu_sets.push_back((unsigned)MEM_CUS);
-        cu_sets.push_back((unsigned)GEN_CUS);                       
-        m_operand_collector.add_port(in_ports,out_ports,cu_sets);
-        in_ports.clear(),out_ports.clear(),cu_sets.clear();
-    }   
-    
-    
->>>>>>> 0265d747
+
     for (unsigned i = 0; i < m_config->gpgpu_operand_collector_num_in_ports_gen; i++) {
         in_ports.push_back(&m_pipeline_reg[ID_OC_SP]);
         in_ports.push_back(&m_pipeline_reg[ID_OC_SFU]);
@@ -308,7 +269,8 @@
     if(m_config->enable_specialized_operand_collector) {
 		m_operand_collector.add_cu_set(SP_CUS, m_config->gpgpu_operand_collector_num_units_sp, m_config->gpgpu_operand_collector_num_out_ports_sp);
 		m_operand_collector.add_cu_set(DP_CUS, m_config->gpgpu_operand_collector_num_units_dp, m_config->gpgpu_operand_collector_num_out_ports_dp);
-		m_operand_collector.add_cu_set(SFU_CUS, m_config->gpgpu_operand_collector_num_units_sfu, m_config->gpgpu_operand_collector_num_out_ports_sfu);
+	    m_operand_collector.add_cu_set(TENSOR_CORE_CUS, config->gpgpu_operand_collector_num_units_tensor_core, config->gpgpu_operand_collector_num_out_ports_tensor_core);
+	    m_operand_collector.add_cu_set(SFU_CUS, m_config->gpgpu_operand_collector_num_units_sfu, m_config->gpgpu_operand_collector_num_out_ports_sfu);
 		m_operand_collector.add_cu_set(MEM_CUS, m_config->gpgpu_operand_collector_num_units_mem, m_config->gpgpu_operand_collector_num_out_ports_mem);
 
 		for (unsigned i = 0; i < m_config->gpgpu_operand_collector_num_in_ports_sp; i++) {
@@ -337,6 +299,15 @@
 			m_operand_collector.add_port(in_ports,out_ports,cu_sets);
 			in_ports.clear(),out_ports.clear(),cu_sets.clear();
 		}
+
+	    for (unsigned i = 0; i < config->gpgpu_operand_collector_num_in_ports_tensor_core; i++) {
+	        in_ports.push_back(&m_pipeline_reg[ID_OC_TENSOR_CORE]);
+	        out_ports.push_back(&m_pipeline_reg[OC_EX_TENSOR_CORE]);
+	        cu_sets.push_back((unsigned)TENSOR_CORE_CUS);
+	        cu_sets.push_back((unsigned)GEN_CUS);
+	        m_operand_collector.add_port(in_ports,out_ports,cu_sets);
+	        in_ports.clear(),out_ports.clear(),cu_sets.clear();
+	    }
 
 		for (unsigned i = 0; i < m_config->gpgpu_operand_collector_num_in_ports_mem; i++) {
 			in_ports.push_back(&m_pipeline_reg[ID_OC_MEM]);
@@ -1013,8 +984,8 @@
                         ready_inst = true;
                         const active_mask_t &active_mask = m_simt_stack[warp_id]->get_active_mask();
                         assert( warp(warp_id).inst_in_pipeline() );
-<<<<<<< HEAD
-                        if ( (pI->op == LOAD_OP) || (pI->op == STORE_OP) || (pI->op == MEMORY_BARRIER_OP) ) {
+
+                        if ( (pI->op == LOAD_OP) || (pI->op == STORE_OP) || (pI->op == MEMORY_BARRIER_OP)||(pI->op==TENSOR_CORE_LOAD_OP)||(pI->op==TENSOR_CORE_STORE_OP) ) {
                         	if( m_mem_out->has_free(m_shader->m_config->sub_core_model, m_id) && (!diff_exec_units || previous_issued_inst_exec_type != exec_unit_type_t::MEM)) {
                                 m_shader->issue_warp(*m_mem_out,pI,active_mask,warp_id,m_id);
                                 issued++;
@@ -1026,25 +997,9 @@
 
                             bool sp_pipe_avail = m_sp_out->has_free(m_shader->m_config->sub_core_model, m_id);
                             bool sfu_pipe_avail = m_sfu_out->has_free(m_shader->m_config->sub_core_model, m_id);
+                            bool tensor_core_pipe_avail = m_tensor_core_out->has_free(m_shader->m_config->sub_core_model, m_id);
                             bool dp_pipe_avail = m_dp_out->has_free(m_shader->m_config->sub_core_model, m_id);
-                            if( sp_pipe_avail && (pI->op != SFU_OP && pI->op != DP_OP) && (!diff_exec_units || previous_issued_inst_exec_type != exec_unit_type_t::SP)) {
-=======
-                        if ( (pI->op == LOAD_OP) || (pI->op == STORE_OP) || (pI->op == MEMORY_BARRIER_OP)||(pI->op==TENSOR_CORE_LOAD_OP)||(pI->op==TENSOR_CORE_STORE_OP) ) {
-                        	if( m_mem_out->has_free() && (!diff_exec_units || previous_issued_inst_exec_type != exec_unit_type_t::MEM)) 			{
-                                	m_shader->issue_warp(*m_mem_out,pI,active_mask,warp_id);
-                                	issued++;
-                               	 	issued_inst=true;
-                                	warp_inst_issued = true;
-                                	previous_issued_inst_exec_type = exec_unit_type_t::MEM;
-                            	}
-                        } else {
-
-                            bool sp_pipe_avail = m_sp_out->has_free();
-                            bool sfu_pipe_avail = m_sfu_out->has_free();
-                            bool tensor_core_pipe_avail = m_tensor_core_out->has_free();
-                            bool dp_pipe_avail = m_dp_out->has_free();
                             if( sp_pipe_avail && (pI->op != TENSOR_CORE_OP) && (pI->op != SFU_OP && pI->op != DP_OP) && (!diff_exec_units || previous_issued_inst_exec_type != exec_unit_type_t::SP)) {
->>>>>>> 0265d747
                                 
                                 //Jin: special for CDP api
                                 if(pI->m_is_cdp && !warp(warp_id).m_cdp_dummy) {
