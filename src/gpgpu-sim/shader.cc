--- conflicted
+++ resolved
@@ -3140,7 +3140,7 @@
 void shader_core_config::set_pipeline_latency() {
   // calculate the max latency  based on the input
 
-  unsigned int_latency[5];
+  unsigned int_latency[6];
   unsigned fp_latency[5];
   unsigned dp_latency[5];
   unsigned sfu_latency;
@@ -3152,10 +3152,11 @@
    * [2] MUL
    * [3] MAD
    * [4] DIV
+   * [5] SHFL
    */
-  sscanf(gpgpu_ctx->func_sim->opcode_latency_int, "%u,%u,%u,%u,%u",
+  sscanf(gpgpu_ctx->func_sim->opcode_latency_int, "%u,%u,%u,%u,%u,%u",
          &int_latency[0], &int_latency[1], &int_latency[2], &int_latency[3],
-         &int_latency[4]);
+         &int_latency[4], &int_latency[5]);
   sscanf(gpgpu_ctx->func_sim->opcode_latency_fp, "%u,%u,%u,%u,%u",
          &fp_latency[0], &fp_latency[1], &fp_latency[2], &fp_latency[3],
          &fp_latency[4]);
@@ -3170,7 +3171,7 @@
   max_sfu_latency = std::max(dp_latency[4], sfu_latency);
   // assume that the max operation has the max latency
   max_sp_latency = fp_latency[1];
-  max_int_latency = int_latency[1];
+  max_int_latency = std::max(int_latency[1], int_latency[5]);
   max_dp_latency = dp_latency[1];
   max_tensor_core_latency = tensor_latency;
 }
@@ -3187,55 +3188,7 @@
   fetch();
 }
 
-<<<<<<< HEAD
 // Flushes all content of the cache to memory
-=======
-		//calculate the max latency  based on the input
-
-		unsigned int_latency[6];
-		unsigned fp_latency[5];
-		unsigned dp_latency[5];
-		unsigned sfu_latency;
-		unsigned tensor_latency;
-
-			/*
-			 * [0] ADD,SUB
-			 * [1] MAX,Min
-			 * [2] MUL
-			 * [3] MAD
-			 * [4] DIV
-			 * [5] SHFL
-			 */
-			sscanf(opcode_latency_int, "%u,%u,%u,%u,%u,%u",
-					&int_latency[0],&int_latency[1],&int_latency[2],
-					&int_latency[3],&int_latency[4],&int_latency[5]);
-			sscanf(opcode_latency_fp, "%u,%u,%u,%u,%u",
-					&fp_latency[0],&fp_latency[1],&fp_latency[2],
-					&fp_latency[3],&fp_latency[4]);
-			sscanf(opcode_latency_dp, "%u,%u,%u,%u,%u",
-					&dp_latency[0],&dp_latency[1],&dp_latency[2],
-					&dp_latency[3],&dp_latency[4]);
-			sscanf(opcode_latency_sfu, "%u",
-					&sfu_latency);
-			sscanf(opcode_latency_tensor, "%u",
-					&tensor_latency);
-
-		//all div operation are executed on sfu
-		//assume that the max latency are dp div or normal sfu_latency
-		max_sfu_latency = std::max(dp_latency[4],sfu_latency);
-		//assume that the max operation has the max latency
-		max_sp_latency = fp_latency[1];
-		max_int_latency = std::max(int_latency[1],int_latency[5]);
-		max_dp_latency = dp_latency[1];
-		max_tensor_core_latency = tensor_latency;
-
-}
-
-void shader_core_ctx::cycle()
-{
-	if(!isactive() && get_not_completed() == 0)
-		return;
->>>>>>> e7fbfaa3
 
 void shader_core_ctx::cache_flush() { m_ldst_unit->flush(); }
 
