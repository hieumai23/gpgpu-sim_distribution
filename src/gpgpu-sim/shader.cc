// Copyright (c) 2009-2011, Tor M. Aamodt, Wilson W.L. Fung, Ali Bakhoda,
// George L. Yuan, Andrew Turner, Inderpreet Singh 
// The University of British Columbia
// All rights reserved.
//
// Redistribution and use in source and binary forms, with or without
// modification, are permitted provided that the following conditions are met:
//
// Redistributions of source code must retain the above copyright notice, this
// list of conditions and the following disclaimer.
// Redistributions in binary form must reproduce the above copyright notice, this
// list of conditions and the following disclaimer in the documentation and/or
// other materials provided with the distribution.
// Neither the name of The University of British Columbia nor the names of its
// contributors may be used to endorse or promote products derived from this
// software without specific prior written permission.
//
// THIS SOFTWARE IS PROVIDED BY THE COPYRIGHT HOLDERS AND CONTRIBUTORS "AS IS" AND
// ANY EXPRESS OR IMPLIED WARRANTIES, INCLUDING, BUT NOT LIMITED TO, THE IMPLIED
// WARRANTIES OF MERCHANTABILITY AND FITNESS FOR A PARTICULAR PURPOSE ARE
// DISCLAIMED. IN NO EVENT SHALL THE COPYRIGHT HOLDER OR CONTRIBUTORS BE LIABLE
// FOR ANY DIRECT, INDIRECT, INCIDENTAL, SPECIAL, EXEMPLARY, OR CONSEQUENTIAL
// DAMAGES (INCLUDING, BUT NOT LIMITED TO, PROCUREMENT OF SUBSTITUTE GOODS OR
// SERVICES; LOSS OF USE, DATA, OR PROFITS; OR BUSINESS INTERRUPTION) HOWEVER
// CAUSED AND ON ANY THEORY OF LIABILITY, WHETHER IN CONTRACT, STRICT LIABILITY,
// OR TORT (INCLUDING NEGLIGENCE OR OTHERWISE) ARISING IN ANY WAY OUT OF THE USE
// OF THIS SOFTWARE, EVEN IF ADVISED OF THE POSSIBILITY OF SUCH DAMAGE.

#include <float.h>
#include "shader.h"
#include "addrdec.h"
#include "dram.h"
#include "stat-tool.h"
#include "gpu-misc.h"
#include "../cuda-sim/ptx_sim.h"
#include "../cuda-sim/ptx-stats.h"
#include "../cuda-sim/cuda-sim.h"
#include "gpu-sim.h"
#include "mem_fetch.h"
#include "mem_latency_stat.h"
#include "visualizer.h"
#include "../statwrapper.h"
#include "icnt_wrapper.h"
#include <string.h>
#include <limits.h>
#include "traffic_breakdown.h"
#include "shader_trace.h"
#include "../../libcuda/gpgpu_context.h"

#define PRIORITIZE_MSHR_OVER_WB 1
#define MAX(a,b) (((a)>(b))?(a):(b))
#define MIN(a,b) (((a)<(b))?(a):(b))
    

mem_fetch *shader_core_mem_fetch_allocator::alloc( new_addr_type addr, mem_access_type type, unsigned size, bool wr, unsigned long long cycle ) const
{
    mem_access_t access( type, addr, size, wr, m_memory_config->gpgpu_ctx);
    mem_fetch *mf = new mem_fetch( access, 
	    NULL,
	    wr?WRITE_PACKET_SIZE:READ_PACKET_SIZE, 
	    -1, 
	    m_core_id, 
	    m_cluster_id,
	    m_memory_config,
	    cycle);
    return mf;
}
/////////////////////////////////////////////////////////////////////////////

std::list<unsigned> shader_core_ctx::get_regs_written( const inst_t &fvt ) const
{
   std::list<unsigned> result;
   for( unsigned op=0; op < MAX_REG_OPERANDS; op++ ) {
      int reg_num = fvt.arch_reg.dst[op]; // this math needs to match that used in function_info::ptx_decode_inst
      if( reg_num >= 0 ) // valid register
         result.push_back(reg_num);
   }
   return result;
}

shader_core_ctx::shader_core_ctx( class gpgpu_sim *gpu, 
                                  class simt_core_cluster *cluster,
                                  unsigned shader_id,
                                  unsigned tpc_id,
                                  const shader_core_config *config,
                                  const memory_config *mem_config,
                                  shader_core_stats *stats )
   : core_t( gpu, NULL, config->warp_size, config->n_thread_per_shader ),
     m_barriers( this, config->max_warps_per_shader, config->max_cta_per_core, config->max_barriers_per_cta, config->warp_size ),
     m_dynamic_warp_id(0), m_active_warps(0)
{
    m_cluster = cluster;
    m_config = config;
    m_memory_config = mem_config;
    m_stats = stats;
    unsigned warp_size=config->warp_size;
    Issue_Prio = 0;
    
    m_sid = shader_id;
    m_tpc = tpc_id;
    
    m_pipeline_reg.reserve(N_PIPELINE_STAGES);
    for (int j = 0; j<N_PIPELINE_STAGES; j++) {
        m_pipeline_reg.push_back(register_set(m_config->pipe_widths[j],pipeline_stage_name_decode[j]));
    }
    if(m_config->sub_core_model) {
    	//in subcore model, each scheduler should has its own issue register, so num scheduler = reg width
    	assert(m_config->gpgpu_num_sched_per_core == m_pipeline_reg[ID_OC_SP].get_size() );
    	assert(m_config->gpgpu_num_sched_per_core == m_pipeline_reg[ID_OC_SFU].get_size() );
    	assert(m_config->gpgpu_num_sched_per_core == m_pipeline_reg[ID_OC_MEM].get_size() );
    	if(m_config->gpgpu_tensor_core_avail)
    		 assert(m_config->gpgpu_num_sched_per_core == m_pipeline_reg[ID_OC_TENSOR_CORE].get_size() );
    	if(m_config->gpgpu_num_dp_units > 0)
    		assert(m_config->gpgpu_num_sched_per_core == m_pipeline_reg[ID_OC_DP].get_size() );
    	if(m_config->gpgpu_num_int_units > 0)
    	    assert(m_config->gpgpu_num_sched_per_core == m_pipeline_reg[ID_OC_INT].get_size() );
    }
    
    m_threadState = (thread_ctx_t*) calloc(sizeof(thread_ctx_t), config->n_thread_per_shader);
    
    m_not_completed = 0;
    m_active_threads.reset();
    m_n_active_cta = 0;
    for ( unsigned i = 0; i<MAX_CTA_PER_SHADER; i++ ) 
        m_cta_status[i]=0;
    for (unsigned i = 0; i<config->n_thread_per_shader; i++) {
        m_thread[i]= NULL;
        m_threadState[i].m_cta_id = -1;
        m_threadState[i].m_active = false;
    }
    
    // m_icnt = new shader_memory_interface(this,cluster);
    if ( m_config->gpgpu_perfect_mem ) {
        m_icnt = new perfect_memory_interface(this,cluster);
    } else {
        m_icnt = new shader_memory_interface(this,cluster);
    }
    m_mem_fetch_allocator = new shader_core_mem_fetch_allocator(shader_id,tpc_id,mem_config);
    
    // fetch
    m_last_warp_fetched = 0;
    
    #define STRSIZE 1024
    char name[STRSIZE];
    snprintf(name, STRSIZE, "L1I_%03d", m_sid);
    m_L1I = new read_only_cache( name,m_config->m_L1I_config,m_sid,get_shader_instruction_cache_id(),m_icnt,IN_L1I_MISS_QUEUE);
    
    m_warp.resize(m_config->max_warps_per_shader, shd_warp_t(this, warp_size));
    m_scoreboard = new Scoreboard(m_sid, m_config->max_warps_per_shader, gpu);
    
    //scedulers
    //must currently occur after all inputs have been initialized.
    std::string sched_config = m_config->gpgpu_scheduler_string;
    const concrete_scheduler scheduler = sched_config.find("lrr") != std::string::npos ?
                                         CONCRETE_SCHEDULER_LRR :
                                         sched_config.find("two_level_active") != std::string::npos ?
                                         CONCRETE_SCHEDULER_TWO_LEVEL_ACTIVE :
                                         sched_config.find("gto") != std::string::npos ?
                                         CONCRETE_SCHEDULER_GTO :
					 sched_config.find("old") != std::string::npos ?
					 CONCRETE_SCHEDULER_OLDEST_FIRST :
                                         sched_config.find("warp_limiting") != std::string::npos ?
                                         CONCRETE_SCHEDULER_WARP_LIMITING:
                                         NUM_CONCRETE_SCHEDULERS;
    assert ( scheduler != NUM_CONCRETE_SCHEDULERS );
    
    for (int i = 0; i < m_config->gpgpu_num_sched_per_core; i++) {
        switch( scheduler )
        {
            case CONCRETE_SCHEDULER_LRR:
                schedulers.push_back(
                    new lrr_scheduler( m_stats,
                                       this,
                                       m_scoreboard,
                                       m_simt_stack,
                                       &m_warp,
                                       &m_pipeline_reg[ID_OC_SP],
									   &m_pipeline_reg[ID_OC_DP],
                                       &m_pipeline_reg[ID_OC_SFU],
									   &m_pipeline_reg[ID_OC_INT],
                                       &m_pipeline_reg[ID_OC_TENSOR_CORE],
                                       &m_pipeline_reg[ID_OC_MEM],
                                       i
                                     )
                );
                break;
            case CONCRETE_SCHEDULER_TWO_LEVEL_ACTIVE:
                schedulers.push_back(
                    new two_level_active_scheduler( m_stats,
                                                    this,
                                                    m_scoreboard,
                                                    m_simt_stack,
                                                    &m_warp,
                                                    &m_pipeline_reg[ID_OC_SP],
													&m_pipeline_reg[ID_OC_DP],
                                                    &m_pipeline_reg[ID_OC_SFU],
													&m_pipeline_reg[ID_OC_INT],
                                                    &m_pipeline_reg[ID_OC_TENSOR_CORE],
                                                    &m_pipeline_reg[ID_OC_MEM],
                                                    i,
                                                    config->gpgpu_scheduler_string
                                                  )
                );
                break;
            case CONCRETE_SCHEDULER_GTO:
                schedulers.push_back(
                    new gto_scheduler( m_stats,
                                       this,
                                       m_scoreboard,
                                       m_simt_stack,
                                       &m_warp,
                                       &m_pipeline_reg[ID_OC_SP],
									   &m_pipeline_reg[ID_OC_DP],
                                       &m_pipeline_reg[ID_OC_SFU],
									   &m_pipeline_reg[ID_OC_INT],
                                       &m_pipeline_reg[ID_OC_TENSOR_CORE],
                                       &m_pipeline_reg[ID_OC_MEM],
                                       i
                                     )
                );
                break;
            case CONCRETE_SCHEDULER_OLDEST_FIRST:
				schedulers.push_back(
		    new oldest_scheduler( m_stats,
					  this,
					  m_scoreboard,
					  m_simt_stack,
					  &m_warp,
					  &m_pipeline_reg[ID_OC_SP],
					  &m_pipeline_reg[ID_OC_DP],
					  &m_pipeline_reg[ID_OC_SFU],
					  &m_pipeline_reg[ID_OC_INT],
                      &m_pipeline_reg[ID_OC_TENSOR_CORE],
					  &m_pipeline_reg[ID_OC_MEM],
					  i
					 )
				);
				break;
            case CONCRETE_SCHEDULER_WARP_LIMITING:
                schedulers.push_back(
                    new swl_scheduler( m_stats,
                                       this,
                                       m_scoreboard,
                                       m_simt_stack,
                                       &m_warp,
                                       &m_pipeline_reg[ID_OC_SP],
									   &m_pipeline_reg[ID_OC_DP],
                                       &m_pipeline_reg[ID_OC_SFU],
									   &m_pipeline_reg[ID_OC_INT],
                                       &m_pipeline_reg[ID_OC_TENSOR_CORE],
                                       &m_pipeline_reg[ID_OC_MEM],
                                       i,
                                       config->gpgpu_scheduler_string
                                     )
                );
                break;
            default:
                abort();
        };
    }
    
    for (unsigned i = 0; i < m_warp.size(); i++) {
        //distribute i's evenly though schedulers;
        schedulers[i%m_config->gpgpu_num_sched_per_core]->add_supervised_warp_id(i);
    }
    for ( int i = 0; i < m_config->gpgpu_num_sched_per_core; ++i ) {
        schedulers[i]->done_adding_supervised_warps();
    }
    
    //op collector configuration

	enum { SP_CUS, DP_CUS, SFU_CUS, TENSOR_CORE_CUS, INT_CUS, MEM_CUS,  GEN_CUS };

    opndcoll_rfu_t::port_vector_t in_ports;
    opndcoll_rfu_t::port_vector_t out_ports;
    opndcoll_rfu_t::uint_vector_t cu_sets;

    //configure generic collectors
    m_operand_collector.add_cu_set(GEN_CUS, m_config->gpgpu_operand_collector_num_units_gen, m_config->gpgpu_operand_collector_num_out_ports_gen);

    for (unsigned i = 0; i < m_config->gpgpu_operand_collector_num_in_ports_gen; i++) {
        in_ports.push_back(&m_pipeline_reg[ID_OC_SP]);
        in_ports.push_back(&m_pipeline_reg[ID_OC_SFU]);
        in_ports.push_back(&m_pipeline_reg[ID_OC_MEM]);
        out_ports.push_back(&m_pipeline_reg[OC_EX_SP]);
        out_ports.push_back(&m_pipeline_reg[OC_EX_SFU]);
        out_ports.push_back(&m_pipeline_reg[OC_EX_MEM]);
        if(m_config->gpgpu_tensor_core_avail) {
        	in_ports.push_back(&m_pipeline_reg[ID_OC_TENSOR_CORE]);
        	out_ports.push_back(&m_pipeline_reg[OC_EX_TENSOR_CORE]);
        }
        if(m_config->gpgpu_num_dp_units > 0) {
			in_ports.push_back(&m_pipeline_reg[ID_OC_DP]);
			out_ports.push_back(&m_pipeline_reg[OC_EX_DP]);
        }
        if(m_config->gpgpu_num_int_units > 0) {
			in_ports.push_back(&m_pipeline_reg[ID_OC_INT]);
			out_ports.push_back(&m_pipeline_reg[OC_EX_INT]);
        }
        cu_sets.push_back((unsigned)GEN_CUS);
        m_operand_collector.add_port(in_ports,out_ports,cu_sets);
        in_ports.clear(),out_ports.clear(),cu_sets.clear();
    }

    if(m_config->enable_specialized_operand_collector) {
		m_operand_collector.add_cu_set(SP_CUS, m_config->gpgpu_operand_collector_num_units_sp, m_config->gpgpu_operand_collector_num_out_ports_sp);
		m_operand_collector.add_cu_set(DP_CUS, m_config->gpgpu_operand_collector_num_units_dp, m_config->gpgpu_operand_collector_num_out_ports_dp);
	    m_operand_collector.add_cu_set(TENSOR_CORE_CUS, config->gpgpu_operand_collector_num_units_tensor_core, config->gpgpu_operand_collector_num_out_ports_tensor_core);
	    m_operand_collector.add_cu_set(SFU_CUS, m_config->gpgpu_operand_collector_num_units_sfu, m_config->gpgpu_operand_collector_num_out_ports_sfu);
		m_operand_collector.add_cu_set(MEM_CUS, m_config->gpgpu_operand_collector_num_units_mem, m_config->gpgpu_operand_collector_num_out_ports_mem);
		m_operand_collector.add_cu_set(INT_CUS, m_config->gpgpu_operand_collector_num_units_int, m_config->gpgpu_operand_collector_num_out_ports_int);

		for (unsigned i = 0; i < m_config->gpgpu_operand_collector_num_in_ports_sp; i++) {
			in_ports.push_back(&m_pipeline_reg[ID_OC_SP]);
			out_ports.push_back(&m_pipeline_reg[OC_EX_SP]);
			cu_sets.push_back((unsigned)SP_CUS);
			cu_sets.push_back((unsigned)GEN_CUS);
			m_operand_collector.add_port(in_ports,out_ports,cu_sets);
			in_ports.clear(),out_ports.clear(),cu_sets.clear();
		}

		for (unsigned i = 0; i < m_config->gpgpu_operand_collector_num_in_ports_dp; i++) {
				in_ports.push_back(&m_pipeline_reg[ID_OC_DP]);
				out_ports.push_back(&m_pipeline_reg[OC_EX_DP]);
				cu_sets.push_back((unsigned)DP_CUS);
				cu_sets.push_back((unsigned)GEN_CUS);
				m_operand_collector.add_port(in_ports,out_ports,cu_sets);
				in_ports.clear(),out_ports.clear(),cu_sets.clear();
			}

		for (unsigned i = 0; i < m_config->gpgpu_operand_collector_num_in_ports_sfu; i++) {
			in_ports.push_back(&m_pipeline_reg[ID_OC_SFU]);
			out_ports.push_back(&m_pipeline_reg[OC_EX_SFU]);
			cu_sets.push_back((unsigned)SFU_CUS);
			cu_sets.push_back((unsigned)GEN_CUS);
			m_operand_collector.add_port(in_ports,out_ports,cu_sets);
			in_ports.clear(),out_ports.clear(),cu_sets.clear();
		}

	    for (unsigned i = 0; i < config->gpgpu_operand_collector_num_in_ports_tensor_core; i++) {
	        in_ports.push_back(&m_pipeline_reg[ID_OC_TENSOR_CORE]);
	        out_ports.push_back(&m_pipeline_reg[OC_EX_TENSOR_CORE]);
	        cu_sets.push_back((unsigned)TENSOR_CORE_CUS);
	        cu_sets.push_back((unsigned)GEN_CUS);
	        m_operand_collector.add_port(in_ports,out_ports,cu_sets);
	        in_ports.clear(),out_ports.clear(),cu_sets.clear();
	    }

		for (unsigned i = 0; i < m_config->gpgpu_operand_collector_num_in_ports_mem; i++) {
			in_ports.push_back(&m_pipeline_reg[ID_OC_MEM]);
			out_ports.push_back(&m_pipeline_reg[OC_EX_MEM]);
			cu_sets.push_back((unsigned)MEM_CUS);
			cu_sets.push_back((unsigned)GEN_CUS);
			m_operand_collector.add_port(in_ports,out_ports,cu_sets);
			in_ports.clear(),out_ports.clear(),cu_sets.clear();
		}

		for (unsigned i = 0; i < m_config->gpgpu_operand_collector_num_in_ports_int; i++) {
			in_ports.push_back(&m_pipeline_reg[ID_OC_INT]);
			out_ports.push_back(&m_pipeline_reg[OC_EX_INT]);
			cu_sets.push_back((unsigned)INT_CUS);
			cu_sets.push_back((unsigned)GEN_CUS);
			m_operand_collector.add_port(in_ports,out_ports,cu_sets);
			in_ports.clear(),out_ports.clear(),cu_sets.clear();
		}
    }
    
    m_operand_collector.init( m_config->gpgpu_num_reg_banks, this );
    
    m_num_function_units = m_config->gpgpu_num_sp_units + m_config->gpgpu_num_dp_units + m_config->gpgpu_num_sfu_units + m_config->gpgpu_num_tensor_core_units + m_config->gpgpu_num_int_units + 1; // sp_unit, sfu, dp, tensor, int, ldst_unit
    //m_dispatch_port = new enum pipeline_stage_name_t[ m_num_function_units ];
    //m_issue_port = new enum pipeline_stage_name_t[ m_num_function_units ];
    
    //m_fu = new simd_function_unit*[m_num_function_units];
    
    for (int k = 0; k < m_config->gpgpu_num_sp_units; k++) {
        m_fu.push_back(new sp_unit( &m_pipeline_reg[EX_WB], m_config, this ));
        m_dispatch_port.push_back(ID_OC_SP);
        m_issue_port.push_back(OC_EX_SP);
    }
    
    for (int k = 0; k < m_config->gpgpu_num_dp_units; k++) {
            m_fu.push_back(new dp_unit( &m_pipeline_reg[EX_WB], m_config, this ));
            m_dispatch_port.push_back(ID_OC_DP);
            m_issue_port.push_back(OC_EX_DP);
        }
    for (int k = 0; k < m_config->gpgpu_num_int_units; k++) {
            m_fu.push_back(new int_unit( &m_pipeline_reg[EX_WB], m_config, this ));
            m_dispatch_port.push_back(ID_OC_INT);
            m_issue_port.push_back(OC_EX_INT);
        }

    for (int k = 0; k < m_config->gpgpu_num_sfu_units; k++) {
        m_fu.push_back(new sfu( &m_pipeline_reg[EX_WB], m_config, this ));
        m_dispatch_port.push_back(ID_OC_SFU);
        m_issue_port.push_back(OC_EX_SFU);
    }
       
    for (int k = 0; k < config->gpgpu_num_tensor_core_units; k++) {
        m_fu.push_back(new tensor_core( &m_pipeline_reg[EX_WB], m_config, this ));
        m_dispatch_port.push_back(ID_OC_TENSOR_CORE);
        m_issue_port.push_back(OC_EX_TENSOR_CORE);
    }

    m_ldst_unit = new ldst_unit( m_icnt, m_mem_fetch_allocator, this, &m_operand_collector, m_scoreboard, config, mem_config, stats, shader_id, tpc_id );
    m_fu.push_back(m_ldst_unit);
    m_dispatch_port.push_back(ID_OC_MEM);
    m_issue_port.push_back(OC_EX_MEM);
   
    assert(m_num_function_units == m_fu.size() and m_fu.size() == m_dispatch_port.size() and m_fu.size() == m_issue_port.size());
    
    //there are as many result buses as the width of the EX_WB stage
    num_result_bus = config->pipe_widths[EX_WB];
    for(unsigned i=0; i<num_result_bus; i++){
        this->m_result_bus.push_back(new std::bitset<MAX_ALU_LATENCY>());
    }
    
    m_last_inst_gpu_sim_cycle = 0;
    m_last_inst_gpu_tot_sim_cycle = 0;

    //Jin: for concurrent kernels on a SM
    m_occupied_n_threads = 0;
    m_occupied_shmem = 0;
    m_occupied_regs = 0;
    m_occupied_ctas = 0;
    m_occupied_hwtid.reset();
    m_occupied_cta_to_hwtid.clear();
}

void shader_core_ctx::reinit(unsigned start_thread, unsigned end_thread, bool reset_not_completed ) 
{
   if( reset_not_completed ) {
       m_not_completed = 0;
       m_active_threads.reset();

       //Jin: for concurrent kernels on a SM
       m_occupied_n_threads = 0;
       m_occupied_shmem = 0;
       m_occupied_regs = 0;
       m_occupied_ctas = 0;
       m_occupied_hwtid.reset();
       m_occupied_cta_to_hwtid.clear();
       m_active_warps = 0;

   }
   for (unsigned i = start_thread; i<end_thread; i++) {
      m_threadState[i].n_insn = 0;
      m_threadState[i].m_cta_id = -1;
   }
   for (unsigned i = start_thread / m_config->warp_size; i < end_thread / m_config->warp_size; ++i) {
      m_warp[i].reset();
      m_simt_stack[i]->reset();
   }
}

void shader_core_ctx::init_warps( unsigned cta_id, unsigned start_thread, unsigned end_thread, unsigned ctaid, int cta_size, unsigned kernel_id )
{
    address_type start_pc = next_pc(start_thread);
    if (m_config->model == POST_DOMINATOR) {
        unsigned start_warp = start_thread / m_config->warp_size;
        unsigned warp_per_cta =  cta_size / m_config->warp_size;
        unsigned end_warp = end_thread / m_config->warp_size + ((end_thread % m_config->warp_size)? 1 : 0);
        for (unsigned i = start_warp; i < end_warp; ++i) {
            unsigned n_active=0;
            simt_mask_t active_threads;
            for (unsigned t = 0; t < m_config->warp_size; t++) {
                unsigned hwtid = i * m_config->warp_size + t;
                if ( hwtid < end_thread ) {
                    n_active++;
                    assert( !m_active_threads.test(hwtid) );
                    m_active_threads.set( hwtid );
                    active_threads.set(t);
                }
            }
            m_simt_stack[i]->launch(start_pc,active_threads);

              if(m_gpu->resume_option==1 && kernel_id==m_gpu->resume_kernel && ctaid>=m_gpu->resume_CTA && ctaid<m_gpu->checkpoint_CTA_t )
               { 
                char fname[2048];
                snprintf(fname,2048,"checkpoint_files/warp_%d_%d_simt.txt",i%warp_per_cta,ctaid );
                unsigned pc,rpc;
                m_simt_stack[i]->resume(fname);
                m_simt_stack[i]->get_pdom_stack_top_info(&pc,&rpc);
                for (unsigned t = 0; t < m_config->warp_size; t++) {
                  m_thread[i * m_config->warp_size + t]->set_npc(pc);
                  m_thread[i * m_config->warp_size + t]->update_pc();
                }   
                start_pc=pc;
              }
               
            m_warp[i].init(start_pc,cta_id,i,active_threads, m_dynamic_warp_id);
            ++m_dynamic_warp_id;
            m_not_completed += n_active;
            ++m_active_warps;
      }
   }
}

// return the next pc of a thread 
address_type shader_core_ctx::next_pc( int tid ) const
{
    if( tid == -1 ) 
        return -1;
    ptx_thread_info *the_thread = m_thread[tid];
    if ( the_thread == NULL )
        return -1;
    return the_thread->get_pc(); // PC should already be updatd to next PC at this point (was set in shader_decode() last time thread ran)
}

void gpgpu_sim::get_pdom_stack_top_info( unsigned sid, unsigned tid, unsigned *pc, unsigned *rpc )
{
    unsigned cluster_id = m_shader_config->sid_to_cluster(sid);
    m_cluster[cluster_id]->get_pdom_stack_top_info(sid,tid,pc,rpc);
}

void shader_core_ctx::get_pdom_stack_top_info( unsigned tid, unsigned *pc, unsigned *rpc ) const
{
    unsigned warp_id = tid/m_config->warp_size;
    m_simt_stack[warp_id]->get_pdom_stack_top_info(pc,rpc);
}

float shader_core_ctx::get_current_occupancy( unsigned long long & active, unsigned long long & total ) const
{
    // To match the achieved_occupancy in nvprof, only SMs that are active are counted toward the occupancy.
    if ( m_active_warps > 0 ) {
        total += m_warp.size();
        active += m_active_warps;
        return float(active) / float(total);
    } else {
        return 0;
    }
}

void shader_core_stats::print( FILE* fout ) const
{
	unsigned long long  thread_icount_uarch=0;
	unsigned long long  warp_icount_uarch=0;

    for(unsigned i=0; i < m_config->num_shader(); i++) {
        thread_icount_uarch += m_num_sim_insn[i];
        warp_icount_uarch += m_num_sim_winsn[i];
    }
    fprintf(fout,"gpgpu_n_tot_thrd_icount = %lld\n", thread_icount_uarch);
    fprintf(fout,"gpgpu_n_tot_w_icount = %lld\n", warp_icount_uarch);

    fprintf(fout,"gpgpu_n_stall_shd_mem = %d\n", gpgpu_n_stall_shd_mem );
    fprintf(fout,"gpgpu_n_mem_read_local = %d\n", gpgpu_n_mem_read_local);
    fprintf(fout,"gpgpu_n_mem_write_local = %d\n", gpgpu_n_mem_write_local);
    fprintf(fout,"gpgpu_n_mem_read_global = %d\n", gpgpu_n_mem_read_global);
    fprintf(fout,"gpgpu_n_mem_write_global = %d\n", gpgpu_n_mem_write_global);
    fprintf(fout,"gpgpu_n_mem_texture = %d\n", gpgpu_n_mem_texture);
    fprintf(fout,"gpgpu_n_mem_const = %d\n", gpgpu_n_mem_const);

   fprintf(fout, "gpgpu_n_load_insn  = %d\n", gpgpu_n_load_insn);
   fprintf(fout, "gpgpu_n_store_insn = %d\n", gpgpu_n_store_insn);
   fprintf(fout, "gpgpu_n_shmem_insn = %d\n", gpgpu_n_shmem_insn);
   fprintf(fout, "gpgpu_n_sstarr_insn = %d\n", gpgpu_n_sstarr_insn);
   fprintf(fout, "gpgpu_n_tex_insn = %d\n", gpgpu_n_tex_insn);
   fprintf(fout, "gpgpu_n_const_mem_insn = %d\n", gpgpu_n_const_insn);
   fprintf(fout, "gpgpu_n_param_mem_insn = %d\n", gpgpu_n_param_insn);

   fprintf(fout, "gpgpu_n_shmem_bkconflict = %d\n", gpgpu_n_shmem_bkconflict);
   fprintf(fout, "gpgpu_n_cache_bkconflict = %d\n", gpgpu_n_cache_bkconflict);   

   fprintf(fout, "gpgpu_n_intrawarp_mshr_merge = %d\n", gpgpu_n_intrawarp_mshr_merge);
   fprintf(fout, "gpgpu_n_cmem_portconflict = %d\n", gpgpu_n_cmem_portconflict);

   fprintf(fout, "gpgpu_stall_shd_mem[c_mem][resource_stall] = %d\n", gpu_stall_shd_mem_breakdown[C_MEM][BK_CONF]);
   //fprintf(fout, "gpgpu_stall_shd_mem[c_mem][mshr_rc] = %d\n", gpu_stall_shd_mem_breakdown[C_MEM][MSHR_RC_FAIL]);
   //fprintf(fout, "gpgpu_stall_shd_mem[c_mem][icnt_rc] = %d\n", gpu_stall_shd_mem_breakdown[C_MEM][ICNT_RC_FAIL]);
   //fprintf(fout, "gpgpu_stall_shd_mem[c_mem][data_port_stall] = %d\n", gpu_stall_shd_mem_breakdown[C_MEM][DATA_PORT_STALL]);
   //fprintf(fout, "gpgpu_stall_shd_mem[t_mem][mshr_rc] = %d\n", gpu_stall_shd_mem_breakdown[T_MEM][MSHR_RC_FAIL]);
   //fprintf(fout, "gpgpu_stall_shd_mem[t_mem][icnt_rc] = %d\n", gpu_stall_shd_mem_breakdown[T_MEM][ICNT_RC_FAIL]);
   //fprintf(fout, "gpgpu_stall_shd_mem[t_mem][data_port_stall] = %d\n", gpu_stall_shd_mem_breakdown[T_MEM][DATA_PORT_STALL]);
   fprintf(fout, "gpgpu_stall_shd_mem[s_mem][bk_conf] = %d\n", gpu_stall_shd_mem_breakdown[S_MEM][BK_CONF]);
   fprintf(fout, "gpgpu_stall_shd_mem[gl_mem][resource_stall] = %d\n",
           gpu_stall_shd_mem_breakdown[G_MEM_LD][BK_CONF] + 
           gpu_stall_shd_mem_breakdown[G_MEM_ST][BK_CONF] + 
           gpu_stall_shd_mem_breakdown[L_MEM_LD][BK_CONF] + 
           gpu_stall_shd_mem_breakdown[L_MEM_ST][BK_CONF]   
           ); // coalescing stall at data cache 
   fprintf(fout, "gpgpu_stall_shd_mem[gl_mem][coal_stall] = %d\n", 
           gpu_stall_shd_mem_breakdown[G_MEM_LD][COAL_STALL] + 
           gpu_stall_shd_mem_breakdown[G_MEM_ST][COAL_STALL] + 
           gpu_stall_shd_mem_breakdown[L_MEM_LD][COAL_STALL] + 
           gpu_stall_shd_mem_breakdown[L_MEM_ST][COAL_STALL]    
           ); // coalescing stall + bank conflict at data cache 
   fprintf(fout, "gpgpu_stall_shd_mem[gl_mem][data_port_stall] = %d\n", 
           gpu_stall_shd_mem_breakdown[G_MEM_LD][DATA_PORT_STALL] + 
           gpu_stall_shd_mem_breakdown[G_MEM_ST][DATA_PORT_STALL] + 
           gpu_stall_shd_mem_breakdown[L_MEM_LD][DATA_PORT_STALL] + 
           gpu_stall_shd_mem_breakdown[L_MEM_ST][DATA_PORT_STALL]    
           ); // data port stall at data cache 
   //fprintf(fout, "gpgpu_stall_shd_mem[g_mem_ld][mshr_rc] = %d\n", gpu_stall_shd_mem_breakdown[G_MEM_LD][MSHR_RC_FAIL]);
   //fprintf(fout, "gpgpu_stall_shd_mem[g_mem_ld][icnt_rc] = %d\n", gpu_stall_shd_mem_breakdown[G_MEM_LD][ICNT_RC_FAIL]);
   //fprintf(fout, "gpgpu_stall_shd_mem[g_mem_ld][wb_icnt_rc] = %d\n", gpu_stall_shd_mem_breakdown[G_MEM_LD][WB_ICNT_RC_FAIL]);
   //fprintf(fout, "gpgpu_stall_shd_mem[g_mem_ld][wb_rsrv_fail] = %d\n", gpu_stall_shd_mem_breakdown[G_MEM_LD][WB_CACHE_RSRV_FAIL]);
   //fprintf(fout, "gpgpu_stall_shd_mem[g_mem_st][mshr_rc] = %d\n", gpu_stall_shd_mem_breakdown[G_MEM_ST][MSHR_RC_FAIL]);
   //fprintf(fout, "gpgpu_stall_shd_mem[g_mem_st][icnt_rc] = %d\n", gpu_stall_shd_mem_breakdown[G_MEM_ST][ICNT_RC_FAIL]);
   //fprintf(fout, "gpgpu_stall_shd_mem[g_mem_st][wb_icnt_rc] = %d\n", gpu_stall_shd_mem_breakdown[G_MEM_ST][WB_ICNT_RC_FAIL]);
   //fprintf(fout, "gpgpu_stall_shd_mem[g_mem_st][wb_rsrv_fail] = %d\n", gpu_stall_shd_mem_breakdown[G_MEM_ST][WB_CACHE_RSRV_FAIL]);
   //fprintf(fout, "gpgpu_stall_shd_mem[l_mem_ld][mshr_rc] = %d\n", gpu_stall_shd_mem_breakdown[L_MEM_LD][MSHR_RC_FAIL]);
   //fprintf(fout, "gpgpu_stall_shd_mem[l_mem_ld][icnt_rc] = %d\n", gpu_stall_shd_mem_breakdown[L_MEM_LD][ICNT_RC_FAIL]);
   //fprintf(fout, "gpgpu_stall_shd_mem[l_mem_ld][wb_icnt_rc] = %d\n", gpu_stall_shd_mem_breakdown[L_MEM_LD][WB_ICNT_RC_FAIL]);
   //fprintf(fout, "gpgpu_stall_shd_mem[l_mem_ld][wb_rsrv_fail] = %d\n", gpu_stall_shd_mem_breakdown[L_MEM_LD][WB_CACHE_RSRV_FAIL]);
   //fprintf(fout, "gpgpu_stall_shd_mem[l_mem_st][mshr_rc] = %d\n", gpu_stall_shd_mem_breakdown[L_MEM_ST][MSHR_RC_FAIL]);
   //fprintf(fout, "gpgpu_stall_shd_mem[l_mem_st][icnt_rc] = %d\n", gpu_stall_shd_mem_breakdown[L_MEM_ST][ICNT_RC_FAIL]);
   //fprintf(fout, "gpgpu_stall_shd_mem[l_mem_ld][wb_icnt_rc] = %d\n", gpu_stall_shd_mem_breakdown[L_MEM_ST][WB_ICNT_RC_FAIL]);
   //fprintf(fout, "gpgpu_stall_shd_mem[l_mem_ld][wb_rsrv_fail] = %d\n", gpu_stall_shd_mem_breakdown[L_MEM_ST][WB_CACHE_RSRV_FAIL]);

   fprintf(fout, "gpu_reg_bank_conflict_stalls = %d\n", gpu_reg_bank_conflict_stalls);

   fprintf(fout, "Warp Occupancy Distribution:\n");
   fprintf(fout, "Stall:%d\t", shader_cycle_distro[2]);
   fprintf(fout, "W0_Idle:%d\t", shader_cycle_distro[0]);
   fprintf(fout, "W0_Scoreboard:%d", shader_cycle_distro[1]);
   for (unsigned i = 3; i < m_config->warp_size + 3; i++) 
      fprintf(fout, "\tW%d:%d", i-2, shader_cycle_distro[i]);
   fprintf(fout, "\n");
   fprintf(fout, "single_issue_nums: ");
   for (unsigned i = 0; i < m_config->gpgpu_num_sched_per_core; i++)
        fprintf(fout, "WS%d:%d\t", i, single_issue_nums[i]);
   fprintf(fout, "\n");
   fprintf(fout, "dual_issue_nums: ");
   for (unsigned i = 0; i < m_config->gpgpu_num_sched_per_core; i++)
          fprintf(fout, "WS%d:%d\t", i, dual_issue_nums[i]);
   fprintf(fout, "\n");

   m_outgoing_traffic_stats->print(fout); 
   m_incoming_traffic_stats->print(fout); 
}

void shader_core_stats::event_warp_issued( unsigned s_id, unsigned warp_id, unsigned num_issued, unsigned dynamic_warp_id ) {
    assert( warp_id <= m_config->max_warps_per_shader );
    for ( unsigned i = 0; i < num_issued; ++i ) {
        if ( m_shader_dynamic_warp_issue_distro[ s_id ].size() <= dynamic_warp_id ) {
            m_shader_dynamic_warp_issue_distro[ s_id ].resize(dynamic_warp_id + 1);
        }
        ++m_shader_dynamic_warp_issue_distro[ s_id ][ dynamic_warp_id ];
        if ( m_shader_warp_slot_issue_distro[ s_id ].size() <= warp_id ) {
            m_shader_warp_slot_issue_distro[ s_id ].resize(warp_id + 1);
        }
        ++m_shader_warp_slot_issue_distro[ s_id ][ warp_id ];
    }
}

void shader_core_stats::visualizer_print( gzFile visualizer_file )
{
    // warp divergence breakdown
    gzprintf(visualizer_file, "WarpDivergenceBreakdown:");
    unsigned int total=0;
    unsigned int cf = (m_config->gpgpu_warpdistro_shader==-1)?m_config->num_shader():1;
    gzprintf(visualizer_file, " %d", (shader_cycle_distro[0] - last_shader_cycle_distro[0]) / cf );
    gzprintf(visualizer_file, " %d", (shader_cycle_distro[1] - last_shader_cycle_distro[1]) / cf );
    gzprintf(visualizer_file, " %d", (shader_cycle_distro[2] - last_shader_cycle_distro[2]) / cf );
    for (unsigned i=0; i<m_config->warp_size+3; i++) {
       if ( i>=3 ) {
          total += (shader_cycle_distro[i] - last_shader_cycle_distro[i]);
          if ( ((i-3) % (m_config->warp_size/8)) == ((m_config->warp_size/8)-1) ) {
             gzprintf(visualizer_file, " %d", total / cf );
             total=0;
          }
       }
       last_shader_cycle_distro[i] = shader_cycle_distro[i];
    }
    gzprintf(visualizer_file,"\n");

    // warp issue breakdown
    unsigned sid = m_config->gpgpu_warp_issue_shader;
    unsigned count = 0;
    unsigned warp_id_issued_sum = 0;
    gzprintf(visualizer_file, "WarpIssueSlotBreakdown:");
    if(m_shader_warp_slot_issue_distro[sid].size() > 0){
        for ( std::vector<unsigned>::const_iterator iter = m_shader_warp_slot_issue_distro[ sid ].begin();
              iter != m_shader_warp_slot_issue_distro[ sid ].end(); iter++, count++ ) {
            unsigned diff = count < m_last_shader_warp_slot_issue_distro.size() ?
                            *iter - m_last_shader_warp_slot_issue_distro[ count ] :
                            *iter;
            gzprintf( visualizer_file, " %d", diff );
            warp_id_issued_sum += diff;
        }
        m_last_shader_warp_slot_issue_distro = m_shader_warp_slot_issue_distro[ sid ];
    }else{
        gzprintf( visualizer_file, " 0");
    }
    gzprintf(visualizer_file,"\n");

    #define DYNAMIC_WARP_PRINT_RESOLUTION 32
    unsigned total_issued_this_resolution = 0;
    unsigned dynamic_id_issued_sum = 0;
    count = 0;
    gzprintf(visualizer_file, "WarpIssueDynamicIdBreakdown:");
    if(m_shader_dynamic_warp_issue_distro[sid].size() > 0){
        for ( std::vector<unsigned>::const_iterator iter = m_shader_dynamic_warp_issue_distro[ sid ].begin();
              iter != m_shader_dynamic_warp_issue_distro[ sid ].end(); iter++, count++ ) {
            unsigned diff = count < m_last_shader_dynamic_warp_issue_distro.size() ?
                            *iter - m_last_shader_dynamic_warp_issue_distro[ count ] :
                            *iter;
            total_issued_this_resolution += diff;
            if ( ( count + 1 ) % DYNAMIC_WARP_PRINT_RESOLUTION == 0 ) {
                gzprintf( visualizer_file, " %d", total_issued_this_resolution );
                dynamic_id_issued_sum += total_issued_this_resolution;
                total_issued_this_resolution = 0;
            }
        }
        if ( count % DYNAMIC_WARP_PRINT_RESOLUTION != 0 ) {
            gzprintf( visualizer_file, " %d", total_issued_this_resolution );
            dynamic_id_issued_sum += total_issued_this_resolution;
        }
        m_last_shader_dynamic_warp_issue_distro = m_shader_dynamic_warp_issue_distro[ sid ];
        assert( warp_id_issued_sum == dynamic_id_issued_sum );
    }else{
        gzprintf( visualizer_file, " 0");
    }
    gzprintf(visualizer_file,"\n");

    // overall cache miss rates
    gzprintf(visualizer_file, "gpgpu_n_cache_bkconflict: %d\n", gpgpu_n_cache_bkconflict);
    gzprintf(visualizer_file, "gpgpu_n_shmem_bkconflict: %d\n", gpgpu_n_shmem_bkconflict);     


   // instruction count per shader core
   gzprintf(visualizer_file, "shaderinsncount:  ");
   for (unsigned i=0;i<m_config->num_shader();i++) 
      gzprintf(visualizer_file, "%u ", m_num_sim_insn[i] );
   gzprintf(visualizer_file, "\n");
   // warp instruction count per shader core
   gzprintf(visualizer_file, "shaderwarpinsncount:  ");
   for (unsigned i=0;i<m_config->num_shader();i++)
      gzprintf(visualizer_file, "%u ", m_num_sim_winsn[i] );
   gzprintf(visualizer_file, "\n");
   // warp divergence per shader core
   gzprintf(visualizer_file, "shaderwarpdiv: ");
   for (unsigned i=0;i<m_config->num_shader();i++) 
      gzprintf(visualizer_file, "%u ", m_n_diverge[i] );
   gzprintf(visualizer_file, "\n");
}

#define PROGRAM_MEM_START 0xF0000000 /* should be distinct from other memory spaces... 
                                        check ptx_ir.h to verify this does not overlap 
                                        other memory spaces */
void shader_core_ctx::decode()
{
    if( m_inst_fetch_buffer.m_valid ) {
        // decode 1 or 2 instructions and place them into ibuffer
        address_type pc = m_inst_fetch_buffer.m_pc;
        const warp_inst_t* pI1 = m_gpu->gpgpu_ctx->ptx_fetch_inst(pc);
        m_warp[m_inst_fetch_buffer.m_warp_id].ibuffer_fill(0,pI1);
        m_warp[m_inst_fetch_buffer.m_warp_id].inc_inst_in_pipeline();
        if( pI1 ) {
            m_stats->m_num_decoded_insn[m_sid]++;
            if(pI1->oprnd_type==INT_OP){
                m_stats->m_num_INTdecoded_insn[m_sid]++;
            }else if(pI1->oprnd_type==FP_OP) {
            	m_stats->m_num_FPdecoded_insn[m_sid]++;
            }
           const warp_inst_t* pI2 = m_gpu->gpgpu_ctx->ptx_fetch_inst(pc+pI1->isize);
           if( pI2 ) {
               m_warp[m_inst_fetch_buffer.m_warp_id].ibuffer_fill(1,pI2);
               m_warp[m_inst_fetch_buffer.m_warp_id].inc_inst_in_pipeline();
               m_stats->m_num_decoded_insn[m_sid]++;
               if(pI2->oprnd_type==INT_OP){
                   m_stats->m_num_INTdecoded_insn[m_sid]++;
               }else if(pI2->oprnd_type==FP_OP) {
            	   m_stats->m_num_FPdecoded_insn[m_sid]++;
               }
           }
        }
        m_inst_fetch_buffer.m_valid = false;
    }
}

void shader_core_ctx::fetch()
{

    if( !m_inst_fetch_buffer.m_valid ) {
        if( m_L1I->access_ready() ) {
            mem_fetch *mf = m_L1I->next_access();
            m_warp[mf->get_wid()].clear_imiss_pending();
            m_inst_fetch_buffer = ifetch_buffer_t(m_warp[mf->get_wid()].get_pc(), mf->get_access_size(), mf->get_wid());
            assert( m_warp[mf->get_wid()].get_pc() == (mf->get_addr()-PROGRAM_MEM_START)); // Verify that we got the instruction we were expecting.
            m_inst_fetch_buffer.m_valid = true;
            m_warp[mf->get_wid()].set_last_fetch(m_gpu->gpu_sim_cycle);
            delete mf;
        }
        else {
            // find an active warp with space in instruction buffer that is not already waiting on a cache miss
            // and get next 1-2 instructions from i-cache...
            for( unsigned i=0; i < m_config->max_warps_per_shader; i++ ) {
                unsigned warp_id = (m_last_warp_fetched+1+i) % m_config->max_warps_per_shader;

                // this code checks if this warp has finished executing and can be reclaimed
                if( m_warp[warp_id].hardware_done() && !m_scoreboard->pendingWrites(warp_id) && !m_warp[warp_id].done_exit() ) {
                    bool did_exit=false;
                    for( unsigned t=0; t<m_config->warp_size;t++) {
                        unsigned tid=warp_id*m_config->warp_size+t;
                        if( m_threadState[tid].m_active == true ) {
                            m_threadState[tid].m_active = false; 
                            unsigned cta_id = m_warp[warp_id].get_cta_id();
                            register_cta_thread_exit(cta_id, &(m_thread[tid]->get_kernel()));
                            m_not_completed -= 1;
                            m_active_threads.reset(tid);
                            assert( m_thread[tid]!= NULL );
                            did_exit=true;
                        }
                    }
                    if( did_exit ) 
                        m_warp[warp_id].set_done_exit();
                        --m_active_warps;
                        assert(m_active_warps >= 0);
                }

                // this code fetches instructions from the i-cache or generates memory requests
                if( !m_warp[warp_id].functional_done() && !m_warp[warp_id].imiss_pending() && m_warp[warp_id].ibuffer_empty() ) {
                    address_type pc  = m_warp[warp_id].get_pc();
                    address_type ppc = pc + PROGRAM_MEM_START;
                    unsigned nbytes=16;
                    unsigned offset_in_block = pc & (m_config->m_L1I_config.get_line_sz()-1);
                    if( (offset_in_block+nbytes) > m_config->m_L1I_config.get_line_sz() )
                        nbytes = (m_config->m_L1I_config.get_line_sz()-offset_in_block);

                    // TODO: replace with use of allocator
                    // mem_fetch *mf = m_mem_fetch_allocator->alloc()
                    mem_access_t acc(INST_ACC_R,ppc,nbytes,false, m_gpu->gpgpu_ctx);
                    mem_fetch *mf = new mem_fetch(acc,
                            NULL/*we don't have an instruction yet*/,
                            READ_PACKET_SIZE,
                            warp_id,
                            m_sid,
                            m_tpc,
                            m_memory_config,
							m_gpu->gpu_tot_sim_cycle+m_gpu->gpu_sim_cycle
							);
                    std::list<cache_event> events;
                    enum cache_request_status status = m_L1I->access( (new_addr_type)ppc, mf, m_gpu->gpu_sim_cycle+m_gpu->gpu_tot_sim_cycle,events);
                    if( status == MISS ) {
                        m_last_warp_fetched=warp_id;
                        m_warp[warp_id].set_imiss_pending();
                        m_warp[warp_id].set_last_fetch(m_gpu->gpu_sim_cycle);
                    } else if( status == HIT ) {
                        m_last_warp_fetched=warp_id;
                        m_inst_fetch_buffer = ifetch_buffer_t(pc,nbytes,warp_id);
                        m_warp[warp_id].set_last_fetch(m_gpu->gpu_sim_cycle);
                        delete mf;
                    } else {
                        m_last_warp_fetched=warp_id;
                        assert( status == RESERVATION_FAIL );
                        delete mf;
                    }
                    break;
                }
            }
        }
    }

    m_L1I->cycle();
}

void shader_core_ctx::func_exec_inst( warp_inst_t &inst )
{
    execute_warp_inst_t(inst);
    if( inst.is_load() || inst.is_store() )
    {
	inst.generate_mem_accesses();
        //inst.print_m_accessq();	
    }	
}

void shader_core_ctx::issue_warp( register_set& pipe_reg_set, const warp_inst_t* next_inst, const active_mask_t &active_mask, unsigned warp_id, unsigned sch_id )
{
	warp_inst_t** pipe_reg = pipe_reg = pipe_reg_set.get_free(m_config->sub_core_model, sch_id);
    assert(pipe_reg);

    m_warp[warp_id].ibuffer_free();
    assert(next_inst->valid());
    **pipe_reg = *next_inst; // static instruction information
    (*pipe_reg)->issue( active_mask, warp_id, m_gpu->gpu_tot_sim_cycle + m_gpu->gpu_sim_cycle, m_warp[warp_id].get_dynamic_warp_id(), sch_id ); // dynamic instruction information
    m_stats->shader_cycle_distro[2+(*pipe_reg)->active_count()]++;
    func_exec_inst( **pipe_reg );
    if( next_inst->op == BARRIER_OP ){
        m_warp[warp_id].store_info_of_last_inst_at_barrier(*pipe_reg);
        m_barriers.warp_reaches_barrier(m_warp[warp_id].get_cta_id(),warp_id,const_cast<warp_inst_t*> (next_inst));

    }else if( next_inst->op == MEMORY_BARRIER_OP ){
        m_warp[warp_id].set_membar();
    }

    updateSIMTStack(warp_id,*pipe_reg);
    m_scoreboard->reserveRegisters(*pipe_reg);
    m_warp[warp_id].set_next_pc(next_inst->pc + next_inst->isize);
}

void shader_core_ctx::issue(){

     //Ensure fair round robin issu between schedulers 
     unsigned j;
     for (unsigned i = 0; i < schedulers.size(); i++) {
	j = (Issue_Prio + i) % schedulers.size();
	  schedulers[j]->cycle();
     }
     Issue_Prio = (Issue_Prio+1)% schedulers.size();

    //really is issue;
    //for (unsigned i = 0; i < schedulers.size(); i++) {
    //    schedulers[i]->cycle();
    //}
}

shd_warp_t& scheduler_unit::warp(int i){
    return (*m_warp)[i];
}


/**
 * A general function to order things in a Loose Round Robin way. The simplist use of this
 * function would be to implement a loose RR scheduler between all the warps assigned to this core.
 * A more sophisticated usage would be to order a set of "fetch groups" in a RR fashion.
 * In the first case, the templated class variable would be a simple unsigned int representing the
 * warp_id.  In the 2lvl case, T could be a struct or a list representing a set of warp_ids.
 * @param result_list: The resultant list the caller wants returned.  This list is cleared and then populated
 *                     in a loose round robin way
 * @param input_list: The list of things that should be put into the result_list. For a simple scheduler
 *                    this can simply be the m_supervised_warps list.
 * @param last_issued_from_input:  An iterator pointing the last member in the input_list that issued.
 *                                 Since this function orders in a RR fashion, the object pointed
 *                                 to by this iterator will be last in the prioritization list
 * @param num_warps_to_add: The number of warps you want the scheudler to pick between this cycle.
 *                          Normally, this will be all the warps availible on the core, i.e.
 *                          m_supervised_warps.size(). However, a more sophisticated scheduler may wish to
 *                          limit this number. If the number if < m_supervised_warps.size(), then only
 *                          the warps with highest RR priority will be placed in the result_list.
 */
    template < class T >
void scheduler_unit::order_lrr( std::vector< T >& result_list,
        const typename std::vector< T >& input_list,
        const typename std::vector< T >::const_iterator& last_issued_from_input,
        unsigned num_warps_to_add )
{
    assert( num_warps_to_add <= input_list.size() );
    result_list.clear();
    typename std::vector< T >::const_iterator iter
        = ( last_issued_from_input ==  input_list.end() ) ? input_list.begin()
        : last_issued_from_input + 1;

    for ( unsigned count = 0;
            count < num_warps_to_add;
            ++iter, ++count) {
        if ( iter ==  input_list.end() ) {
            iter = input_list.begin();
        }
        result_list.push_back( *iter );
    }
}

/**
 * A general function to order things in an priority-based way.
 * The core usage of the function is similar to order_lrr.
 * The explanation of the additional parameters (beyond order_lrr) explains the further extensions.
 * @param ordering: An enum that determines how the age function will be treated in prioritization
 *                  see the definition of OrderingType.
 * @param priority_function: This function is used to sort the input_list.  It is passed to stl::sort as
 *                           the sorting fucntion. So, if you wanted to sort a list of integer warp_ids
 *                           with the oldest warps having the most priority, then the priority_function
 *                           would compare the age of the two warps.
 */
    template < class T >
void scheduler_unit::order_by_priority( std::vector< T >& result_list,
        const typename std::vector< T >& input_list,
        const typename std::vector< T >::const_iterator& last_issued_from_input,
        unsigned num_warps_to_add,
        OrderingType ordering,
        bool (*priority_func)(T lhs, T rhs) )
{
    assert( num_warps_to_add <= input_list.size() );
    result_list.clear();
    typename std::vector< T > temp = input_list;

    if ( ORDERING_GREEDY_THEN_PRIORITY_FUNC == ordering ) {
        T greedy_value = *last_issued_from_input;
        result_list.push_back( greedy_value );

        std::sort( temp.begin(), temp.end(), priority_func );
        typename std::vector< T >::iterator iter = temp.begin();
        for ( unsigned count = 0; count < num_warps_to_add; ++count, ++iter ) {
            if ( *iter != greedy_value ) {
                result_list.push_back( *iter );
            }
        }
    } else if ( ORDERED_PRIORITY_FUNC_ONLY == ordering ) {
        std::sort( temp.begin(), temp.end(), priority_func );
        typename std::vector< T >::iterator iter = temp.begin();
        for ( unsigned count = 0; count < num_warps_to_add; ++count, ++iter ) {
            result_list.push_back( *iter );
        }
    } else {
        fprintf( stderr, "Unknown ordering - %d\n", ordering );
        abort();
    }
}

void scheduler_unit::cycle()
{
    SCHED_DPRINTF( "scheduler_unit::cycle()\n" );
    bool valid_inst = false;  // there was one warp with a valid instruction to issue (didn't require flush due to control hazard)
    bool ready_inst = false;  // of the valid instructions, there was one not waiting for pending register writes
    bool issued_inst = false; // of these we issued one

    order_warps();
    for ( std::vector< shd_warp_t* >::const_iterator iter = m_next_cycle_prioritized_warps.begin();
          iter != m_next_cycle_prioritized_warps.end();
          iter++ ) {
        // Don't consider warps that are not yet valid
        if ( (*iter) == NULL || (*iter)->done_exit() ) {
            continue;
        }
        SCHED_DPRINTF( "Testing (warp_id %u, dynamic_warp_id %u)\n",
                       (*iter)->get_warp_id(), (*iter)->get_dynamic_warp_id() );
        unsigned warp_id = (*iter)->get_warp_id();
        unsigned checked=0;
        unsigned issued=0;
        exec_unit_type_t previous_issued_inst_exec_type = exec_unit_type_t::NONE;
        unsigned max_issue = m_shader->m_config->gpgpu_max_insn_issue_per_warp;
        bool diff_exec_units = m_shader->m_config->gpgpu_dual_issue_diff_exec_units;  //In tis mode, we only allow dual issue to diff execution units (as in Maxwell and Pascal)

        while( !warp(warp_id).waiting() && !warp(warp_id).ibuffer_empty() && (checked < max_issue) && (checked <= issued) && (issued < max_issue) ) {
            const warp_inst_t *pI = warp(warp_id).ibuffer_next_inst();
            //Jin: handle cdp latency;
            if(pI && pI->m_is_cdp && warp(warp_id).m_cdp_latency > 0) {
                assert(warp(warp_id).m_cdp_dummy);
                warp(warp_id).m_cdp_latency--;
                break;
            }

            bool valid = warp(warp_id).ibuffer_next_valid();
            bool warp_inst_issued = false;
            unsigned pc,rpc;
            m_simt_stack[warp_id]->get_pdom_stack_top_info(&pc,&rpc);
            SCHED_DPRINTF( "Warp (warp_id %u, dynamic_warp_id %u) has valid instruction (%s)\n",
                           (*iter)->get_warp_id(), (*iter)->get_dynamic_warp_id(),
                           m_shader->m_config->gpgpu_ctx->func_sim->ptx_get_insn_str( pc).c_str() );
            if( pI ) {
                assert(valid);
                if( pc != pI->pc ) {
                    SCHED_DPRINTF( "Warp (warp_id %u, dynamic_warp_id %u) control hazard instruction flush\n",
                                   (*iter)->get_warp_id(), (*iter)->get_dynamic_warp_id() );
                    // control hazard
                    warp(warp_id).set_next_pc(pc);
                    warp(warp_id).ibuffer_flush();
                } else {
                    valid_inst = true;
                    if ( !m_scoreboard->checkCollision(warp_id, pI) ) {
                        SCHED_DPRINTF( "Warp (warp_id %u, dynamic_warp_id %u) passes scoreboard\n",
                                       (*iter)->get_warp_id(), (*iter)->get_dynamic_warp_id() );
                        ready_inst = true;
                        const active_mask_t &active_mask = m_simt_stack[warp_id]->get_active_mask();
                        assert( warp(warp_id).inst_in_pipeline() );

                        if ( (pI->op == LOAD_OP) || (pI->op == STORE_OP) || (pI->op == MEMORY_BARRIER_OP)||(pI->op==TENSOR_CORE_LOAD_OP)||(pI->op==TENSOR_CORE_STORE_OP) ) {
                        	if( m_mem_out->has_free(m_shader->m_config->sub_core_model, m_id) && (!diff_exec_units || previous_issued_inst_exec_type != exec_unit_type_t::MEM)) {
                                m_shader->issue_warp(*m_mem_out,pI,active_mask,warp_id,m_id);
                                issued++;
                                issued_inst=true;
                                warp_inst_issued = true;
                                previous_issued_inst_exec_type = exec_unit_type_t::MEM;
                            }
                        } else {

                            bool sp_pipe_avail = m_sp_out->has_free(m_shader->m_config->sub_core_model, m_id);
                            bool sfu_pipe_avail = m_sfu_out->has_free(m_shader->m_config->sub_core_model, m_id);
                            bool tensor_core_pipe_avail = m_tensor_core_out->has_free(m_shader->m_config->sub_core_model, m_id);
                            bool dp_pipe_avail = m_dp_out->has_free(m_shader->m_config->sub_core_model, m_id);
                            bool int_pipe_avail = m_int_out->has_free(m_shader->m_config->sub_core_model, m_id);

                            //This code need to be refactored
                            if(pI->op != TENSOR_CORE_OP && pI->op != SFU_OP && pI->op != DP_OP) {
                                
									bool execute_on_SP = false;
									bool execute_on_INT = false;

									//if INT unit pipline exist, then execute ALU and INT operations on INT unit and SP-FPU on SP unit (like in Volta)
									//if INT unit pipline does not exist, then execute all ALU, INT and SP operations on SP unit (as in Fermi, Pascal GPUs)
									if(m_shader->m_config->gpgpu_num_int_units > 0 &&
											int_pipe_avail &&
											pI->op != SP_OP &&
											!(diff_exec_units && previous_issued_inst_exec_type == exec_unit_type_t::INT))
										execute_on_INT = true;
									else if (sp_pipe_avail &&
											(m_shader->m_config->gpgpu_num_int_units == 0 ||
											(m_shader->m_config->gpgpu_num_int_units > 0 && pI->op == SP_OP)) &&
											!(diff_exec_units && previous_issued_inst_exec_type == exec_unit_type_t::SP) )
										execute_on_SP = true;


									if(execute_on_INT || execute_on_SP) {
										//Jin: special for CDP api
										if(pI->m_is_cdp && !warp(warp_id).m_cdp_dummy) {
											assert(warp(warp_id).m_cdp_latency == 0);

											if(pI->m_is_cdp == 1)
												warp(warp_id).m_cdp_latency = m_shader->m_config->gpgpu_ctx->func_sim->cdp_latency[pI->m_is_cdp - 1];
											else //cudaLaunchDeviceV2 and cudaGetParameterBufferV2
												warp(warp_id).m_cdp_latency = m_shader->m_config->gpgpu_ctx->func_sim->cdp_latency[pI->m_is_cdp - 1]
													+ m_shader->m_config->gpgpu_ctx->func_sim->cdp_latency[pI->m_is_cdp] * active_mask.count();
											warp(warp_id).m_cdp_dummy = true;
											break;
										}
										else if(pI->m_is_cdp && warp(warp_id).m_cdp_dummy) {
											assert(warp(warp_id).m_cdp_latency == 0);
											warp(warp_id).m_cdp_dummy = false;
										}
									}

									if(execute_on_SP) {
										m_shader->issue_warp(*m_sp_out,pI,active_mask,warp_id,m_id);
										issued++;
										issued_inst=true;
										warp_inst_issued = true;
										previous_issued_inst_exec_type = exec_unit_type_t::SP;
									} else if (execute_on_INT) {
										m_shader->issue_warp(*m_int_out,pI,active_mask,warp_id,m_id);
										issued++;
										issued_inst=true;
										warp_inst_issued = true;
										previous_issued_inst_exec_type = exec_unit_type_t::INT;
                                   }
                            } else if ( (m_shader->m_config->gpgpu_num_dp_units > 0) && (pI->op == DP_OP) && !(diff_exec_units && previous_issued_inst_exec_type == exec_unit_type_t::DP)) {
                                if( dp_pipe_avail ) {
                                    m_shader->issue_warp(*m_dp_out,pI,active_mask,warp_id,m_id);
                                    issued++;
                                    issued_inst=true;
                                    warp_inst_issued = true;
                                    previous_issued_inst_exec_type = exec_unit_type_t::DP;
                                }
                            }  //If the DP units = 0 (like in Fermi archi), then execute DP inst on SFU unit
                            else if ( ((m_shader->m_config->gpgpu_num_dp_units == 0 && pI->op == DP_OP) || (pI->op == SFU_OP) || (pI->op == ALU_SFU_OP)) && !(diff_exec_units && previous_issued_inst_exec_type == exec_unit_type_t::SFU)) {
                                if( sfu_pipe_avail ) {
                                    m_shader->issue_warp(*m_sfu_out,pI,active_mask,warp_id,m_id);
                                    issued++;
                                    issued_inst=true;
                                    warp_inst_issued = true;
                                    previous_issued_inst_exec_type = exec_unit_type_t::SFU;
                                }
                            }                         
                             else if ( (pI->op == TENSOR_CORE_OP) && !(diff_exec_units && previous_issued_inst_exec_type == exec_unit_type_t::SP) ) {
                                if( tensor_core_pipe_avail ) {
                                    m_shader->issue_warp(*m_tensor_core_out,pI,active_mask,warp_id,m_id);
                                    issued++;
                                    issued_inst=true;
                                    warp_inst_issued = true;
                                    previous_issued_inst_exec_type = exec_unit_type_t::TENSOR;
                                }
			    }
                         }//end of else
                   } else {

                        SCHED_DPRINTF( "Warp (warp_id %u, dynamic_warp_id %u) fails scoreboard\n",
                                       (*iter)->get_warp_id(), (*iter)->get_dynamic_warp_id() );
                   }
                }
            } else if( valid ) {
               // this case can happen after a return instruction in diverged warp
               SCHED_DPRINTF( "Warp (warp_id %u, dynamic_warp_id %u) return from diverged warp flush\n",
                              (*iter)->get_warp_id(), (*iter)->get_dynamic_warp_id() );
               warp(warp_id).set_next_pc(pc);
               warp(warp_id).ibuffer_flush();
            }
            if(warp_inst_issued) {
                SCHED_DPRINTF( "Warp (warp_id %u, dynamic_warp_id %u) issued %u instructions\n",
                               (*iter)->get_warp_id(),
                               (*iter)->get_dynamic_warp_id(),
                               issued );
                do_on_warp_issued( warp_id, issued, iter );
            }
            checked++;
        }
        if ( issued ) {
            // This might be a bit inefficient, but we need to maintain
            // two ordered list for proper scheduler execution.
            // We could remove the need for this loop by associating a
            // supervised_is index with each entry in the m_next_cycle_prioritized_warps
            // vector. For now, just run through until you find the right warp_id
            for ( std::vector< shd_warp_t* >::const_iterator supervised_iter = m_supervised_warps.begin();
                  supervised_iter != m_supervised_warps.end();
                  ++supervised_iter ) {
                if ( *iter == *supervised_iter ) {
                    m_last_supervised_issued = supervised_iter;
                }
            }

            if(issued == 1)
            	m_stats->single_issue_nums[m_id]++;
            else if(issued > 1)
            	m_stats->dual_issue_nums[m_id]++;
            else
            	abort();   //issued should be > 0

            break;
        } 
    }

    // issue stall statistics:
    if( !valid_inst ) 
        m_stats->shader_cycle_distro[0]++; // idle or control hazard
    else if( !ready_inst ) 
        m_stats->shader_cycle_distro[1]++; // waiting for RAW hazards (possibly due to memory) 
    else if( !issued_inst ) 
        m_stats->shader_cycle_distro[2]++; // pipeline stalled
}

void scheduler_unit::do_on_warp_issued( unsigned warp_id,
                                        unsigned num_issued,
                                        const std::vector< shd_warp_t* >::const_iterator& prioritized_iter )
{
    m_stats->event_warp_issued( m_shader->get_sid(),
                                warp_id,
                                num_issued,
                                warp(warp_id).get_dynamic_warp_id() );
    warp(warp_id).ibuffer_step();
}

bool scheduler_unit::sort_warps_by_oldest_dynamic_id(shd_warp_t* lhs, shd_warp_t* rhs)
{
    if (rhs && lhs) {
        if ( lhs->done_exit() || lhs->waiting() ) {
            return false;
        } else if ( rhs->done_exit() || rhs->waiting() ) {
            return true;
        } else {
            return lhs->get_dynamic_warp_id() < rhs->get_dynamic_warp_id();
        }
    } else {
        return lhs < rhs;
    }
}

void lrr_scheduler::order_warps()
{
    order_lrr( m_next_cycle_prioritized_warps,
               m_supervised_warps,
               m_last_supervised_issued,
               m_supervised_warps.size() );
}

void gto_scheduler::order_warps()
{
    order_by_priority( m_next_cycle_prioritized_warps,
                       m_supervised_warps,
                       m_last_supervised_issued,
                       m_supervised_warps.size(),
                       ORDERING_GREEDY_THEN_PRIORITY_FUNC,
                       scheduler_unit::sort_warps_by_oldest_dynamic_id );
}

void oldest_scheduler::order_warps()
{
    order_by_priority( m_next_cycle_prioritized_warps,
                       m_supervised_warps,
                       m_last_supervised_issued,
                       m_supervised_warps.size(),
		       ORDERED_PRIORITY_FUNC_ONLY,
                       scheduler_unit::sort_warps_by_oldest_dynamic_id );
}

void
two_level_active_scheduler::do_on_warp_issued( unsigned warp_id,
                                               unsigned num_issued,
                                               const std::vector< shd_warp_t* >::const_iterator& prioritized_iter )
{
    scheduler_unit::do_on_warp_issued( warp_id, num_issued, prioritized_iter );
    if ( SCHEDULER_PRIORITIZATION_LRR == m_inner_level_prioritization ) {
        std::vector< shd_warp_t* > new_active; 
        order_lrr( new_active,
                   m_next_cycle_prioritized_warps,
                   prioritized_iter,
                   m_next_cycle_prioritized_warps.size() );
        m_next_cycle_prioritized_warps = new_active;
    } else {
        fprintf( stderr,
                 "Unimplemented m_inner_level_prioritization: %d\n",
                 m_inner_level_prioritization );
        abort();
    }
}

void two_level_active_scheduler::order_warps()
{
    //Move waiting warps to m_pending_warps
    unsigned num_demoted = 0;
    for (   std::vector< shd_warp_t* >::iterator iter = m_next_cycle_prioritized_warps.begin();
            iter != m_next_cycle_prioritized_warps.end(); ) {
        bool waiting = (*iter)->waiting();
        for (int i=0; i<MAX_INPUT_VALUES; i++){
            const warp_inst_t* inst = (*iter)->ibuffer_next_inst();
            //Is the instruction waiting on a long operation?
            if ( inst && inst->in[i] > 0 && this->m_scoreboard->islongop((*iter)->get_warp_id(), inst->in[i])){
                waiting = true;
            }
        }

        if( waiting ) {
            m_pending_warps.push_back(*iter);
            iter = m_next_cycle_prioritized_warps.erase(iter);
            SCHED_DPRINTF( "DEMOTED warp_id=%d, dynamic_warp_id=%d\n",
                           (*iter)->get_warp_id(),
                           (*iter)->get_dynamic_warp_id() );
            ++num_demoted;
        } else {
            ++iter;
        }
    }

    //If there is space in m_next_cycle_prioritized_warps, promote the next m_pending_warps
    unsigned num_promoted = 0;
    if ( SCHEDULER_PRIORITIZATION_SRR == m_outer_level_prioritization ) {
        while ( m_next_cycle_prioritized_warps.size() < m_max_active_warps ) {
            m_next_cycle_prioritized_warps.push_back(m_pending_warps.front());
            m_pending_warps.pop_front();
            SCHED_DPRINTF( "PROMOTED warp_id=%d, dynamic_warp_id=%d\n",
                           (m_next_cycle_prioritized_warps.back())->get_warp_id(),
                           (m_next_cycle_prioritized_warps.back())->get_dynamic_warp_id() );
            ++num_promoted;
        }
    } else {
        fprintf( stderr,
                 "Unimplemented m_outer_level_prioritization: %d\n",
                 m_outer_level_prioritization );
        abort();
    }
    assert( num_promoted == num_demoted );
}

swl_scheduler::swl_scheduler ( shader_core_stats* stats, shader_core_ctx* shader,
                               Scoreboard* scoreboard, simt_stack** simt,
                               std::vector<shd_warp_t>* warp,
                               register_set* sp_out,
							   register_set* dp_out,
                               register_set* sfu_out,
							   register_set* int_out,
                               register_set* tensor_core_out,
                               register_set* mem_out,
                               int id,
                               char* config_string )
    : scheduler_unit ( stats, shader, scoreboard, simt, warp, sp_out, dp_out, sfu_out, int_out, tensor_core_out, mem_out, id )
{
    unsigned m_prioritization_readin;
    int ret = sscanf( config_string,
                      "warp_limiting:%d:%d",
                      &m_prioritization_readin,
                      &m_num_warps_to_limit
                     );
    assert( 2 == ret );
    m_prioritization = (scheduler_prioritization_type)m_prioritization_readin;
    // Currently only GTO is implemented
    assert( m_prioritization == SCHEDULER_PRIORITIZATION_GTO );
    assert( m_num_warps_to_limit <= shader->get_config()->max_warps_per_shader );
}

void swl_scheduler::order_warps()
{
    if ( SCHEDULER_PRIORITIZATION_GTO == m_prioritization ) {
        order_by_priority( m_next_cycle_prioritized_warps,
                           m_supervised_warps,
                           m_last_supervised_issued,
                           MIN( m_num_warps_to_limit, m_supervised_warps.size() ),
                           ORDERING_GREEDY_THEN_PRIORITY_FUNC,
                           scheduler_unit::sort_warps_by_oldest_dynamic_id );
    } else {
        fprintf(stderr, "swl_scheduler m_prioritization = %d\n", m_prioritization);
        abort();
    }
}

void shader_core_ctx::read_operands()
{
}

address_type coalesced_segment(address_type addr, unsigned segment_size_lg2bytes)
{
   return  (addr >> segment_size_lg2bytes);
}

// Returns numbers of addresses in translated_addrs, each addr points to a 4B (32-bit) word
unsigned shader_core_ctx::translate_local_memaddr( address_type localaddr, unsigned tid, unsigned num_shader, unsigned datasize, new_addr_type* translated_addrs )
{
   // During functional execution, each thread sees its own memory space for local memory, but these
   // need to be mapped to a shared address space for timing simulation.  We do that mapping here.

   address_type thread_base = 0;
   unsigned max_concurrent_threads=0;
   if (m_config->gpgpu_local_mem_map) {
      // Dnew = D*N + T%nTpC + nTpC*C
      // N = nTpC*nCpS*nS (max concurent threads)
      // C = nS*K + S (hw cta number per gpu)
      // K = T/nTpC   (hw cta number per core)
      // D = data index
      // T = thread
      // nTpC = number of threads per CTA
      // nCpS = number of CTA per shader
      // 
      // for a given local memory address threads in a CTA map to contiguous addresses,
      // then distribute across memory space by CTAs from successive shader cores first, 
      // then by successive CTA in same shader core
      thread_base = 4*(kernel_padded_threads_per_cta * (m_sid + num_shader * (tid / kernel_padded_threads_per_cta))
                       + tid % kernel_padded_threads_per_cta); 
      max_concurrent_threads = kernel_padded_threads_per_cta * kernel_max_cta_per_shader * num_shader;
   } else {
      // legacy mapping that maps the same address in the local memory space of all threads 
      // to a single contiguous address region 
      thread_base = 4*(m_config->n_thread_per_shader * m_sid + tid);
      max_concurrent_threads = num_shader * m_config->n_thread_per_shader;
   }
   assert( thread_base < 4/*word size*/*max_concurrent_threads );

   // If requested datasize > 4B, split into multiple 4B accesses
   // otherwise do one sub-4 byte memory access
   unsigned num_accesses = 0;

   if(datasize >= 4) {
      // >4B access, split into 4B chunks
      assert(datasize%4 == 0);   // Must be a multiple of 4B
      num_accesses = datasize/4;
      assert(num_accesses <= MAX_ACCESSES_PER_INSN_PER_THREAD); // max 32B
      assert(localaddr%4 == 0); // Address must be 4B aligned - required if accessing 4B per request, otherwise access will overflow into next thread's space
      for(unsigned i=0; i<num_accesses; i++) {
          address_type local_word = localaddr/4 + i;
          address_type linear_address = local_word*max_concurrent_threads*4 + thread_base + LOCAL_GENERIC_START;
          translated_addrs[i] = linear_address;
      }
   } else {
      // Sub-4B access, do only one access
      assert(datasize > 0);
      num_accesses = 1;
      address_type local_word = localaddr/4;
      address_type local_word_offset = localaddr%4;
      assert( (localaddr+datasize-1)/4  == local_word ); // Make sure access doesn't overflow into next 4B chunk
      address_type linear_address = local_word*max_concurrent_threads*4 + local_word_offset + thread_base + LOCAL_GENERIC_START;
      translated_addrs[0] = linear_address;
   }
   return num_accesses;
}

/////////////////////////////////////////////////////////////////////////////////////////
int shader_core_ctx::test_res_bus(int latency){
	for(unsigned i=0; i<num_result_bus; i++){
		if(!m_result_bus[i]->test(latency)){return i;}
	}
	return -1;
}

void shader_core_ctx::execute()
{
	for(unsigned i=0; i<num_result_bus; i++){
		*(m_result_bus[i]) >>=1;
	}
    for( unsigned n=0; n < m_num_function_units; n++ ) {
        unsigned multiplier = m_fu[n]->clock_multiplier();
        for( unsigned c=0; c < multiplier; c++ ) 
            m_fu[n]->cycle();
        m_fu[n]->active_lanes_in_pipeline();
        enum pipeline_stage_name_t issue_port = m_issue_port[n];
        register_set& issue_inst = m_pipeline_reg[ issue_port ];
        warp_inst_t** ready_reg = issue_inst.get_ready();
        if( issue_inst.has_ready() && m_fu[n]->can_issue( **ready_reg ) ) {
            bool schedule_wb_now = !m_fu[n]->stallable();
            int resbus = -1;
            if( schedule_wb_now && (resbus=test_res_bus( (*ready_reg)->latency ))!=-1 ) {
                assert( (*ready_reg)->latency < MAX_ALU_LATENCY );
                m_result_bus[resbus]->set( (*ready_reg)->latency );
                m_fu[n]->issue( issue_inst );
            } else if( !schedule_wb_now ) {
                m_fu[n]->issue( issue_inst );
            } else {
                // stall issue (cannot reserve result bus)
            }
        }
    }
}

void ldst_unit::print_cache_stats( FILE *fp, unsigned& dl1_accesses, unsigned& dl1_misses ) {
   if( m_L1D ) {
       m_L1D->print( fp, dl1_accesses, dl1_misses );
   }
}

void ldst_unit::get_cache_stats(cache_stats &cs) {
    // Adds stats to 'cs' from each cache
    if(m_L1D)
        cs += m_L1D->get_stats();
    if(m_L1C)
        cs += m_L1C->get_stats();
    if(m_L1T)
        cs += m_L1T->get_stats();

}

void ldst_unit::get_L1D_sub_stats(struct cache_sub_stats &css) const{
    if(m_L1D)
        m_L1D->get_sub_stats(css);
}
void ldst_unit::get_L1C_sub_stats(struct cache_sub_stats &css) const{
    if(m_L1C)
        m_L1C->get_sub_stats(css);
}
void ldst_unit::get_L1T_sub_stats(struct cache_sub_stats &css) const{
    if(m_L1T)
        m_L1T->get_sub_stats(css);
}

void shader_core_ctx::warp_inst_complete(const warp_inst_t &inst)
{

  #if 0
      printf("[warp_inst_complete] uid=%u core=%u warp=%u pc=%#x @ time=%llu issued@%llu\n",
             inst.get_uid(), m_sid, inst.warp_id(), inst.pc, gpu_tot_sim_cycle + gpu_sim_cycle, inst.get_issue_cycle());
  #endif

  if(inst.op_pipe==SP__OP)
	  m_stats->m_num_sp_committed[m_sid]++;
  else if(inst.op_pipe==SFU__OP)
	  m_stats->m_num_sfu_committed[m_sid]++;
  else if(inst.op_pipe==MEM__OP)
	  m_stats->m_num_mem_committed[m_sid]++;

  if(m_config->gpgpu_clock_gated_lanes==false)
	  m_stats->m_num_sim_insn[m_sid] += m_config->warp_size;
  else
	  m_stats->m_num_sim_insn[m_sid] += inst.active_count();

  m_stats->m_num_sim_winsn[m_sid]++;
  m_gpu->gpu_sim_insn += inst.active_count();
  inst.completed(m_gpu->gpu_tot_sim_cycle + m_gpu->gpu_sim_cycle);
}

void shader_core_ctx::writeback()
{

	unsigned max_committed_thread_instructions=m_config->warp_size * (m_config->pipe_widths[EX_WB]); //from the functional units
	m_stats->m_pipeline_duty_cycle[m_sid]=((float)(m_stats->m_num_sim_insn[m_sid]-m_stats->m_last_num_sim_insn[m_sid]))/max_committed_thread_instructions;

    m_stats->m_last_num_sim_insn[m_sid]=m_stats->m_num_sim_insn[m_sid];
    m_stats->m_last_num_sim_winsn[m_sid]=m_stats->m_num_sim_winsn[m_sid];

    warp_inst_t** preg = m_pipeline_reg[EX_WB].get_ready();
    warp_inst_t* pipe_reg = (preg==NULL)? NULL:*preg;
    while( preg and !pipe_reg->empty()) {
    	/*
    	 * Right now, the writeback stage drains all waiting instructions
    	 * assuming there are enough ports in the register file or the
    	 * conflicts are resolved at issue.
    	 */
    	/*
    	 * The operand collector writeback can generally generate a stall
    	 * However, here, the pipelines should be un-stallable. This is
    	 * guaranteed because this is the first time the writeback function
    	 * is called after the operand collector's step function, which
    	 * resets the allocations. There is one case which could result in
    	 * the writeback function returning false (stall), which is when
    	 * an instruction tries to modify two registers (GPR and predicate)
    	 * To handle this case, we ignore the return value (thus allowing
    	 * no stalling).
    	 */

        m_operand_collector.writeback(*pipe_reg);
        unsigned warp_id = pipe_reg->warp_id();
        m_scoreboard->releaseRegisters( pipe_reg );
        m_warp[warp_id].dec_inst_in_pipeline();
        warp_inst_complete(*pipe_reg);
        m_gpu->gpu_sim_insn_last_update_sid = m_sid;
        m_gpu->gpu_sim_insn_last_update = m_gpu->gpu_sim_cycle;
        m_last_inst_gpu_sim_cycle = m_gpu->gpu_sim_cycle;
        m_last_inst_gpu_tot_sim_cycle = m_gpu->gpu_tot_sim_cycle;
        pipe_reg->clear();
        preg = m_pipeline_reg[EX_WB].get_ready();
        pipe_reg = (preg==NULL)? NULL:*preg;
    }
}

bool ldst_unit::shared_cycle( warp_inst_t &inst, mem_stage_stall_type &rc_fail, mem_stage_access_type &fail_type)
{
   if( inst.space.get_type() != shared_space )
       return true;

   if(inst.has_dispatch_delay()){
	   m_stats->gpgpu_n_shmem_bank_access[m_sid]++;
   }

   bool stall = inst.dispatch_delay();
   if( stall ) {
       fail_type = S_MEM;
       rc_fail = BK_CONF;
   } else 
       rc_fail = NO_RC_FAIL;
   return !stall; 
}

mem_stage_stall_type
ldst_unit::process_cache_access( cache_t* cache,
                                 new_addr_type address,
                                 warp_inst_t &inst,
                                 std::list<cache_event>& events,
                                 mem_fetch *mf,
                                 enum cache_request_status status )
{
    mem_stage_stall_type result = NO_RC_FAIL;
    bool write_sent = was_write_sent(events);
    bool read_sent = was_read_sent(events);
    if( write_sent ) {
    	unsigned inc_ack = (m_config->m_L1D_config.get_mshr_type() == SECTOR_ASSOC)?
    			(mf->get_data_size()/SECTOR_SIZE) : 1;

		for(unsigned i=0; i< inc_ack; ++i)
			m_core->inc_store_req( inst.warp_id() );

    }
    if ( status == HIT ) {
        assert( !read_sent );
        inst.accessq_pop_back();
        if ( inst.is_load() ) {
            for ( unsigned r=0; r < MAX_OUTPUT_VALUES; r++)
                if (inst.out[r] > 0)
                    m_pending_writes[inst.warp_id()][inst.out[r]]--; 
        }
        if( !write_sent ) 
            delete mf;
    } else if ( status == RESERVATION_FAIL ) {
        result = BK_CONF;
        assert( !read_sent );
        assert( !write_sent );
        delete mf;
    } else {
        assert( status == MISS || status == HIT_RESERVED );
        //inst.clear_active( access.get_warp_mask() ); // threads in mf writeback when mf returns
        inst.accessq_pop_back();
    }
    if( !inst.accessq_empty() && result == NO_RC_FAIL)
        result = COAL_STALL;
    return result;
}

mem_stage_stall_type ldst_unit::process_memory_access_queue( cache_t *cache, warp_inst_t &inst )
{
    mem_stage_stall_type result = NO_RC_FAIL;
    if( inst.accessq_empty() )
        return result;

    if( !cache->data_port_free() ) 
        return DATA_PORT_STALL; 

    //const mem_access_t &access = inst.accessq_back();
    mem_fetch *mf = m_mf_allocator->alloc(inst,inst.accessq_back(),m_core->get_gpu()->gpu_sim_cycle+m_core->get_gpu()->gpu_tot_sim_cycle);
    std::list<cache_event> events;
    enum cache_request_status status = cache->access(mf->get_addr(),mf,m_core->get_gpu()->gpu_sim_cycle+m_core->get_gpu()->gpu_tot_sim_cycle,events);
    return process_cache_access( cache, mf->get_addr(), inst, events, mf, status );
}

mem_stage_stall_type ldst_unit::process_memory_access_queue_l1cache( l1_cache *cache, warp_inst_t &inst )
{
    mem_stage_stall_type result = NO_RC_FAIL;
    if( inst.accessq_empty() )
        return result;

<<<<<<< HEAD
    mem_fetch *mf = m_mf_allocator->alloc(inst,inst.accessq_back(),m_core->get_gpu()->gpu_sim_cycle+m_core->get_gpu()->gpu_tot_sim_cycle);

=======
>>>>>>> da0c8dff
    if(m_config->m_L1D_config.l1_latency > 0)
	{
    	for(int j=0; j<m_config->m_L1D_config.l1_banks; j++) {  //We can handle at max l1_banks reqs per cycle

    		if( inst.accessq_empty() )
    		        return result;

    		mem_fetch *mf = m_mf_allocator->alloc(inst,inst.accessq_back());
    	    unsigned bank_id = m_config->m_L1D_config.set_bank(mf->get_addr());
    	    assert(bank_id < m_config->m_L1D_config.l1_banks);

			if((l1_latency_queue[bank_id][m_config->m_L1D_config.l1_latency-1]) == NULL)
			{
				l1_latency_queue[bank_id][m_config->m_L1D_config.l1_latency-1] = mf;

				if( mf->get_inst().is_store() ) {
					unsigned inc_ack = (m_config->m_L1D_config.get_mshr_type() == SECTOR_ASSOC)?
							(mf->get_data_size()/SECTOR_SIZE) : 1;

					for(unsigned i=0; i< inc_ack; ++i)
						m_core->inc_store_req( inst.warp_id() );
				}

				inst.accessq_pop_back();
			}
			else
			{
				result = BK_CONF;
				delete mf;
				break;   //do not try again, just break from the loop and try the next cycle
			}
    	}
		if( !inst.accessq_empty() &&  result !=BK_CONF)
		   result = COAL_STALL;

	     return result;
	}
    else
    {
        mem_fetch *mf = m_mf_allocator->alloc(inst,inst.accessq_back());
		std::list<cache_event> events;
		enum cache_request_status status = cache->access(mf->get_addr(),mf,m_core->get_gpu()->gpu_sim_cycle+m_core->get_gpu()->gpu_tot_sim_cycle,events);
		return process_cache_access( cache, mf->get_addr(), inst, events, mf, status );
    }
}

void ldst_unit::L1_latency_queue_cycle()
{
	//std::deque< std::pair<mem_fetch*,bool> >::iterator it = m_latency_queue.begin();
<<<<<<< HEAD
	if((l1_latency_queue[0]) != NULL)
    {
		    mem_fetch* mf_next = l1_latency_queue[0];
			std::list<cache_event> events;
			enum cache_request_status status = m_L1D->access(mf_next->get_addr(),mf_next,m_core->get_gpu()->gpu_sim_cycle+m_core->get_gpu()->gpu_tot_sim_cycle,events);

		   bool write_sent = was_write_sent(events);
		   bool read_sent = was_read_sent(events);

		   if ( status == HIT ) {
			   assert( !read_sent );
			   l1_latency_queue[0] = NULL;
			   if ( mf_next->get_inst().is_load() ) {
				   for ( unsigned r=0; r < MAX_OUTPUT_VALUES; r++)
					   if (mf_next->get_inst().out[r] > 0)
					   {
						   assert(m_pending_writes[mf_next->get_inst().warp_id()][mf_next->get_inst().out[r]]>0);
						   unsigned still_pending = --m_pending_writes[mf_next->get_inst().warp_id()][mf_next->get_inst().out[r]];
						   if(!still_pending)
=======
	for(int j=0; j<m_config->m_L1D_config.l1_banks; j++) {
		if((l1_latency_queue[j][0]) != NULL)
		{
				mem_fetch* mf_next = l1_latency_queue[j][0];
				std::list<cache_event> events;
				enum cache_request_status status = m_L1D->access(mf_next->get_addr(),mf_next,gpu_sim_cycle+gpu_tot_sim_cycle,events);

			   bool write_sent = was_write_sent(events);
			   bool read_sent = was_read_sent(events);

			   if ( status == HIT ) {
				   assert( !read_sent );
				   l1_latency_queue[j][0] = NULL;
				   if ( mf_next->get_inst().is_load() ) {
					   for ( unsigned r=0; r < MAX_OUTPUT_VALUES; r++)
						   if (mf_next->get_inst().out[r] > 0)
>>>>>>> da0c8dff
						   {
							   assert(m_pending_writes[mf_next->get_inst().warp_id()][mf_next->get_inst().out[r]]>0);
							   unsigned still_pending = --m_pending_writes[mf_next->get_inst().warp_id()][mf_next->get_inst().out[r]];
							   if(!still_pending)
							   {
								m_pending_writes[mf_next->get_inst().warp_id()].erase(mf_next->get_inst().out[r]);
								m_scoreboard->releaseRegister(mf_next->get_inst().warp_id(),mf_next->get_inst().out[r]);
								m_core->warp_inst_complete(mf_next->get_inst());
							   }
						   }
				   }

				   //For write hit in WB policy
				   if(mf_next->get_inst().is_store() && !write_sent)
				   {
					   unsigned dec_ack = (m_config->m_L1D_config.get_mshr_type() == SECTOR_ASSOC)?
											(mf_next->get_data_size()/SECTOR_SIZE) : 1;

					   mf_next->set_reply();

					   for(unsigned i=0; i< dec_ack; ++i)
						  m_core->store_ack(mf_next);
				   }

				   if( !write_sent )
					   delete mf_next;

			   } else if ( status == RESERVATION_FAIL ) {
				   assert( !read_sent );
				   assert( !write_sent );
			   } else {
				   assert( status == MISS || status == HIT_RESERVED );
				   l1_latency_queue[j][0] = NULL;
		   }
		}

		 for( unsigned stage = 0; stage<m_config->m_L1D_config.l1_latency-1; ++stage)
		  if( l1_latency_queue[j][stage] == NULL) {
			   l1_latency_queue[j][stage] = l1_latency_queue[j][stage+1] ;
			   l1_latency_queue[j][stage+1] = NULL;
		   }
	}

}



bool ldst_unit::constant_cycle( warp_inst_t &inst, mem_stage_stall_type &rc_fail, mem_stage_access_type &fail_type)
{
   if( inst.empty() || ((inst.space.get_type() != const_space) && (inst.space.get_type() != param_space_kernel)) )
       return true;
   if( inst.active_count() == 0 ) 
       return true;
   mem_stage_stall_type fail = process_memory_access_queue(m_L1C,inst);
   if (fail != NO_RC_FAIL){ 
      rc_fail = fail; //keep other fails if this didn't fail.
      fail_type = C_MEM;
      if (rc_fail == BK_CONF or rc_fail == COAL_STALL) {
         m_stats->gpgpu_n_cmem_portconflict++; //coal stalls aren't really a bank conflict, but this maintains previous behavior.
      }
   }
   return inst.accessq_empty(); //done if empty.
}

bool ldst_unit::texture_cycle( warp_inst_t &inst, mem_stage_stall_type &rc_fail, mem_stage_access_type &fail_type)
{
   if( inst.empty() || inst.space.get_type() != tex_space )
       return true;
   if( inst.active_count() == 0 ) 
       return true;
   mem_stage_stall_type fail = process_memory_access_queue(m_L1T,inst);
   if (fail != NO_RC_FAIL){ 
      rc_fail = fail; //keep other fails if this didn't fail.
      fail_type = T_MEM;
   }
   return inst.accessq_empty(); //done if empty.
}

bool ldst_unit::memory_cycle( warp_inst_t &inst, mem_stage_stall_type &stall_reason, mem_stage_access_type &access_type )
{
   if( inst.empty() || 
       ((inst.space.get_type() != global_space) &&
        (inst.space.get_type() != local_space) &&
        (inst.space.get_type() != param_space_local)) ) 
       return true;
   if( inst.active_count() == 0 ) 
       return true;
   assert( !inst.accessq_empty() );
   mem_stage_stall_type stall_cond = NO_RC_FAIL;
   const mem_access_t &access = inst.accessq_back();

   bool bypassL1D = false; 
   if ( CACHE_GLOBAL == inst.cache_op || (m_L1D == NULL) ) {
       bypassL1D = true; 
   } else if (inst.space.is_global()) { // global memory access 
       // skip L1 cache if the option is enabled
       if (m_core->get_config()->gmem_skip_L1D && (CACHE_L1 != inst.cache_op))
           bypassL1D = true; 
   }
   if( bypassL1D ) {
       // bypass L1 cache
       unsigned control_size = inst.is_store() ? WRITE_PACKET_SIZE : READ_PACKET_SIZE;
       unsigned size = access.get_size() + control_size;
       //printf("Interconnect:Addr: %x, size=%d\n",access.get_addr(),size);
       if( m_icnt->full(size, inst.is_store() || inst.isatomic()) ) {
           stall_cond = ICNT_RC_FAIL;
       } else {
           mem_fetch *mf = m_mf_allocator->alloc(inst,access,m_core->get_gpu()->gpu_sim_cycle+m_core->get_gpu()->gpu_tot_sim_cycle);
           m_icnt->push(mf);
           inst.accessq_pop_back();
           //inst.clear_active( access.get_warp_mask() );
           if( inst.is_load() ) { 
              for( unsigned r=0; r < MAX_OUTPUT_VALUES; r++) 
                  if(inst.out[r] > 0) 
                      assert( m_pending_writes[inst.warp_id()][inst.out[r]] > 0 );
           } else if( inst.is_store() ) 
              m_core->inc_store_req( inst.warp_id() );
       }
   } else {
       assert( CACHE_UNDEFINED != inst.cache_op );
       stall_cond = process_memory_access_queue_l1cache(m_L1D,inst);
   }
   if( !inst.accessq_empty() && stall_cond == NO_RC_FAIL)
       stall_cond = COAL_STALL;
   if (stall_cond != NO_RC_FAIL) {
      stall_reason = stall_cond;
      bool iswrite = inst.is_store();
      if (inst.space.is_local()) 
         access_type = (iswrite)?L_MEM_ST:L_MEM_LD;
      else 
         access_type = (iswrite)?G_MEM_ST:G_MEM_LD;
   }
   return inst.accessq_empty(); 
}


bool ldst_unit::response_buffer_full() const
{
    return m_response_fifo.size() >= m_config->ldst_unit_response_queue_size;
}

void ldst_unit::fill( mem_fetch *mf )
{
    mf->set_status(IN_SHADER_LDST_RESPONSE_FIFO,m_core->get_gpu()->gpu_sim_cycle+m_core->get_gpu()->gpu_tot_sim_cycle);
    m_response_fifo.push_back(mf);
}

void ldst_unit::flush(){
	// Flush L1D cache
	m_L1D->flush();
}

void ldst_unit::invalidate(){
	// Flush L1D cache
	m_L1D->invalidate();
}

simd_function_unit::simd_function_unit( const shader_core_config *config )
{ 
    m_config=config;
    m_dispatch_reg = new warp_inst_t(config); 
}


sfu:: sfu(  register_set* result_port, const shader_core_config *config,shader_core_ctx *core  )
    : pipelined_simd_unit(result_port,config,config->max_sfu_latency,core)
{ 
    m_name = "SFU"; 
}

tensor_core:: tensor_core(  register_set* result_port, const shader_core_config *config,shader_core_ctx *core  )
    : pipelined_simd_unit(result_port,config,config->max_tensor_core_latency,core)
{ 
    m_name = "TENSOR_CORE"; 
}

void sfu::issue( register_set& source_reg )
{
    warp_inst_t** ready_reg = source_reg.get_ready();
	//m_core->incexecstat((*ready_reg));

	(*ready_reg)->op_pipe=SFU__OP;
	m_core->incsfu_stat(m_core->get_config()->warp_size,(*ready_reg)->latency);
	pipelined_simd_unit::issue(source_reg);
}

void tensor_core::issue( register_set& source_reg )
{
    warp_inst_t** ready_reg = source_reg.get_ready();
	//m_core->incexecstat((*ready_reg));

	(*ready_reg)->op_pipe= TENSOR_CORE__OP;
	m_core->incsfu_stat(m_core->get_config()->warp_size,(*ready_reg)->latency);
	pipelined_simd_unit::issue(source_reg);
}

unsigned pipelined_simd_unit::get_active_lanes_in_pipeline(){
	active_mask_t active_lanes;
	active_lanes.reset();
	 if(m_core->get_gpu()->get_config().g_power_simulation_enabled){
		for( unsigned stage=0; (stage+1)<m_pipeline_depth; stage++ ){
			if( !m_pipeline_reg[stage]->empty() )
				active_lanes|=m_pipeline_reg[stage]->get_active_mask();
		}
	 }
	return active_lanes.count();
}

void ldst_unit::active_lanes_in_pipeline(){
	unsigned active_count=pipelined_simd_unit::get_active_lanes_in_pipeline();
	assert(active_count<=m_core->get_config()->warp_size);
	m_core->incfumemactivelanes_stat(active_count);
}

void sp_unit::active_lanes_in_pipeline(){
	unsigned active_count=pipelined_simd_unit::get_active_lanes_in_pipeline();
	assert(active_count<=m_core->get_config()->warp_size);
	m_core->incspactivelanes_stat(active_count);
	m_core->incfuactivelanes_stat(active_count);
	m_core->incfumemactivelanes_stat(active_count);
}
void dp_unit::active_lanes_in_pipeline(){
	unsigned active_count=pipelined_simd_unit::get_active_lanes_in_pipeline();
	assert(active_count<=m_core->get_config()->warp_size);
	m_core->incspactivelanes_stat(active_count);
	m_core->incfuactivelanes_stat(active_count);
	m_core->incfumemactivelanes_stat(active_count);
}

void int_unit::active_lanes_in_pipeline(){
	unsigned active_count=pipelined_simd_unit::get_active_lanes_in_pipeline();
	assert(active_count<=m_core->get_config()->warp_size);
	m_core->incspactivelanes_stat(active_count);
	m_core->incfuactivelanes_stat(active_count);
	m_core->incfumemactivelanes_stat(active_count);
}
void sfu::active_lanes_in_pipeline(){
	unsigned active_count=pipelined_simd_unit::get_active_lanes_in_pipeline();
	assert(active_count<=m_core->get_config()->warp_size);
	m_core->incsfuactivelanes_stat(active_count);
	m_core->incfuactivelanes_stat(active_count);
	m_core->incfumemactivelanes_stat(active_count);
}

void tensor_core::active_lanes_in_pipeline(){
	unsigned active_count=pipelined_simd_unit::get_active_lanes_in_pipeline();
	assert(active_count<=m_core->get_config()->warp_size);
	m_core->incsfuactivelanes_stat(active_count);
	m_core->incfuactivelanes_stat(active_count);
	m_core->incfumemactivelanes_stat(active_count);
}


sp_unit::sp_unit( register_set* result_port, const shader_core_config *config,shader_core_ctx *core)
    : pipelined_simd_unit(result_port,config,config->max_sp_latency,core)
{ 
    m_name = "SP "; 
}

dp_unit::dp_unit( register_set* result_port, const shader_core_config *config,shader_core_ctx *core)
    : pipelined_simd_unit(result_port,config,config->max_dp_latency,core)
{
    m_name = "DP ";
}

int_unit::int_unit( register_set* result_port, const shader_core_config *config,shader_core_ctx *core)
    : pipelined_simd_unit(result_port,config,config->max_int_latency,core)
{
    m_name = "INT ";
}

void sp_unit :: issue(register_set& source_reg)
{
    warp_inst_t** ready_reg = source_reg.get_ready();
	//m_core->incexecstat((*ready_reg));
	(*ready_reg)->op_pipe=SP__OP;
	m_core->incsp_stat(m_core->get_config()->warp_size,(*ready_reg)->latency);
	pipelined_simd_unit::issue(source_reg);
}

void dp_unit :: issue(register_set& source_reg)
{
    warp_inst_t** ready_reg = source_reg.get_ready();
	//m_core->incexecstat((*ready_reg));
	(*ready_reg)->op_pipe=DP__OP;
	m_core->incsp_stat(m_core->get_config()->warp_size,(*ready_reg)->latency);
	pipelined_simd_unit::issue(source_reg);
}

void int_unit :: issue(register_set& source_reg)
{
    warp_inst_t** ready_reg = source_reg.get_ready();
	//m_core->incexecstat((*ready_reg));
	(*ready_reg)->op_pipe=INTP__OP;
	m_core->incsp_stat(m_core->get_config()->warp_size,(*ready_reg)->latency);
	pipelined_simd_unit::issue(source_reg);
}

pipelined_simd_unit::pipelined_simd_unit( register_set* result_port, const shader_core_config *config, unsigned max_latency,shader_core_ctx *core )
    : simd_function_unit(config) 
{
    m_result_port = result_port;
    m_pipeline_depth = max_latency;
    m_pipeline_reg = new warp_inst_t*[m_pipeline_depth];
    for( unsigned i=0; i < m_pipeline_depth; i++ ) 
	m_pipeline_reg[i] = new warp_inst_t( config );
    m_core=core;
    active_insts_in_pipeline=0;
}

void pipelined_simd_unit::cycle()
{
    if( !m_pipeline_reg[0]->empty() ){
        m_result_port->move_in(m_pipeline_reg[0]);
        assert(active_insts_in_pipeline > 0);
        active_insts_in_pipeline--;
    }
    if(active_insts_in_pipeline){
		for( unsigned stage=0; (stage+1)<m_pipeline_depth; stage++ )
			move_warp(m_pipeline_reg[stage], m_pipeline_reg[stage+1]);
    }
    if( !m_dispatch_reg->empty() ) {
        if( !m_dispatch_reg->dispatch_delay()){
            int start_stage = m_dispatch_reg->latency - m_dispatch_reg->initiation_interval;
            move_warp(m_pipeline_reg[start_stage],m_dispatch_reg);
            active_insts_in_pipeline++;
        }
    }
    occupied >>=1;
}


void pipelined_simd_unit::issue( register_set& source_reg )
{
    //move_warp(m_dispatch_reg,source_reg);
    warp_inst_t** ready_reg = source_reg.get_ready();
	m_core->incexecstat((*ready_reg));
	//source_reg.move_out_to(m_dispatch_reg);
	simd_function_unit::issue(source_reg);
}

/*
    virtual void issue( register_set& source_reg )
    {
        //move_warp(m_dispatch_reg,source_reg);
        //source_reg.move_out_to(m_dispatch_reg);
        simd_function_unit::issue(source_reg);
    }
*/

void ldst_unit::init( mem_fetch_interface *icnt,
                      shader_core_mem_fetch_allocator *mf_allocator,
                      shader_core_ctx *core, 
                      opndcoll_rfu_t *operand_collector,
                      Scoreboard *scoreboard,
                      const shader_core_config *config,
                      const memory_config *mem_config,  
                      shader_core_stats *stats,
                      unsigned sid,
                      unsigned tpc )
{
    m_memory_config = mem_config;
    m_icnt = icnt;
    m_mf_allocator=mf_allocator;
    m_core = core;
    m_operand_collector = operand_collector;
    m_scoreboard = scoreboard;
    m_stats = stats;
    m_sid = sid;
    m_tpc = tpc;
    #define STRSIZE 1024
    char L1T_name[STRSIZE];
    char L1C_name[STRSIZE];
    snprintf(L1T_name, STRSIZE, "L1T_%03d", m_sid);
    snprintf(L1C_name, STRSIZE, "L1C_%03d", m_sid);
    m_L1T = new tex_cache(L1T_name,m_config->m_L1T_config,m_sid,get_shader_texture_cache_id(),icnt,IN_L1T_MISS_QUEUE,IN_SHADER_L1T_ROB);
    m_L1C = new read_only_cache(L1C_name,m_config->m_L1C_config,m_sid,get_shader_constant_cache_id(),icnt,IN_L1C_MISS_QUEUE);
    m_L1D = NULL;
    m_mem_rc = NO_RC_FAIL;
    m_num_writeback_clients=5; // = shared memory, global/local (uncached), L1D, L1T, L1C
    m_writeback_arb = 0;
    m_next_global=NULL;
    m_last_inst_gpu_sim_cycle=0;
    m_last_inst_gpu_tot_sim_cycle=0;
}


ldst_unit::ldst_unit( mem_fetch_interface *icnt,
                      shader_core_mem_fetch_allocator *mf_allocator,
                      shader_core_ctx *core, 
                      opndcoll_rfu_t *operand_collector,
                      Scoreboard *scoreboard,
                      const shader_core_config *config,
                      const memory_config *mem_config,  
                      shader_core_stats *stats,
                      unsigned sid,
                      unsigned tpc ) : pipelined_simd_unit(NULL,config,config->smem_latency,core), m_next_wb(config)
{
	assert(config->smem_latency > 1);
    init( icnt,
          mf_allocator,
          core, 
          operand_collector,
          scoreboard,
          config, 
          mem_config,  
          stats, 
          sid,
          tpc );
    if( !m_config->m_L1D_config.disabled() ) {
        char L1D_name[STRSIZE];
        snprintf(L1D_name, STRSIZE, "L1D_%03d", m_sid);
        m_L1D = new l1_cache( L1D_name,
                              m_config->m_L1D_config,
                              m_sid,
                              get_shader_normal_cache_id(),
                              m_icnt,
                              m_mf_allocator,
                              IN_L1D_MISS_QUEUE,
							  core->get_gpu());

        l1_latency_queue.resize(m_config->m_L1D_config.l1_banks);
        assert(m_config->m_L1D_config.l1_latency > 0);

		for(int j=0; j<m_config->m_L1D_config.l1_banks; j++ )
			l1_latency_queue[j].resize(m_config->m_L1D_config.l1_latency,(mem_fetch*)NULL);

    }
    m_name = "MEM ";
}

ldst_unit::ldst_unit( mem_fetch_interface *icnt,
                      shader_core_mem_fetch_allocator *mf_allocator,
                      shader_core_ctx *core, 
                      opndcoll_rfu_t *operand_collector,
                      Scoreboard *scoreboard,
                      const shader_core_config *config,
                      const memory_config *mem_config,  
                      shader_core_stats *stats,
                      unsigned sid,
                      unsigned tpc,
                      l1_cache* new_l1d_cache )
    : pipelined_simd_unit(NULL,config,3,core), m_L1D(new_l1d_cache), m_next_wb(config)
{
    init( icnt,
          mf_allocator,
          core, 
          operand_collector,
          scoreboard,
          config, 
          mem_config,  
          stats, 
          sid,
          tpc );
}

void ldst_unit:: issue( register_set &reg_set )
{
	warp_inst_t* inst = *(reg_set.get_ready());

   // record how many pending register writes/memory accesses there are for this instruction
   assert(inst->empty() == false);
   if (inst->is_load() and inst->space.get_type() != shared_space) {
      unsigned warp_id = inst->warp_id();
      unsigned n_accesses = inst->accessq_count();
      for (unsigned r = 0; r < MAX_OUTPUT_VALUES; r++) {
         unsigned reg_id = inst->out[r];
         if (reg_id > 0) {
            m_pending_writes[warp_id][reg_id] += n_accesses;
         }
      }
   }


	inst->op_pipe=MEM__OP;
	// stat collection
	m_core->mem_instruction_stats(*inst);
	m_core->incmem_stat(m_core->get_config()->warp_size,1);
	pipelined_simd_unit::issue(reg_set);
}

void ldst_unit::writeback()
{
    // process next instruction that is going to writeback
    if( !m_next_wb.empty() ) {
        if( m_operand_collector->writeback(m_next_wb) ) {
            bool insn_completed = false; 
            for( unsigned r=0; r < MAX_OUTPUT_VALUES; r++ ) {
                if( m_next_wb.out[r] > 0 ) {
                    if( m_next_wb.space.get_type() != shared_space ) {
                        assert( m_pending_writes[m_next_wb.warp_id()][m_next_wb.out[r]] > 0 );
                        unsigned still_pending = --m_pending_writes[m_next_wb.warp_id()][m_next_wb.out[r]];
                        if( !still_pending ) {
                            m_pending_writes[m_next_wb.warp_id()].erase(m_next_wb.out[r]);
                            m_scoreboard->releaseRegister( m_next_wb.warp_id(), m_next_wb.out[r] );
                            insn_completed = true; 
                        }
                    } else { // shared 
                        m_scoreboard->releaseRegister( m_next_wb.warp_id(), m_next_wb.out[r] );
                        insn_completed = true; 
                    }
                }
            }
            if( insn_completed ) {
                m_core->warp_inst_complete(m_next_wb);
            }
            m_next_wb.clear();
            m_last_inst_gpu_sim_cycle = m_core->get_gpu()->gpu_sim_cycle;
            m_last_inst_gpu_tot_sim_cycle = m_core->get_gpu()->gpu_tot_sim_cycle;
        }
    }

    unsigned serviced_client = -1; 
    for( unsigned c = 0; m_next_wb.empty() && (c < m_num_writeback_clients); c++ ) {
        unsigned next_client = (c+m_writeback_arb)%m_num_writeback_clients;
        switch( next_client ) {
        case 0: // shared memory 
            if( !m_pipeline_reg[0]->empty() ) {
                m_next_wb = *m_pipeline_reg[0];
                if(m_next_wb.isatomic()) {
                    m_next_wb.do_atomic();
                    m_core->decrement_atomic_count(m_next_wb.warp_id(), m_next_wb.active_count());
                }
                m_core->dec_inst_in_pipeline(m_pipeline_reg[0]->warp_id());
                m_pipeline_reg[0]->clear();
                serviced_client = next_client; 
            }
            break;
        case 1: // texture response
            if( m_L1T->access_ready() ) {
                mem_fetch *mf = m_L1T->next_access();
                m_next_wb = mf->get_inst();
                delete mf;
                serviced_client = next_client; 
            }
            break;
        case 2: // const cache response
            if( m_L1C->access_ready() ) {
                mem_fetch *mf = m_L1C->next_access();
                m_next_wb = mf->get_inst();
                delete mf;
                serviced_client = next_client; 
            }
            break;
        case 3: // global/local
            if( m_next_global ) {
                m_next_wb = m_next_global->get_inst();
                if( m_next_global->isatomic() ) 
                    m_core->decrement_atomic_count(m_next_global->get_wid(),m_next_global->get_access_warp_mask().count());
                delete m_next_global;
                m_next_global = NULL;
                serviced_client = next_client; 
            }
            break;
        case 4: 
            if( m_L1D && m_L1D->access_ready() ) {
                mem_fetch *mf = m_L1D->next_access();
                m_next_wb = mf->get_inst();
                delete mf;
                serviced_client = next_client; 
            }
            break;
        default: abort();
        }
    }
    // update arbitration priority only if: 
    // 1. the writeback buffer was available 
    // 2. a client was serviced 
    if (serviced_client != (unsigned)-1) {
        m_writeback_arb = (serviced_client + 1) % m_num_writeback_clients; 
    }
}

unsigned ldst_unit::clock_multiplier() const
{ 
	//to model multiple read port, we give multiple cycles for the memory units
	if(m_config->mem_unit_ports)
		return m_config->mem_unit_ports;
	else
		return m_config->mem_warp_parts;
}
/*
void ldst_unit::issue( register_set &reg_set )
{
	warp_inst_t* inst = *(reg_set.get_ready());
   // stat collection
   m_core->mem_instruction_stats(*inst); 

   // record how many pending register writes/memory accesses there are for this instruction 
   assert(inst->empty() == false); 
   if (inst->is_load() and inst->space.get_type() != shared_space) {
      unsigned warp_id = inst->warp_id(); 
      unsigned n_accesses = inst->accessq_count(); 
      for (unsigned r = 0; r < MAX_OUTPUT_VALUES; r++) {
         unsigned reg_id = inst->out[r]; 
         if (reg_id > 0) {
            m_pending_writes[warp_id][reg_id] += n_accesses; 
         }
      }
   }

   pipelined_simd_unit::issue(reg_set);
}
*/
void ldst_unit::cycle()
{
   writeback();
   m_operand_collector->step();
   for( unsigned stage=0; (stage+1)<m_pipeline_depth; stage++ ) 
       if( m_pipeline_reg[stage]->empty() && !m_pipeline_reg[stage+1]->empty() )
            move_warp(m_pipeline_reg[stage], m_pipeline_reg[stage+1]);

   if( !m_response_fifo.empty() ) {
       mem_fetch *mf = m_response_fifo.front();
       if (mf->get_access_type() == TEXTURE_ACC_R) {
           if (m_L1T->fill_port_free()) {
               m_L1T->fill(mf,m_core->get_gpu()->gpu_sim_cycle+m_core->get_gpu()->gpu_tot_sim_cycle);
               m_response_fifo.pop_front(); 
           }
       } else if (mf->get_access_type() == CONST_ACC_R)  {
           if (m_L1C->fill_port_free()) {
               mf->set_status(IN_SHADER_FETCHED,m_core->get_gpu()->gpu_sim_cycle+m_core->get_gpu()->gpu_tot_sim_cycle);
               m_L1C->fill(mf,m_core->get_gpu()->gpu_sim_cycle+m_core->get_gpu()->gpu_tot_sim_cycle);
               m_response_fifo.pop_front(); 
           }
       } else {
    	   if( mf->get_type() == WRITE_ACK || ( m_config->gpgpu_perfect_mem && mf->get_is_write() )) {
               m_core->store_ack(mf);
               m_response_fifo.pop_front();
               delete mf;
           } else {
               assert( !mf->get_is_write() ); // L1 cache is write evict, allocate line on load miss only

               bool bypassL1D = false; 
               if ( CACHE_GLOBAL == mf->get_inst().cache_op || (m_L1D == NULL) ) {
                   bypassL1D = true; 
               } else if (mf->get_access_type() == GLOBAL_ACC_R || mf->get_access_type() == GLOBAL_ACC_W) { // global memory access 
                   if (m_core->get_config()->gmem_skip_L1D)
                       bypassL1D = true; 
               }
               if( bypassL1D ) {
                   if ( m_next_global == NULL ) {
                       mf->set_status(IN_SHADER_FETCHED,m_core->get_gpu()->gpu_sim_cycle+m_core->get_gpu()->gpu_tot_sim_cycle);
                       m_response_fifo.pop_front();
                       m_next_global = mf;
                   }
               } else {
                   if (m_L1D->fill_port_free()) {
                       m_L1D->fill(mf,m_core->get_gpu()->gpu_sim_cycle+m_core->get_gpu()->gpu_tot_sim_cycle);
                       m_response_fifo.pop_front();
                   }
               }
           }
       }
   }

   m_L1T->cycle();
   m_L1C->cycle();
   if( m_L1D ) {
	   m_L1D->cycle();
	   if(m_config->m_L1D_config.l1_latency > 0)
	   		L1_latency_queue_cycle();
   }

   warp_inst_t &pipe_reg = *m_dispatch_reg;
   enum mem_stage_stall_type rc_fail = NO_RC_FAIL;
   mem_stage_access_type type;
   bool done = true;
   done &= shared_cycle(pipe_reg, rc_fail, type);
   done &= constant_cycle(pipe_reg, rc_fail, type);
   done &= texture_cycle(pipe_reg, rc_fail, type);
   done &= memory_cycle(pipe_reg, rc_fail, type);
   m_mem_rc = rc_fail;

   if (!done) { // log stall types and return
      assert(rc_fail != NO_RC_FAIL);
      m_stats->gpgpu_n_stall_shd_mem++;
      m_stats->gpu_stall_shd_mem_breakdown[type][rc_fail]++;
      return;
   }

   if( !pipe_reg.empty() ) {
       unsigned warp_id = pipe_reg.warp_id();
       if( pipe_reg.is_load() ) {
           if( pipe_reg.space.get_type() == shared_space ) {
               if( m_pipeline_reg[m_config->smem_latency-1]->empty() ) {
                   // new shared memory request
                   move_warp(m_pipeline_reg[m_config->smem_latency-1],m_dispatch_reg);
                   m_dispatch_reg->clear();
               }
           } else {
               //if( pipe_reg.active_count() > 0 ) {
               //    if( !m_operand_collector->writeback(pipe_reg) ) 
               //        return;
               //} 

               bool pending_requests=false;
               for( unsigned r=0; r<MAX_OUTPUT_VALUES; r++ ) {
                   unsigned reg_id = pipe_reg.out[r];
                   if( reg_id > 0 ) {
                       if( m_pending_writes[warp_id].find(reg_id) != m_pending_writes[warp_id].end() ) {
                           if ( m_pending_writes[warp_id][reg_id] > 0 ) {
                               pending_requests=true;
                               break;
                           } else {
                               // this instruction is done already
                               m_pending_writes[warp_id].erase(reg_id); 
                           }
                       }
                   }
               }
               if( !pending_requests ) {
                   m_core->warp_inst_complete(*m_dispatch_reg);
                   m_scoreboard->releaseRegisters(m_dispatch_reg);
               }
               m_core->dec_inst_in_pipeline(warp_id);
               m_dispatch_reg->clear();
           }
       } else {
           // stores exit pipeline here
           m_core->dec_inst_in_pipeline(warp_id);
           m_core->warp_inst_complete(*m_dispatch_reg);
           m_dispatch_reg->clear();
       }
   }
}

void shader_core_ctx::register_cta_thread_exit( unsigned cta_num, kernel_info_t * kernel)
{
   assert( m_cta_status[cta_num] > 0 );
   m_cta_status[cta_num]--;
   if (!m_cta_status[cta_num]) {
      m_n_active_cta--;
      m_barriers.deallocate_barrier(cta_num);
      shader_CTA_count_unlog(m_sid, 1);

     SHADER_DPRINTF(LIVENESS, "GPGPU-Sim uArch: Finished CTA #%d (%lld,%lld), %u CTAs running\n",
        cta_num, m_gpu->gpu_sim_cycle, m_gpu->gpu_tot_sim_cycle, m_n_active_cta);

      if( m_n_active_cta == 0 ) {
        SHADER_DPRINTF(LIVENESS, "GPGPU-Sim uArch: Empty (last released kernel %u \'%s\').\n",
            kernel->get_uid(), kernel->name().c_str());
          fflush(stdout);

          //Shader can only be empty when no more cta are dispatched
          if(kernel != m_kernel) {
              assert(m_kernel == NULL || !m_gpu->kernel_more_cta_left(m_kernel));
          }
          m_kernel = NULL;
      }

      //Jin: for concurrent kernels on sm
      release_shader_resource_1block(cta_num, *kernel);
      kernel->dec_running();
      if( !m_gpu->kernel_more_cta_left(kernel) ) {
          if( !kernel->running() ) {
              SHADER_DPRINTF(LIVENESS,
                "GPGPU-Sim uArch: GPU detected kernel %u \'%s\' finished on shader %u.\n", kernel->get_uid(),
                kernel->name().c_str(), m_sid);

              if(m_kernel == kernel)
                m_kernel = NULL;
              m_gpu->set_kernel_done( kernel );
          }
      }

   }
}

void gpgpu_sim::shader_print_runtime_stat( FILE *fout ) 
{
    /*
   fprintf(fout, "SHD_INSN: ");
   for (unsigned i=0;i<m_n_shader;i++) 
      fprintf(fout, "%u ",m_sc[i]->get_num_sim_insn());
   fprintf(fout, "\n");
   fprintf(fout, "SHD_THDS: ");
   for (unsigned i=0;i<m_n_shader;i++) 
      fprintf(fout, "%u ",m_sc[i]->get_not_completed());
   fprintf(fout, "\n");
   fprintf(fout, "SHD_DIVG: ");
   for (unsigned i=0;i<m_n_shader;i++) 
      fprintf(fout, "%u ",m_sc[i]->get_n_diverge());
   fprintf(fout, "\n");

   fprintf(fout, "THD_INSN: ");
   for (unsigned i=0; i<m_shader_config->n_thread_per_shader; i++) 
      fprintf(fout, "%d ", m_sc[0]->get_thread_n_insn(i) );
   fprintf(fout, "\n");
   */
}


void gpgpu_sim::shader_print_scheduler_stat( FILE* fout, bool print_dynamic_info ) const
{
    // Print out the stats from the sampling shader core
    const unsigned scheduler_sampling_core = m_shader_config->gpgpu_warp_issue_shader;
    #define STR_SIZE 55
    char name_buff[ STR_SIZE ];
    name_buff[ STR_SIZE - 1 ] = '\0';
    const std::vector< unsigned >& distro
        = print_dynamic_info ?
          m_shader_stats->get_dynamic_warp_issue()[ scheduler_sampling_core ] :
          m_shader_stats->get_warp_slot_issue()[ scheduler_sampling_core ];
    if ( print_dynamic_info ) {
        snprintf( name_buff, STR_SIZE - 1, "dynamic_warp_id" );
    } else {
        snprintf( name_buff, STR_SIZE - 1, "warp_id" );
    }
    fprintf( fout,
             "Shader %d %s issue ditsribution:\n",
             scheduler_sampling_core,
             name_buff );
    const unsigned num_warp_ids = distro.size();
    // First print out the warp ids
    fprintf( fout, "%s:\n", name_buff );
    for ( unsigned warp_id = 0;
          warp_id < num_warp_ids;
          ++warp_id  ) {
        fprintf( fout, "%d, ", warp_id );
    }

    fprintf( fout, "\ndistro:\n" );
    // Then print out the distribution of instuctions issued
    for ( std::vector< unsigned >::const_iterator iter = distro.begin();
          iter != distro.end();
          iter++ ) {
        fprintf( fout, "%d, ", *iter );
    }
    fprintf( fout, "\n" );
}

void gpgpu_sim::shader_print_cache_stats( FILE *fout ) const{

    // L1I
    struct cache_sub_stats total_css;
    struct cache_sub_stats css;

    if(!m_shader_config->m_L1I_config.disabled()){
        total_css.clear();
        css.clear();
        fprintf(fout, "\n========= Core cache stats =========\n");
        fprintf(fout, "L1I_cache:\n");
        for ( unsigned i = 0; i < m_shader_config->n_simt_clusters; ++i ) {
            m_cluster[i]->get_L1I_sub_stats(css);
            total_css += css;
        }
        fprintf(fout, "\tL1I_total_cache_accesses = %llu\n", total_css.accesses);
        fprintf(fout, "\tL1I_total_cache_misses = %llu\n", total_css.misses);
        if(total_css.accesses > 0){
            fprintf(fout, "\tL1I_total_cache_miss_rate = %.4lf\n", (double)total_css.misses / (double)total_css.accesses);
        }
        fprintf(fout, "\tL1I_total_cache_pending_hits = %llu\n", total_css.pending_hits);
        fprintf(fout, "\tL1I_total_cache_reservation_fails = %llu\n", total_css.res_fails);
    }

    // L1D
    if(!m_shader_config->m_L1D_config.disabled()){
        total_css.clear();
        css.clear();
        fprintf(fout, "L1D_cache:\n");
        for (unsigned i=0;i<m_shader_config->n_simt_clusters;i++){
            m_cluster[i]->get_L1D_sub_stats(css);

            fprintf( stdout, "\tL1D_cache_core[%d]: Access = %llu, Miss = %llu, Miss_rate = %.3lf, Pending_hits = %llu, Reservation_fails = %llu\n",
                     i, css.accesses, css.misses, (double)css.misses / (double)css.accesses, css.pending_hits, css.res_fails);

            total_css += css;
        }
        fprintf(fout, "\tL1D_total_cache_accesses = %llu\n", total_css.accesses);
        fprintf(fout, "\tL1D_total_cache_misses = %llu\n", total_css.misses);
        if(total_css.accesses > 0){
            fprintf(fout, "\tL1D_total_cache_miss_rate = %.4lf\n", (double)total_css.misses / (double)total_css.accesses);
        }
        fprintf(fout, "\tL1D_total_cache_pending_hits = %llu\n", total_css.pending_hits);
        fprintf(fout, "\tL1D_total_cache_reservation_fails = %llu\n", total_css.res_fails);
        total_css.print_port_stats(fout, "\tL1D_cache"); 
    }

    // L1C
    if(!m_shader_config->m_L1C_config.disabled()){
        total_css.clear();
        css.clear();
        fprintf(fout, "L1C_cache:\n");
        for ( unsigned i = 0; i < m_shader_config->n_simt_clusters; ++i ) {
            m_cluster[i]->get_L1C_sub_stats(css);
            total_css += css;
        }
        fprintf(fout, "\tL1C_total_cache_accesses = %llu\n", total_css.accesses);
        fprintf(fout, "\tL1C_total_cache_misses = %llu\n", total_css.misses);
        if(total_css.accesses > 0){
            fprintf(fout, "\tL1C_total_cache_miss_rate = %.4lf\n", (double)total_css.misses / (double)total_css.accesses);
        }
        fprintf(fout, "\tL1C_total_cache_pending_hits = %llu\n", total_css.pending_hits);
        fprintf(fout, "\tL1C_total_cache_reservation_fails = %llu\n", total_css.res_fails);
    }

    // L1T
    if(!m_shader_config->m_L1T_config.disabled()){
        total_css.clear();
        css.clear();
        fprintf(fout, "L1T_cache:\n");
        for ( unsigned i = 0; i < m_shader_config->n_simt_clusters; ++i ) {
            m_cluster[i]->get_L1T_sub_stats(css);
            total_css += css;
        }
        fprintf(fout, "\tL1T_total_cache_accesses = %llu\n", total_css.accesses);
        fprintf(fout, "\tL1T_total_cache_misses = %llu\n", total_css.misses);
        if(total_css.accesses > 0){
            fprintf(fout, "\tL1T_total_cache_miss_rate = %.4lf\n", (double)total_css.misses / (double)total_css.accesses);
        }
        fprintf(fout, "\tL1T_total_cache_pending_hits = %llu\n", total_css.pending_hits);
        fprintf(fout, "\tL1T_total_cache_reservation_fails = %llu\n", total_css.res_fails);
    }
}

void gpgpu_sim::shader_print_l1_miss_stat( FILE *fout ) const
{
   unsigned total_d1_misses = 0, total_d1_accesses = 0;
   for ( unsigned i = 0; i < m_shader_config->n_simt_clusters; ++i ) {
         unsigned custer_d1_misses = 0, cluster_d1_accesses = 0;
         m_cluster[ i ]->print_cache_stats( fout, cluster_d1_accesses, custer_d1_misses );
         total_d1_misses += custer_d1_misses;
         total_d1_accesses += cluster_d1_accesses;
   }
   fprintf( fout, "total_dl1_misses=%d\n", total_d1_misses );
   fprintf( fout, "total_dl1_accesses=%d\n", total_d1_accesses );
   fprintf( fout, "total_dl1_miss_rate= %f\n", (float)total_d1_misses / (float)total_d1_accesses );
   /*
   fprintf(fout, "THD_INSN_AC: ");
   for (unsigned i=0; i<m_shader_config->n_thread_per_shader; i++) 
      fprintf(fout, "%d ", m_sc[0]->get_thread_n_insn_ac(i));
   fprintf(fout, "\n");
   fprintf(fout, "T_L1_Mss: "); //l1 miss rate per thread
   for (unsigned i=0; i<m_shader_config->n_thread_per_shader; i++) 
      fprintf(fout, "%d ", m_sc[0]->get_thread_n_l1_mis_ac(i));
   fprintf(fout, "\n");
   fprintf(fout, "T_L1_Mgs: "); //l1 merged miss rate per thread
   for (unsigned i=0; i<m_shader_config->n_thread_per_shader; i++) 
      fprintf(fout, "%d ", m_sc[0]->get_thread_n_l1_mis_ac(i) - m_sc[0]->get_thread_n_l1_mrghit_ac(i));
   fprintf(fout, "\n");
   fprintf(fout, "T_L1_Acc: "); //l1 access per thread
   for (unsigned i=0; i<m_shader_config->n_thread_per_shader; i++) 
      fprintf(fout, "%d ", m_sc[0]->get_thread_n_l1_access_ac(i));
   fprintf(fout, "\n");

   //per warp
   int temp =0; 
   fprintf(fout, "W_L1_Mss: "); //l1 miss rate per warp
   for (unsigned i=0; i<m_shader_config->n_thread_per_shader; i++) {
      temp += m_sc[0]->get_thread_n_l1_mis_ac(i);
      if (i%m_shader_config->warp_size == (unsigned)(m_shader_config->warp_size-1)) {
         fprintf(fout, "%d ", temp);
         temp = 0;
      }
   }
   fprintf(fout, "\n");
   temp=0;
   fprintf(fout, "W_L1_Mgs: "); //l1 merged miss rate per warp
   for (unsigned i=0; i<m_shader_config->n_thread_per_shader; i++) {
      temp += (m_sc[0]->get_thread_n_l1_mis_ac(i) - m_sc[0]->get_thread_n_l1_mrghit_ac(i) );
      if (i%m_shader_config->warp_size == (unsigned)(m_shader_config->warp_size-1)) {
         fprintf(fout, "%d ", temp);
         temp = 0;
      }
   }
   fprintf(fout, "\n");
   temp =0;
   fprintf(fout, "W_L1_Acc: "); //l1 access per warp
   for (unsigned i=0; i<m_shader_config->n_thread_per_shader; i++) {
      temp += m_sc[0]->get_thread_n_l1_access_ac(i);
      if (i%m_shader_config->warp_size == (unsigned)(m_shader_config->warp_size-1)) {
         fprintf(fout, "%d ", temp);
         temp = 0;
      }
   }
   fprintf(fout, "\n");
   */
}

void warp_inst_t::print( FILE *fout ) const
{
    if (empty() ) {
        fprintf(fout,"bubble\n" );
        return;
    } else 
        fprintf(fout,"0x%04x ", pc );
    fprintf(fout, "w%02d[", m_warp_id);
    for (unsigned j=0; j<m_config->warp_size; j++)
        fprintf(fout, "%c", (active(j)?'1':'0') );
    fprintf(fout, "]: ");
    m_config->gpgpu_ctx->func_sim->ptx_print_insn( pc, fout );
    fprintf(fout, "\n");
}
void shader_core_ctx::incexecstat(warp_inst_t *&inst)
{
	if(inst->mem_op==TEX)
		inctex_stat(inst->active_count(),1);

    // Latency numbers for next operations are used to scale the power values
    // for special operations, according observations from microbenchmarking
    // TODO: put these numbers in the xml configuration

	switch(inst->sp_op){
	case INT__OP:
		incialu_stat(inst->active_count(),32);
		break;
	case INT_MUL_OP:
		incimul_stat(inst->active_count(),7.2);
		break;
	case INT_MUL24_OP:
		incimul24_stat(inst->active_count(),4.2);
		break;
	case INT_MUL32_OP:
		incimul32_stat(inst->active_count(),4);
		break;
	case INT_DIV_OP:
		incidiv_stat(inst->active_count(),40);
		break;
	case FP__OP:
		incfpalu_stat(inst->active_count(),1);
		break;
	case FP_MUL_OP:
		incfpmul_stat(inst->active_count(),1.8);
		break;
	case FP_DIV_OP:
		incfpdiv_stat(inst->active_count(),48);
		break;
	case FP_SQRT_OP:
		inctrans_stat(inst->active_count(),25);
		break;
	case FP_LG_OP:
		inctrans_stat(inst->active_count(),35);
		break;
	case FP_SIN_OP:
		inctrans_stat(inst->active_count(),12);
		break;
	case FP_EXP_OP:
		inctrans_stat(inst->active_count(),35);
		break;
	default:
		break;
	}
}
void shader_core_ctx::print_stage(unsigned int stage, FILE *fout ) const
{
   m_pipeline_reg[stage].print(fout);
   //m_pipeline_reg[stage].print(fout);
}

void shader_core_ctx::display_simt_state(FILE *fout, int mask ) const
{
    if ( (mask & 4) && m_config->model == POST_DOMINATOR ) {
       fprintf(fout,"per warp SIMT control-flow state:\n");
       unsigned n = m_config->n_thread_per_shader / m_config->warp_size;
       for (unsigned i=0; i < n; i++) {
          unsigned nactive = 0;
          for (unsigned j=0; j<m_config->warp_size; j++ ) {
             unsigned tid = i*m_config->warp_size + j;
             int done = ptx_thread_done(tid);
             nactive += (ptx_thread_done(tid)?0:1);
             if ( done && (mask & 8) ) {
                unsigned done_cycle = m_thread[tid]->donecycle();
                if ( done_cycle ) {
                   printf("\n w%02u:t%03u: done @ cycle %u", i, tid, done_cycle );
                }
             }
          }
          if ( nactive == 0 ) {
             continue;
          }
          m_simt_stack[i]->print(fout);
       }
       fprintf(fout,"\n");
    }
}

void ldst_unit::print(FILE *fout) const
{
    fprintf(fout,"LD/ST unit  = ");
    m_dispatch_reg->print(fout);
    if ( m_mem_rc != NO_RC_FAIL ) {
        fprintf(fout,"              LD/ST stall condition: ");
        switch ( m_mem_rc ) {
        case BK_CONF:        fprintf(fout,"BK_CONF"); break;
        case MSHR_RC_FAIL:   fprintf(fout,"MSHR_RC_FAIL"); break;
        case ICNT_RC_FAIL:   fprintf(fout,"ICNT_RC_FAIL"); break;
        case COAL_STALL:     fprintf(fout,"COAL_STALL"); break;
        case WB_ICNT_RC_FAIL: fprintf(fout,"WB_ICNT_RC_FAIL"); break;
        case WB_CACHE_RSRV_FAIL: fprintf(fout,"WB_CACHE_RSRV_FAIL"); break;
        case N_MEM_STAGE_STALL_TYPE: fprintf(fout,"N_MEM_STAGE_STALL_TYPE"); break;
        default: abort();
        }
        fprintf(fout,"\n");
    }
    fprintf(fout,"LD/ST wb    = ");
    m_next_wb.print(fout);
    fprintf(fout, "Last LD/ST writeback @ %llu + %llu (gpu_sim_cycle+gpu_tot_sim_cycle)\n",
                  m_last_inst_gpu_sim_cycle, m_last_inst_gpu_tot_sim_cycle );
    fprintf(fout,"Pending register writes:\n");
    std::map<unsigned/*warp_id*/, std::map<unsigned/*regnum*/,unsigned/*count*/> >::const_iterator w;
    for( w=m_pending_writes.begin(); w!=m_pending_writes.end(); w++ ) {
        unsigned warp_id = w->first;
        const std::map<unsigned/*regnum*/,unsigned/*count*/> &warp_info = w->second;
        if( warp_info.empty() ) 
            continue;
        fprintf(fout,"  w%2u : ", warp_id );
        std::map<unsigned/*regnum*/,unsigned/*count*/>::const_iterator r;
        for( r=warp_info.begin(); r!=warp_info.end(); ++r ) {
            fprintf(fout,"  %u(%u)", r->first, r->second );
        }
        fprintf(fout,"\n");
    }
    m_L1C->display_state(fout);
    m_L1T->display_state(fout);
    if( !m_config->m_L1D_config.disabled() )
    	m_L1D->display_state(fout);
    fprintf(fout,"LD/ST response FIFO (occupancy = %zu):\n", m_response_fifo.size() );
    for( std::list<mem_fetch*>::const_iterator i=m_response_fifo.begin(); i != m_response_fifo.end(); i++ ) {
        const mem_fetch *mf = *i;
        mf->print(fout);
    }
}

void shader_core_ctx::display_pipeline(FILE *fout, int print_mem, int mask ) const
{
   fprintf(fout, "=================================================\n");
   fprintf(fout, "shader %u at cycle %Lu+%Lu (%u threads running)\n", m_sid, 
           m_gpu->gpu_tot_sim_cycle, m_gpu->gpu_sim_cycle, m_not_completed);
   fprintf(fout, "=================================================\n");

   dump_warp_state(fout);
   fprintf(fout,"\n");

   m_L1I->display_state(fout);

   fprintf(fout, "IF/ID       = ");
   if( !m_inst_fetch_buffer.m_valid )
       fprintf(fout,"bubble\n");
   else {
       fprintf(fout,"w%2u : pc = 0x%x, nbytes = %u\n", 
               m_inst_fetch_buffer.m_warp_id,
               m_inst_fetch_buffer.m_pc, 
               m_inst_fetch_buffer.m_nbytes );
   }
   fprintf(fout,"\nibuffer status:\n");
   for( unsigned i=0; i<m_config->max_warps_per_shader; i++) {
       if( !m_warp[i].ibuffer_empty() ) 
           m_warp[i].print_ibuffer(fout);
   }
   fprintf(fout,"\n");
   display_simt_state(fout,mask);
   fprintf(fout, "-------------------------- Scoreboard\n");
   m_scoreboard->printContents();
/*
   fprintf(fout,"ID/OC (SP)  = ");
   print_stage(ID_OC_SP, fout);
   fprintf(fout,"ID/OC (SFU) = ");
   print_stage(ID_OC_SFU, fout);
   fprintf(fout,"ID/OC (MEM) = ");
   print_stage(ID_OC_MEM, fout);
*/
   fprintf(fout, "-------------------------- OP COL\n");
   m_operand_collector.dump(fout);
/* fprintf(fout, "OC/EX (SP)  = ");
   print_stage(OC_EX_SP, fout);
   fprintf(fout, "OC/EX (SFU) = ");
   print_stage(OC_EX_SFU, fout);
   fprintf(fout, "OC/EX (MEM) = ");
   print_stage(OC_EX_MEM, fout);
*/
   fprintf(fout, "-------------------------- Pipe Regs\n");

   for (unsigned i = 0; i < N_PIPELINE_STAGES; i++) {
       fprintf(fout,"--- %s ---\n",pipeline_stage_name_decode[i]);
       print_stage(i,fout);fprintf(fout,"\n");
   }

   fprintf(fout, "-------------------------- Fu\n");
   for( unsigned n=0; n < m_num_function_units; n++ ){
       m_fu[n]->print(fout);
       fprintf(fout, "---------------\n");
   }
   fprintf(fout, "-------------------------- other:\n");

   for(unsigned i=0; i<num_result_bus; i++){
	   std::string bits = m_result_bus[i]->to_string();
	   fprintf(fout, "EX/WB sched[%d]= %s\n", i, bits.c_str() );
   }
   fprintf(fout, "EX/WB      = ");
   print_stage(EX_WB, fout);
   fprintf(fout, "\n");
   fprintf(fout, "Last EX/WB writeback @ %llu + %llu (gpu_sim_cycle+gpu_tot_sim_cycle)\n",
                 m_last_inst_gpu_sim_cycle, m_last_inst_gpu_tot_sim_cycle );

   if( m_active_threads.count() <= 2*m_config->warp_size ) {
       fprintf(fout,"Active Threads : ");
       unsigned last_warp_id = -1;
       for(unsigned tid=0; tid < m_active_threads.size(); tid++ ) {
           unsigned warp_id = tid/m_config->warp_size;
           if( m_active_threads.test(tid) ) {
               if( warp_id != last_warp_id ) {
                   fprintf(fout,"\n  warp %u : ", warp_id );
                   last_warp_id=warp_id;
               }
               fprintf(fout,"%u ", tid );
           }
       }
   }

}

unsigned int shader_core_config::max_cta( const kernel_info_t &k ) const
{
   unsigned threads_per_cta  = k.threads_per_cta();
   const class function_info *kernel = k.entry();
   unsigned int padded_cta_size = threads_per_cta;
   if (padded_cta_size%warp_size) 
      padded_cta_size = ((padded_cta_size/warp_size)+1)*(warp_size);

   //Limit by n_threads/shader
   unsigned int result_thread = n_thread_per_shader / padded_cta_size;

   const struct gpgpu_ptx_sim_info *kernel_info = ptx_sim_kernel_info(kernel);

   //Limit by shmem/shader
   unsigned int result_shmem = (unsigned)-1;
   if (kernel_info->smem > 0)
      result_shmem = gpgpu_shmem_size / kernel_info->smem;

   //Limit by register count, rounded up to multiple of 4.
   unsigned int result_regs = (unsigned)-1;
   if (kernel_info->regs > 0)
      result_regs = gpgpu_shader_registers / (padded_cta_size * ((kernel_info->regs+3)&~3));

   //Limit by CTA
   unsigned int result_cta = max_cta_per_core;

   unsigned result = result_thread;
   result = gs_min2(result, result_shmem);
   result = gs_min2(result, result_regs);
   result = gs_min2(result, result_cta);

   static const struct gpgpu_ptx_sim_info* last_kinfo = NULL;
   if (last_kinfo != kernel_info) {   //Only print out stats if kernel_info struct changes
      last_kinfo = kernel_info;
      printf ("GPGPU-Sim uArch: CTA/core = %u, limited by:", result);
      if (result == result_thread) printf (" threads");
      if (result == result_shmem) printf (" shmem");
      if (result == result_regs) printf (" regs");
      if (result == result_cta) printf (" cta_limit");
      printf ("\n");
   }

    //gpu_max_cta_per_shader is limited by number of CTAs if not enough to keep all cores busy    
    if( k.num_blocks() < result*num_shader() ) { 
       result = k.num_blocks() / num_shader();
       if (k.num_blocks() % num_shader())
          result++;
    }

    assert( result <= MAX_CTA_PER_SHADER );
    if (result < 1) {
       printf ("GPGPU-Sim uArch: ERROR ** Kernel requires more resources than shader has.\n");
       if(gpgpu_ignore_resources_limitation) {
    	   printf ("GPGPU-Sim uArch: gpgpu_ignore_resources_limitation is set, ignore the ERROR!\n");
    	   return 1;
       }
       abort();
    }

    if(adaptive_volta_cache_config && !k.volta_cache_config_set) {
    	//For Volta, we assign the remaining shared memory to L1 cache
    	//For more info, see https://docs.nvidia.com/cuda/cuda-c-programming-guide/index.html#shared-memory-7-x
    	unsigned total_shmed = kernel_info->smem * result;
    	assert(total_shmed >=0 && total_shmed <= gpgpu_shmem_size);
    	assert(gpgpu_shmem_size == 98304); //Volta has 96 KB shared
    	assert(m_L1D_config.get_nset() == 4);  //Volta L1 has four sets
    	if(total_shmed < gpgpu_shmem_size){
    		if(total_shmed == 0)
    			m_L1D_config.set_assoc(256);  //L1 is 128KB ans shd=0
    		else if(total_shmed > 0 && total_shmed <= 8192)
    			m_L1D_config.set_assoc(240);  //L1 is 120KB ans shd=8KB
    		else if(total_shmed > 8192 && total_shmed <= 16384)
    		    m_L1D_config.set_assoc(224);  //L1 is 112KB ans shd=16KB
    		else if(total_shmed > 16384 && total_shmed <= 32768)
    		    m_L1D_config.set_assoc(192);  //L1 is 96KB ans shd=32KB
    		else if(total_shmed > 32768 && total_shmed <= 65536)
    		    m_L1D_config.set_assoc(128);	//L1 is 64KB ans shd=64KB
    		else if(total_shmed > 65536 && total_shmed <= gpgpu_shmem_size)
    		     m_L1D_config.set_assoc(64); //L1 is 32KB and shd=96KB
    		else
    			assert(0);

    		 printf ("GPGPU-Sim: Reconfigure L1 cache in Volta Archi to %uKB\n", m_L1D_config.get_total_size_inKB());
    	}

    	k.volta_cache_config_set = true;
    }

    return result;
}

void shader_core_config::set_pipeline_latency() {

		//calculate the max latency  based on the input

		unsigned int_latency[5];
		unsigned fp_latency[5];
		unsigned dp_latency[5];
		unsigned sfu_latency;
		unsigned tensor_latency;

			/*
			 * [0] ADD,SUB
			 * [1] MAX,Min
			 * [2] MUL
			 * [3] MAD
			 * [4] DIV
			 */
			sscanf(gpgpu_ctx->func_sim->opcode_latency_int, "%u,%u,%u,%u,%u",
					&int_latency[0],&int_latency[1],&int_latency[2],
					&int_latency[3],&int_latency[4]);
			sscanf(gpgpu_ctx->func_sim->opcode_latency_fp, "%u,%u,%u,%u,%u",
					&fp_latency[0],&fp_latency[1],&fp_latency[2],
					&fp_latency[3],&fp_latency[4]);
			sscanf(gpgpu_ctx->func_sim->opcode_latency_dp, "%u,%u,%u,%u,%u",
					&dp_latency[0],&dp_latency[1],&dp_latency[2],
					&dp_latency[3],&dp_latency[4]);
			sscanf(gpgpu_ctx->func_sim->opcode_latency_sfu, "%u",
					&sfu_latency);
			sscanf(gpgpu_ctx->func_sim->opcode_latency_tensor, "%u",
					&tensor_latency);

		//all div operation are executed on sfu
		//assume that the max latency are dp div or normal sfu_latency
		max_sfu_latency = std::max(dp_latency[4],sfu_latency);
		//assume that the max operation has the max latency
		max_sp_latency = fp_latency[1];
		max_int_latency = int_latency[1];
		max_dp_latency = dp_latency[1];
		max_tensor_core_latency = tensor_latency;

}

void shader_core_ctx::cycle()
{
	if(!isactive() && get_not_completed() == 0)
		return;

	m_stats->shader_cycles[m_sid]++;
    writeback();
    execute();
    read_operands();
    issue();
    decode();
    fetch();
}

// Flushes all content of the cache to memory

void shader_core_ctx::cache_flush()
{
   m_ldst_unit->flush();
}

void shader_core_ctx::cache_invalidate()
{
   m_ldst_unit->invalidate();
}

// modifiers
std::list<opndcoll_rfu_t::op_t> opndcoll_rfu_t::arbiter_t::allocate_reads() 
{
   std::list<op_t> result;  // a list of registers that (a) are in different register banks, (b) do not go to the same operand collector

   int input;
   int output;
   int _inputs = m_num_banks;
   int _outputs = m_num_collectors;
   int _square = ( _inputs > _outputs ) ? _inputs : _outputs;
   assert(_square > 0);
   int _pri = (int)m_last_cu;

   // Clear matching
   for ( int i = 0; i < _inputs; ++i ) 
      _inmatch[i] = -1;
   for ( int j = 0; j < _outputs; ++j ) 
      _outmatch[j] = -1;

   for( unsigned i=0; i<m_num_banks; i++) {
      for( unsigned j=0; j<m_num_collectors; j++) {
         assert( i < (unsigned)_inputs );
         assert( j < (unsigned)_outputs );
         _request[i][j] = 0;
      }
      if( !m_queue[i].empty() ) {
         const op_t &op = m_queue[i].front();
         int oc_id = op.get_oc_id();
         assert( i < (unsigned)_inputs );
         assert( oc_id < _outputs );
         _request[i][oc_id] = 1;
      }
      if( m_allocated_bank[i].is_write() ) {
         assert( i < (unsigned)_inputs );
         _inmatch[i] = 0; // write gets priority
      }
   }

   ///// wavefront allocator from booksim... --->
   
   // Loop through diagonals of request matrix

   for ( int p = 0; p < _square; ++p ) {
      output = ( _pri + p ) % _square;

      // Step through the current diagonal
      for ( input = 0; input < _inputs; ++input ) {
          assert( input < _inputs );
          assert( output < _outputs );
         if ( ( output < _outputs ) && 
              ( _inmatch[input] == -1 ) && 
              ( _outmatch[output] == -1 ) &&
              ( _request[input][output]/*.label != -1*/ ) ) {
            // Grant!
            _inmatch[input] = output;
            _outmatch[output] = input;
         }

         output = ( output + 1 ) % _square;
      }
   }

   // Round-robin the priority diagonal
   _pri = ( _pri + 1 ) % _square;

   /// <--- end code from booksim

   m_last_cu = _pri;
   for( unsigned i=0; i < m_num_banks; i++ ) {
      if( _inmatch[i] != -1 ) {
         if( !m_allocated_bank[i].is_write() ) {
            unsigned bank = (unsigned)i;
            op_t &op = m_queue[bank].front();
            result.push_back(op);
            m_queue[bank].pop_front();
         }
      }
   }

   return result;
}

barrier_set_t::barrier_set_t(shader_core_ctx *shader,unsigned max_warps_per_core, unsigned max_cta_per_core, unsigned max_barriers_per_cta, unsigned warp_size)
{
   m_max_warps_per_core = max_warps_per_core;
   m_max_cta_per_core = max_cta_per_core;
   m_max_barriers_per_cta = max_barriers_per_cta;
   m_warp_size = warp_size;
   m_shader = shader;
   if( max_warps_per_core > WARP_PER_CTA_MAX ) {
      printf("ERROR ** increase WARP_PER_CTA_MAX in shader.h from %u to >= %u or warps per cta in gpgpusim.config\n",
             WARP_PER_CTA_MAX, max_warps_per_core );
      exit(1);
   }
   if(max_barriers_per_cta > MAX_BARRIERS_PER_CTA){
	   printf("ERROR ** increase MAX_BARRIERS_PER_CTA in abstract_hardware_model.h from %u to >= %u or barriers per cta in gpgpusim.config\n",
			   MAX_BARRIERS_PER_CTA, max_barriers_per_cta );
	   exit(1);
   }
   m_warp_active.reset();
   m_warp_at_barrier.reset();
   for(unsigned i=0; i<max_barriers_per_cta; i++){
	   m_bar_id_to_warps[i].reset();
   }
}

// during cta allocation
void barrier_set_t::allocate_barrier( unsigned cta_id, warp_set_t warps )
{
   assert( cta_id < m_max_cta_per_core );
   cta_to_warp_t::iterator w=m_cta_to_warps.find(cta_id);
   assert( w == m_cta_to_warps.end() ); // cta should not already be active or allocated barrier resources
   m_cta_to_warps[cta_id] = warps;
   assert( m_cta_to_warps.size() <= m_max_cta_per_core ); // catch cta's that were not properly deallocated
  
   m_warp_active |= warps;
   m_warp_at_barrier &= ~warps;
   for(unsigned i=0; i<m_max_barriers_per_cta; i++){
	   m_bar_id_to_warps[i] &=~warps;
   }

}

// during cta deallocation
void barrier_set_t::deallocate_barrier( unsigned cta_id )
{
   cta_to_warp_t::iterator w=m_cta_to_warps.find(cta_id);
   if( w == m_cta_to_warps.end() )
      return;
   warp_set_t warps = w->second;
   warp_set_t at_barrier = warps & m_warp_at_barrier;
   assert( at_barrier.any() == false ); // no warps stuck at barrier
   warp_set_t active = warps & m_warp_active;
   assert( active.any() == false ); // no warps in CTA still running
   m_warp_active &= ~warps;
   m_warp_at_barrier &= ~warps;

   for(unsigned i=0; i<m_max_barriers_per_cta; i++){
	   warp_set_t at_a_specific_barrier = warps & m_bar_id_to_warps[i];
	   assert( at_a_specific_barrier.any() == false ); // no warps stuck at barrier
	   m_bar_id_to_warps[i] &=~warps;
   }
   m_cta_to_warps.erase(w);
}

// individual warp hits barrier
void barrier_set_t::warp_reaches_barrier(unsigned cta_id,unsigned warp_id,warp_inst_t* inst)
{
	barrier_type bar_type = inst->bar_type;
	unsigned bar_id = inst->bar_id;
	unsigned bar_count = inst->bar_count;
	assert(bar_id!=(unsigned)-1);
   cta_to_warp_t::iterator w=m_cta_to_warps.find(cta_id);

   if( w == m_cta_to_warps.end() ) { // cta is active
      printf("ERROR ** cta_id %u not found in barrier set on cycle %llu+%llu...\n", cta_id, m_shader->get_gpu()->gpu_tot_sim_cycle, m_shader->get_gpu()->gpu_sim_cycle );
      dump();
      abort();
   }
   assert( w->second.test(warp_id) == true ); // warp is in cta

   m_bar_id_to_warps[bar_id].set(warp_id);
   if(bar_type==SYNC || bar_type==RED){
	   m_warp_at_barrier.set(warp_id);
   }
   warp_set_t warps_in_cta = w->second;
   warp_set_t at_barrier = warps_in_cta & m_bar_id_to_warps[bar_id];
   warp_set_t active = warps_in_cta & m_warp_active;
   if(bar_count==(unsigned)-1){
	   if( at_barrier == active ) {
		   // all warps have reached barrier, so release waiting warps...
		   m_bar_id_to_warps[bar_id] &= ~at_barrier;
		   m_warp_at_barrier &= ~at_barrier;
		   if(bar_type==RED){
			   m_shader->broadcast_barrier_reduction(cta_id, bar_id,at_barrier);
		   }
	   }
  }else{
	  // TODO: check on the hardware if the count should include warp that exited
	  if ((at_barrier.count() * m_warp_size) == bar_count){
		   // required number of warps have reached barrier, so release waiting warps...
		   m_bar_id_to_warps[bar_id] &= ~at_barrier;
		   m_warp_at_barrier &= ~at_barrier;
		   if(bar_type==RED){
			   m_shader->broadcast_barrier_reduction(cta_id, bar_id,at_barrier);
		   }
	  }
  }


}


// warp reaches exit 
void barrier_set_t::warp_exit( unsigned warp_id )
{
   // caller needs to verify all threads in warp are done, e.g., by checking PDOM stack to 
   // see it has only one entry during exit_impl()
   m_warp_active.reset(warp_id);

   // test for barrier release 
   cta_to_warp_t::iterator w=m_cta_to_warps.begin(); 
   for (; w != m_cta_to_warps.end(); ++w) {
      if (w->second.test(warp_id) == true) break; 
   }
   warp_set_t warps_in_cta = w->second;
   warp_set_t active = warps_in_cta & m_warp_active;

   for(unsigned i=0; i<m_max_barriers_per_cta; i++){
	   warp_set_t at_a_specific_barrier = warps_in_cta & m_bar_id_to_warps[i];
	   if( at_a_specific_barrier == active ) {
	      // all warps have reached barrier, so release waiting warps...
		   m_bar_id_to_warps[i] &= ~at_a_specific_barrier;
		   m_warp_at_barrier &= ~at_a_specific_barrier;
	   }
   }
}

// assertions
bool barrier_set_t::warp_waiting_at_barrier( unsigned warp_id ) const
{ 
   return m_warp_at_barrier.test(warp_id);
}

void barrier_set_t::dump()
{
   printf( "barrier set information\n");
   printf( "  m_max_cta_per_core = %u\n",  m_max_cta_per_core );
   printf( "  m_max_warps_per_core = %u\n", m_max_warps_per_core );
   printf( " m_max_barriers_per_cta =%u\n", m_max_barriers_per_cta);
   printf( "  cta_to_warps:\n");
   
   cta_to_warp_t::const_iterator i;
   for( i=m_cta_to_warps.begin(); i!=m_cta_to_warps.end(); i++ ) {
      unsigned cta_id = i->first;
      warp_set_t warps = i->second;
      printf("    cta_id %u : %s\n", cta_id, warps.to_string().c_str() );
   }
   printf("  warp_active: %s\n", m_warp_active.to_string().c_str() );
   printf("  warp_at_barrier: %s\n", m_warp_at_barrier.to_string().c_str() );
   for( unsigned i=0; i<m_max_barriers_per_cta; i++){
	   warp_set_t warps_reached_barrier = m_bar_id_to_warps[i];
	   printf("  warp_at_barrier %u: %s\n", i, warps_reached_barrier.to_string().c_str() );
   }
   fflush(stdout); 
}

void shader_core_ctx::warp_exit( unsigned warp_id )
{
	bool done = true;
	for (	unsigned i = warp_id*get_config()->warp_size;
			i < (warp_id+1)*get_config()->warp_size;
			i++ ) {

//		if(this->m_thread[i]->m_functional_model_thread_state && this->m_thread[i].m_functional_model_thread_state->donecycle()==0) {
//			done = false;
//		}


		if (m_thread[i] && !m_thread[i]->is_done()) done = false;
	}
	//if (m_warp[warp_id].get_n_completed() == get_config()->warp_size)
	//if (this->m_simt_stack[warp_id]->get_num_entries() == 0)
	if (done)
		m_barriers.warp_exit( warp_id );
}

bool shader_core_ctx::check_if_non_released_reduction_barrier(warp_inst_t &inst)
{
	unsigned warp_id = inst.warp_id();
	bool bar_red_op = (inst.op == BARRIER_OP) && (inst.bar_type == RED);
    bool non_released_barrier_reduction = false;
    bool warp_stucked_at_barrier = warp_waiting_at_barrier(warp_id);
    bool single_inst_in_pipeline = (m_warp[warp_id].num_issued_inst_in_pipeline()==1);
    non_released_barrier_reduction = single_inst_in_pipeline and warp_stucked_at_barrier and bar_red_op;
    printf("non_released_barrier_reduction=%u\n",non_released_barrier_reduction);
    return non_released_barrier_reduction;
}

bool shader_core_ctx::warp_waiting_at_barrier( unsigned warp_id ) const
{
   return m_barriers.warp_waiting_at_barrier(warp_id);
}

bool shader_core_ctx::warp_waiting_at_mem_barrier( unsigned warp_id ) 
{
   if( !m_warp[warp_id].get_membar() ) 
      return false;
   if( !m_scoreboard->pendingWrites(warp_id) ) {
      m_warp[warp_id].clear_membar();
      return false;
   }
   return true;
}

void shader_core_ctx::set_max_cta( const kernel_info_t &kernel ) 
{
    // calculate the max cta count and cta size for local memory address mapping
    kernel_max_cta_per_shader = m_config->max_cta(kernel);
    unsigned int gpu_cta_size = kernel.threads_per_cta();
    kernel_padded_threads_per_cta = (gpu_cta_size%m_config->warp_size) ? 
        m_config->warp_size*((gpu_cta_size/m_config->warp_size)+1) : 
        gpu_cta_size;
}

void shader_core_ctx::decrement_atomic_count( unsigned wid, unsigned n )
{
   assert( m_warp[wid].get_n_atomic() >= n );
   m_warp[wid].dec_n_atomic(n);
}

void shader_core_ctx::broadcast_barrier_reduction(unsigned cta_id,unsigned bar_id,warp_set_t warps)
{
	for(unsigned i=0; i<m_config->max_warps_per_shader;i++){
		if(warps.test(i)){
			const warp_inst_t * inst = m_warp[i].restore_info_of_last_inst_at_barrier();
			const_cast<warp_inst_t *> (inst)->broadcast_barrier_reduction(inst->get_active_mask());
		}
	}
}

bool shader_core_ctx::fetch_unit_response_buffer_full() const
{
    return false;
}

void shader_core_ctx::accept_fetch_response( mem_fetch *mf )
{
    mf->set_status(IN_SHADER_FETCHED,m_gpu->gpu_sim_cycle+m_gpu->gpu_tot_sim_cycle);
    m_L1I->fill(mf,m_gpu->gpu_sim_cycle+m_gpu->gpu_tot_sim_cycle);
}

bool shader_core_ctx::ldst_unit_response_buffer_full() const
{
    return m_ldst_unit->response_buffer_full();
}

void shader_core_ctx::accept_ldst_unit_response(mem_fetch * mf) 
{
   m_ldst_unit->fill(mf);
}

void shader_core_ctx::store_ack( class mem_fetch *mf )
{
	assert( mf->get_type() == WRITE_ACK  || ( m_config->gpgpu_perfect_mem && mf->get_is_write() ) );
    unsigned warp_id = mf->get_wid();
    m_warp[warp_id].dec_store_req();
}

void shader_core_ctx::print_cache_stats( FILE *fp, unsigned& dl1_accesses, unsigned& dl1_misses ) {
   m_ldst_unit->print_cache_stats( fp, dl1_accesses, dl1_misses );
}

void shader_core_ctx::get_cache_stats(cache_stats &cs){
    // Adds stats from each cache to 'cs'
    cs += m_L1I->get_stats(); // Get L1I stats
    m_ldst_unit->get_cache_stats(cs); // Get L1D, L1C, L1T stats
}

void shader_core_ctx::get_L1I_sub_stats(struct cache_sub_stats &css) const{
    if(m_L1I)
        m_L1I->get_sub_stats(css);
}
void shader_core_ctx::get_L1D_sub_stats(struct cache_sub_stats &css) const{
    m_ldst_unit->get_L1D_sub_stats(css);
}
void shader_core_ctx::get_L1C_sub_stats(struct cache_sub_stats &css) const{
    m_ldst_unit->get_L1C_sub_stats(css);
}
void shader_core_ctx::get_L1T_sub_stats(struct cache_sub_stats &css) const{
    m_ldst_unit->get_L1T_sub_stats(css);
}

void shader_core_ctx::get_icnt_power_stats(long &n_simt_to_mem, long &n_mem_to_simt) const{
	n_simt_to_mem += m_stats->n_simt_to_mem[m_sid];
	n_mem_to_simt += m_stats->n_mem_to_simt[m_sid];
}

bool shd_warp_t::functional_done() const
{
    return get_n_completed() == m_warp_size;
}

bool shd_warp_t::hardware_done() const
{
    return functional_done() && stores_done() && !inst_in_pipeline(); 
}

bool shd_warp_t::waiting() 
{
    if ( functional_done() ) {
        // waiting to be initialized with a kernel
        return true;
    } else if ( m_shader->warp_waiting_at_barrier(m_warp_id) ) {
        // waiting for other warps in CTA to reach barrier
        return true;
    } else if ( m_shader->warp_waiting_at_mem_barrier(m_warp_id) ) {
        // waiting for memory barrier
        return true;
    } else if ( m_n_atomic >0 ) {
        // waiting for atomic operation to complete at memory:
        // this stall is not required for accurate timing model, but rather we
        // stall here since if a call/return instruction occurs in the meantime
        // the functional execution of the atomic when it hits DRAM can cause
        // the wrong register to be read.
        return true;
    }
    return false;
}

void shd_warp_t::print( FILE *fout ) const
{
    if( !done_exit() ) {
        fprintf( fout, "w%02u npc: 0x%04x, done:%c%c%c%c:%2u i:%u s:%u a:%u (done: ", 
                m_warp_id,
                m_next_pc,
                (functional_done()?'f':' '),
                (stores_done()?'s':' '),
                (inst_in_pipeline()?' ':'i'),
                (done_exit()?'e':' '),
                n_completed,
                m_inst_in_pipeline, 
                m_stores_outstanding,
                m_n_atomic );
        for (unsigned i = m_warp_id*m_warp_size; i < (m_warp_id+1)*m_warp_size; i++ ) {
          if ( m_shader->ptx_thread_done(i) ) fprintf(fout,"1");
          else fprintf(fout,"0");
          if ( (((i+1)%4) == 0) && (i+1) < (m_warp_id+1)*m_warp_size ) 
             fprintf(fout,",");
        }
        fprintf(fout,") ");
        fprintf(fout," active=%s", m_active_threads.to_string().c_str() );
        fprintf(fout," last fetched @ %5llu", m_last_fetch);
        if( m_imiss_pending ) 
            fprintf(fout," i-miss pending");
        fprintf(fout,"\n");
    }
}

void shd_warp_t::print_ibuffer( FILE *fout ) const
{
    fprintf(fout,"  ibuffer[%2u] : ", m_warp_id );
    for( unsigned i=0; i < IBUFFER_SIZE; i++) {
        const inst_t *inst = m_ibuffer[i].m_inst;
        if( inst ) inst->print_insn(fout);
        else if( m_ibuffer[i].m_valid ) 
           fprintf(fout," <invalid instruction> ");
        else fprintf(fout," <empty> ");
    }
    fprintf(fout,"\n");
}

void opndcoll_rfu_t::add_cu_set(unsigned set_id, unsigned num_cu, unsigned num_dispatch){
    m_cus[set_id].reserve(num_cu); //this is necessary to stop pointers in m_cu from being invalid do to a resize;
    for (unsigned i = 0; i < num_cu; i++) {
        m_cus[set_id].push_back(collector_unit_t());
        m_cu.push_back(&m_cus[set_id].back());
    }
    // for now each collector set gets dedicated dispatch units.
    for (unsigned i = 0; i < num_dispatch; i++) {
        m_dispatch_units.push_back(dispatch_unit_t(&m_cus[set_id]));
    }
}


void opndcoll_rfu_t::add_port(port_vector_t & input, port_vector_t & output, uint_vector_t cu_sets)
{
    //m_num_ports++;
    //m_num_collectors += num_collector_units;
    //m_input.resize(m_num_ports);
    //m_output.resize(m_num_ports);
    //m_num_collector_units.resize(m_num_ports);
    //m_input[m_num_ports-1]=input_port;
    //m_output[m_num_ports-1]=output_port;
    //m_num_collector_units[m_num_ports-1]=num_collector_units;
    m_in_ports.push_back(input_port_t(input,output,cu_sets));
}

void opndcoll_rfu_t::init( unsigned num_banks, shader_core_ctx *shader )
{
   m_shader=shader;
   m_arbiter.init(m_cu.size(),num_banks);
   //for( unsigned n=0; n<m_num_ports;n++ ) 
   //    m_dispatch_units[m_output[n]].init( m_num_collector_units[n] );
   m_num_banks = num_banks;
   m_bank_warp_shift = 0; 
   m_warp_size = shader->get_config()->warp_size;
   m_bank_warp_shift = (unsigned)(int) (log(m_warp_size+0.5) / log(2.0));
   assert( (m_bank_warp_shift == 5) || (m_warp_size != 32) );

   sub_core_model = shader->get_config()->sub_core_model;
   m_num_warp_sceds = shader->get_config()->gpgpu_num_sched_per_core;
   if(sub_core_model)
	   assert(num_banks % shader->get_config()->gpgpu_num_sched_per_core == 0);
   m_num_banks_per_sched = num_banks / shader->get_config()->gpgpu_num_sched_per_core;

   for( unsigned j=0; j<m_cu.size(); j++) {
       m_cu[j]->init(j,num_banks,m_bank_warp_shift,shader->get_config(),this, sub_core_model, m_num_banks_per_sched );
   }
   m_initialized=true;




}

int register_bank(int regnum, int wid, unsigned num_banks, unsigned bank_warp_shift, bool sub_core_model, unsigned banks_per_sched, unsigned sched_id)
{
   int bank = regnum;
   if (bank_warp_shift)
      bank += wid;
   if(sub_core_model) {
	   unsigned bank_num  = (bank % banks_per_sched) + (sched_id * banks_per_sched);
	   assert(bank_num < num_banks);
	   return bank_num;
   }
   else
	   return bank % num_banks;
}

bool opndcoll_rfu_t::writeback( warp_inst_t &inst )
{
   assert( !inst.empty() );
   std::list<unsigned> regs = m_shader->get_regs_written(inst);
   for( unsigned op=0; op < MAX_REG_OPERANDS; op++ ) {
      int reg_num = inst.arch_reg.dst[op]; // this math needs to match that used in function_info::ptx_decode_inst
      if( reg_num >= 0 ){ // valid register
         unsigned bank = register_bank(reg_num,inst.warp_id(),m_num_banks,m_bank_warp_shift, sub_core_model, m_num_banks_per_sched, inst.get_schd_id());
         if( m_arbiter.bank_idle(bank) ) {
             m_arbiter.allocate_bank_for_write(bank,op_t(&inst,reg_num,m_num_banks,m_bank_warp_shift, sub_core_model, m_num_banks_per_sched, inst.get_schd_id()));
             inst.arch_reg.dst[op] = -1;
         } else {
             return false;
         }
      }
   }
   for(unsigned i=0;i<(unsigned)regs.size();i++){
	      if(m_shader->get_config()->gpgpu_clock_gated_reg_file){
	    	  unsigned active_count=0;
	    	  for(unsigned i=0;i<m_shader->get_config()->warp_size;i=i+m_shader->get_config()->n_regfile_gating_group){
	    		  for(unsigned j=0;j<m_shader->get_config()->n_regfile_gating_group;j++){
	    			  if(inst.get_active_mask().test(i+j)){
	    				  active_count+=m_shader->get_config()->n_regfile_gating_group;
	    				  break;
	    			  }
	    		  }
	    	  }
	    	  m_shader->incregfile_writes(active_count);
	      }else{
	    	  m_shader->incregfile_writes(m_shader->get_config()->warp_size);//inst.active_count());
	      }
   }
   return true;
}

void opndcoll_rfu_t::dispatch_ready_cu()
{
   for( unsigned p=0; p < m_dispatch_units.size(); ++p ) {
      dispatch_unit_t &du = m_dispatch_units[p];
      collector_unit_t *cu = du.find_ready();
      if( cu ) {
    	 for(unsigned i=0;i<(cu->get_num_operands()-cu->get_num_regs());i++){
   	      if(m_shader->get_config()->gpgpu_clock_gated_reg_file){
   	    	  unsigned active_count=0;
   	    	  for(unsigned i=0;i<m_shader->get_config()->warp_size;i=i+m_shader->get_config()->n_regfile_gating_group){
   	    		  for(unsigned j=0;j<m_shader->get_config()->n_regfile_gating_group;j++){
   	    			  if(cu->get_active_mask().test(i+j)){
   	    				  active_count+=m_shader->get_config()->n_regfile_gating_group;
   	    				  break;
   	    			  }
   	    		  }
   	    	  }
   	    	  m_shader->incnon_rf_operands(active_count);
   	      }else{
    		 m_shader->incnon_rf_operands(m_shader->get_config()->warp_size);//cu->get_active_count());
   	      }
    	}
         cu->dispatch();
      }
   }
}

void opndcoll_rfu_t::allocate_cu( unsigned port_num )
{
   input_port_t& inp = m_in_ports[port_num];
   for (unsigned i = 0; i < inp.m_in.size(); i++) {
       if( (*inp.m_in[i]).has_ready() ) {
          //find a free cu 
          for (unsigned j = 0; j < inp.m_cu_sets.size(); j++) {
              std::vector<collector_unit_t> & cu_set = m_cus[inp.m_cu_sets[j]];
	      bool allocated = false;
              for (unsigned k = 0; k < cu_set.size(); k++) {
                  if(cu_set[k].is_free()) {
                     collector_unit_t *cu = &cu_set[k];
                     allocated = cu->allocate(inp.m_in[i],inp.m_out[i]);
                     m_arbiter.add_read_requests(cu);
                     break;
                  }
              }
              if (allocated) break; //cu has been allocated, no need to search more.
          }
          break; // can only service a single input, if it failed it will fail for others.
       }
   }
}

void opndcoll_rfu_t::allocate_reads()
{
   // process read requests that do not have conflicts
   std::list<op_t> allocated = m_arbiter.allocate_reads();
   std::map<unsigned,op_t> read_ops;
   for( std::list<op_t>::iterator r=allocated.begin(); r!=allocated.end(); r++ ) {
      const op_t &rr = *r;
      unsigned reg = rr.get_reg();
      unsigned wid = rr.get_wid();
      unsigned bank = register_bank(reg,wid,m_num_banks,m_bank_warp_shift,sub_core_model, m_num_banks_per_sched, rr.get_sid());
      m_arbiter.allocate_for_read(bank,rr);
      read_ops[bank] = rr;
   }
   std::map<unsigned,op_t>::iterator r;
   for(r=read_ops.begin();r!=read_ops.end();++r ) {
      op_t &op = r->second;
      unsigned cu = op.get_oc_id();
      unsigned operand = op.get_operand();
      m_cu[cu]->collect_operand(operand);
      if(m_shader->get_config()->gpgpu_clock_gated_reg_file){
    	  unsigned active_count=0;
    	  for(unsigned i=0;i<m_shader->get_config()->warp_size;i=i+m_shader->get_config()->n_regfile_gating_group){
    		  for(unsigned j=0;j<m_shader->get_config()->n_regfile_gating_group;j++){
    			  if(op.get_active_mask().test(i+j)){
    				  active_count+=m_shader->get_config()->n_regfile_gating_group;
    				  break;
    			  }
    		  }
    	  }
    	  m_shader->incregfile_reads(active_count);
      }else{
    	  m_shader->incregfile_reads(m_shader->get_config()->warp_size);//op.get_active_count());
      }
  }
} 

bool opndcoll_rfu_t::collector_unit_t::ready() const 
{ 
   return (!m_free) && m_not_ready.none() && (*m_output_register).has_free(); 
}

void opndcoll_rfu_t::collector_unit_t::dump(FILE *fp, const shader_core_ctx *shader ) const
{
   if( m_free ) {
      fprintf(fp,"    <free>\n");
   } else {
      m_warp->print(fp);
      for( unsigned i=0; i < MAX_REG_OPERANDS*2; i++ ) {
         if( m_not_ready.test(i) ) {
            std::string r = m_src_op[i].get_reg_string();
            fprintf(fp,"    '%s' not ready\n", r.c_str() );
         }
      }
   }
}

void opndcoll_rfu_t::collector_unit_t::init( unsigned n, 
                                             unsigned num_banks, 
                                             unsigned log2_warp_size,
                                             const core_config *config,
                                             opndcoll_rfu_t *rfu,
											 bool sub_core_model,
											 unsigned banks_per_sched)
{ 
   m_rfu=rfu;
   m_cuid=n; 
   m_num_banks=num_banks;
   assert(m_warp==NULL); 
   m_warp = new warp_inst_t(config);
   m_bank_warp_shift=log2_warp_size;
   m_sub_core_model = sub_core_model;
   m_num_banks_per_sched = banks_per_sched;
}

bool opndcoll_rfu_t::collector_unit_t::allocate( register_set* pipeline_reg_set, register_set* output_reg_set ) 
{
   assert(m_free);
   assert(m_not_ready.none());
   m_free = false;
   m_output_register = output_reg_set;
   warp_inst_t **pipeline_reg = pipeline_reg_set->get_ready();
   if( (pipeline_reg) and !((*pipeline_reg)->empty()) ) {
      m_warp_id = (*pipeline_reg)->warp_id();
      for( unsigned op=0; op < MAX_REG_OPERANDS; op++ ) {
         int reg_num = (*pipeline_reg)->arch_reg.src[op]; // this math needs to match that used in function_info::ptx_decode_inst
         if( reg_num >= 0 ) { // valid register
            m_src_op[op] = op_t( this, op, reg_num, m_num_banks, m_bank_warp_shift, m_sub_core_model, m_num_banks_per_sched, (*pipeline_reg)->get_schd_id() );
            m_not_ready.set(op);
         } else 
            m_src_op[op] = op_t();
      }
      //move_warp(m_warp,*pipeline_reg);
      pipeline_reg_set->move_out_to(m_warp);
      return true;
   }
   return false;
}

void opndcoll_rfu_t::collector_unit_t::dispatch()
{
   assert( m_not_ready.none() );
   //move_warp(*m_output_register,m_warp);
   m_output_register->move_in(m_warp);
   m_free=true;
   m_output_register = NULL;
   for( unsigned i=0; i<MAX_REG_OPERANDS*2;i++)
      m_src_op[i].reset();
}

simt_core_cluster::simt_core_cluster( class gpgpu_sim *gpu, 
                                      unsigned cluster_id, 
                                      const shader_core_config *config, 
                                      const memory_config *mem_config,
                                      shader_core_stats *stats, 
                                      class memory_stats_t *mstats )
{
    m_config = config;
    m_cta_issue_next_core=m_config->n_simt_cores_per_cluster-1; // this causes first launch to use hw cta 0
    m_cluster_id=cluster_id;
    m_gpu = gpu;
    m_stats = stats;
    m_memory_stats = mstats;
    m_core = new shader_core_ctx*[ config->n_simt_cores_per_cluster ];
    for( unsigned i=0; i < config->n_simt_cores_per_cluster; i++ ) {
        unsigned sid = m_config->cid_to_sid(i,m_cluster_id);
        m_core[i] = new shader_core_ctx(gpu,this,sid,m_cluster_id,config,mem_config,stats);
        m_core_sim_order.push_back(i); 
    }
}

void simt_core_cluster::core_cycle()
{
    for( std::list<unsigned>::iterator it = m_core_sim_order.begin(); it != m_core_sim_order.end(); ++it ) {
        m_core[*it]->cycle();
    }

    if (m_config->simt_core_sim_order == 1) {
        m_core_sim_order.splice(m_core_sim_order.end(), m_core_sim_order, m_core_sim_order.begin()); 
    }
}

void simt_core_cluster::reinit()
{
    for( unsigned i=0; i < m_config->n_simt_cores_per_cluster; i++ ) 
        m_core[i]->reinit(0,m_config->n_thread_per_shader,true);
}

unsigned simt_core_cluster::max_cta( const kernel_info_t &kernel )
{
    return m_config->n_simt_cores_per_cluster * m_config->max_cta(kernel);
}

unsigned simt_core_cluster::get_not_completed() const
{
    unsigned not_completed=0;
    for( unsigned i=0; i < m_config->n_simt_cores_per_cluster; i++ ) 
        not_completed += m_core[i]->get_not_completed();
    return not_completed;
}

void simt_core_cluster::print_not_completed( FILE *fp ) const
{
    for( unsigned i=0; i < m_config->n_simt_cores_per_cluster; i++ ) {
        unsigned not_completed=m_core[i]->get_not_completed();
        unsigned sid=m_config->cid_to_sid(i,m_cluster_id);
        fprintf(fp,"%u(%u) ", sid, not_completed );
    }
}


float simt_core_cluster::get_current_occupancy( unsigned long long& active, unsigned long long& total ) const {
    float aggregate = 0.f;
    for( unsigned i=0; i < m_config->n_simt_cores_per_cluster; i++ ) {
        aggregate+=m_core[i]->get_current_occupancy( active, total );
    }
    return aggregate / m_config->n_simt_cores_per_cluster;
}

unsigned simt_core_cluster::get_n_active_cta() const
{
    unsigned n=0;
    for( unsigned i=0; i < m_config->n_simt_cores_per_cluster; i++ ) 
        n += m_core[i]->get_n_active_cta();
    return n;
}

unsigned simt_core_cluster::get_n_active_sms() const
{
    unsigned n=0;
    for( unsigned i=0; i < m_config->n_simt_cores_per_cluster; i++ )
        n += m_core[i]->isactive();
    return n;
}

unsigned simt_core_cluster::issue_block2core()
{
    unsigned num_blocks_issued=0;
    for( unsigned i=0; i < m_config->n_simt_cores_per_cluster; i++ ) {
        unsigned core = (i+m_cta_issue_next_core+1)%m_config->n_simt_cores_per_cluster;

        kernel_info_t * kernel;
         //Jin: fetch kernel according to concurrent kernel setting
        if(m_config->gpgpu_concurrent_kernel_sm) {//concurrent kernel on sm 
            //always select latest issued kernel
            kernel_info_t *k = m_gpu->select_kernel();
            kernel = k;
        }
        else {
            //first select core kernel, if no more cta, get a new kernel
            //only when core completes
            kernel = m_core[core]->get_kernel();
            if( !m_gpu->kernel_more_cta_left(kernel) ) {
              //wait till current kernel finishes
              if(m_core[core]->get_not_completed() == 0)
              {
                  kernel_info_t *k = m_gpu->select_kernel();
                  if( k ) 
                      m_core[core]->set_kernel(k);
                  kernel = k;
              }
            }
        }

        if( m_gpu->kernel_more_cta_left(kernel) && 
//            (m_core[core]->get_n_active_cta() < m_config->max_cta(*kernel)) ) {
            m_core[core]->can_issue_1block(*kernel)) {
            m_core[core]->issue_block2core(*kernel);
            num_blocks_issued++;
            m_cta_issue_next_core=core; 
            break;
        }
    }
    return num_blocks_issued;
}

void simt_core_cluster::cache_flush()
{
    for( unsigned i=0; i < m_config->n_simt_cores_per_cluster; i++ ) 
        m_core[i]->cache_flush();
}

void simt_core_cluster::cache_invalidate()
{
    for( unsigned i=0; i < m_config->n_simt_cores_per_cluster; i++ )
        m_core[i]->cache_invalidate();
}

bool simt_core_cluster::icnt_injection_buffer_full(unsigned size, bool write)
{
    unsigned request_size = size;
    if (!write) 
        request_size = READ_PACKET_SIZE;
    return ! ::icnt_has_buffer(m_cluster_id, request_size);
}

void simt_core_cluster::icnt_inject_request_packet(class mem_fetch *mf)
{
    // stats
    if (mf->get_is_write()) m_stats->made_write_mfs++;
    else m_stats->made_read_mfs++;
    switch (mf->get_access_type()) {
    case CONST_ACC_R: m_stats->gpgpu_n_mem_const++; break;
    case TEXTURE_ACC_R: m_stats->gpgpu_n_mem_texture++; break;
    case GLOBAL_ACC_R: m_stats->gpgpu_n_mem_read_global++; break;
    //case GLOBAL_ACC_R: m_stats->gpgpu_n_mem_read_global++; printf("read_global%d\n",m_stats->gpgpu_n_mem_read_global); break;
    case GLOBAL_ACC_W: m_stats->gpgpu_n_mem_write_global++; break;
    case LOCAL_ACC_R: m_stats->gpgpu_n_mem_read_local++; break;
    case LOCAL_ACC_W: m_stats->gpgpu_n_mem_write_local++; break;
    case INST_ACC_R: m_stats->gpgpu_n_mem_read_inst++; break;
    case L1_WRBK_ACC: m_stats->gpgpu_n_mem_write_global++; break;
    case L2_WRBK_ACC: m_stats->gpgpu_n_mem_l2_writeback++; break;
    case L1_WR_ALLOC_R: m_stats->gpgpu_n_mem_l1_write_allocate++; break;
    case L2_WR_ALLOC_R: m_stats->gpgpu_n_mem_l2_write_allocate++; break;
    default: assert(0);
    }

   // The packet size varies depending on the type of request: 
   // - For write request and atomic request, the packet contains the data 
   // - For read request (i.e. not write nor atomic), the packet only has control metadata
   unsigned int packet_size = mf->size(); 
   if (!mf->get_is_write() && !mf->isatomic()) {
      packet_size = mf->get_ctrl_size(); 
   }
   m_stats->m_outgoing_traffic_stats->record_traffic(mf, packet_size); 
   unsigned destination = mf->get_sub_partition_id();
   mf->set_status(IN_ICNT_TO_MEM,m_gpu->gpu_sim_cycle+m_gpu->gpu_tot_sim_cycle);
   if (!mf->get_is_write() && !mf->isatomic())
      ::icnt_push(m_cluster_id, m_config->mem2device(destination), (void*)mf, mf->get_ctrl_size() );
   else 
      ::icnt_push(m_cluster_id, m_config->mem2device(destination), (void*)mf, mf->size());
}

void simt_core_cluster::icnt_cycle()
{
    if( !m_response_fifo.empty() ) {
        mem_fetch *mf = m_response_fifo.front();
        unsigned cid = m_config->sid_to_cid(mf->get_sid());
        if( mf->get_access_type() == INST_ACC_R ) {
            // instruction fetch response
            if( !m_core[cid]->fetch_unit_response_buffer_full() ) {
                m_response_fifo.pop_front();
                m_core[cid]->accept_fetch_response(mf);
            }
        } else {
            // data response
            if( !m_core[cid]->ldst_unit_response_buffer_full() ) {
                m_response_fifo.pop_front();
                m_memory_stats->memlatstat_read_done(mf);
                m_core[cid]->accept_ldst_unit_response(mf);
            }
        }
    }
    if( m_response_fifo.size() < m_config->n_simt_ejection_buffer_size ) {
        mem_fetch *mf = (mem_fetch*) ::icnt_pop(m_cluster_id);
        if (!mf) 
            return;
        assert(mf->get_tpc() == m_cluster_id);
        assert(mf->get_type() == READ_REPLY || mf->get_type() == WRITE_ACK );

        // The packet size varies depending on the type of request: 
        // - For read request and atomic request, the packet contains the data 
        // - For write-ack, the packet only has control metadata
        unsigned int packet_size = (mf->get_is_write())? mf->get_ctrl_size() : mf->size(); 
        m_stats->m_incoming_traffic_stats->record_traffic(mf, packet_size); 
        mf->set_status(IN_CLUSTER_TO_SHADER_QUEUE,m_gpu->gpu_sim_cycle+m_gpu->gpu_tot_sim_cycle);
        //m_memory_stats->memlatstat_read_done(mf,m_shader_config->max_warps_per_shader);
        m_response_fifo.push_back(mf);
        m_stats->n_mem_to_simt[m_cluster_id] += mf->get_num_flits(false);
    }
}

void simt_core_cluster::get_pdom_stack_top_info( unsigned sid, unsigned tid, unsigned *pc, unsigned *rpc ) const
{
    unsigned cid = m_config->sid_to_cid(sid);
    m_core[cid]->get_pdom_stack_top_info(tid,pc,rpc);
}

void simt_core_cluster::display_pipeline( unsigned sid, FILE *fout, int print_mem, int mask )
{
    m_core[m_config->sid_to_cid(sid)]->display_pipeline(fout,print_mem,mask);

    fprintf(fout,"\n");
    fprintf(fout,"Cluster %u pipeline state\n", m_cluster_id );
    fprintf(fout,"Response FIFO (occupancy = %zu):\n", m_response_fifo.size() );
    for( std::list<mem_fetch*>::const_iterator i=m_response_fifo.begin(); i != m_response_fifo.end(); i++ ) {
        const mem_fetch *mf = *i;
        mf->print(fout);
    }
}

void simt_core_cluster::print_cache_stats( FILE *fp, unsigned& dl1_accesses, unsigned& dl1_misses ) const {
   for ( unsigned i = 0; i < m_config->n_simt_cores_per_cluster; ++i ) {
      m_core[ i ]->print_cache_stats( fp, dl1_accesses, dl1_misses );
   }
}

void simt_core_cluster::get_icnt_stats(long &n_simt_to_mem, long &n_mem_to_simt) const {
	long simt_to_mem=0;
	long mem_to_simt=0;
	for ( unsigned i = 0; i < m_config->n_simt_cores_per_cluster; ++i ) {
		m_core[i]->get_icnt_power_stats(simt_to_mem, mem_to_simt);
	}
	n_simt_to_mem = simt_to_mem;
	n_mem_to_simt = mem_to_simt;
}

void simt_core_cluster::get_cache_stats(cache_stats &cs) const{
    for ( unsigned i = 0; i < m_config->n_simt_cores_per_cluster; ++i ) {
        m_core[i]->get_cache_stats(cs);
    }
}

void simt_core_cluster::get_L1I_sub_stats(struct cache_sub_stats &css) const{
    struct cache_sub_stats temp_css;
    struct cache_sub_stats total_css;
    temp_css.clear();
    total_css.clear();
    for ( unsigned i = 0; i < m_config->n_simt_cores_per_cluster; ++i ) {
        m_core[i]->get_L1I_sub_stats(temp_css);
        total_css += temp_css;
    }
    css = total_css;
}
void simt_core_cluster::get_L1D_sub_stats(struct cache_sub_stats &css) const{
    struct cache_sub_stats temp_css;
    struct cache_sub_stats total_css;
    temp_css.clear();
    total_css.clear();
    for ( unsigned i = 0; i < m_config->n_simt_cores_per_cluster; ++i ) {
        m_core[i]->get_L1D_sub_stats(temp_css);
        total_css += temp_css;
    }
    css = total_css;
}
void simt_core_cluster::get_L1C_sub_stats(struct cache_sub_stats &css) const{
    struct cache_sub_stats temp_css;
    struct cache_sub_stats total_css;
    temp_css.clear();
    total_css.clear();
    for ( unsigned i = 0; i < m_config->n_simt_cores_per_cluster; ++i ) {
        m_core[i]->get_L1C_sub_stats(temp_css);
        total_css += temp_css;
    }
    css = total_css;
}
void simt_core_cluster::get_L1T_sub_stats(struct cache_sub_stats &css) const{
    struct cache_sub_stats temp_css;
    struct cache_sub_stats total_css;
    temp_css.clear();
    total_css.clear();
    for ( unsigned i = 0; i < m_config->n_simt_cores_per_cluster; ++i ) {
        m_core[i]->get_L1T_sub_stats(temp_css);
        total_css += temp_css;
    }
    css = total_css;
}

void shader_core_ctx::checkExecutionStatusAndUpdate(warp_inst_t &inst, unsigned t, unsigned tid)
{
    if(inst.isatomic())
           m_warp[inst.warp_id()].inc_n_atomic();
        if (inst.space.is_local() && (inst.is_load() || inst.is_store())) {
            new_addr_type localaddrs[MAX_ACCESSES_PER_INSN_PER_THREAD];
            unsigned num_addrs;
            num_addrs = translate_local_memaddr(inst.get_addr(t), tid, m_config->n_simt_clusters*m_config->n_simt_cores_per_cluster,
                   inst.data_size, (new_addr_type*) localaddrs );
            inst.set_addr(t, (new_addr_type*) localaddrs, num_addrs);
        }
        if ( ptx_thread_done(tid) ) {
            m_warp[inst.warp_id()].set_completed(t);
            m_warp[inst.warp_id()].ibuffer_flush();
        }

    // PC-Histogram Update 
    unsigned warp_id = inst.warp_id(); 
    unsigned pc = inst.pc; 
    for (unsigned t = 0; t < m_config->warp_size; t++) {
        if (inst.active(t)) {
            int tid = warp_id * m_config->warp_size + t; 
            cflog_update_thread_pc(m_sid, tid, pc);  
        }
    }
}
<|MERGE_RESOLUTION|>--- conflicted
+++ resolved
@@ -1659,11 +1659,6 @@
     if( inst.accessq_empty() )
         return result;
 
-<<<<<<< HEAD
-    mem_fetch *mf = m_mf_allocator->alloc(inst,inst.accessq_back(),m_core->get_gpu()->gpu_sim_cycle+m_core->get_gpu()->gpu_tot_sim_cycle);
-
-=======
->>>>>>> da0c8dff
     if(m_config->m_L1D_config.l1_latency > 0)
 	{
     	for(int j=0; j<m_config->m_L1D_config.l1_banks; j++) {  //We can handle at max l1_banks reqs per cycle
@@ -1671,7 +1666,7 @@
     		if( inst.accessq_empty() )
     		        return result;
 
-    		mem_fetch *mf = m_mf_allocator->alloc(inst,inst.accessq_back());
+    	    mem_fetch *mf = m_mf_allocator->alloc(inst,inst.accessq_back(),m_core->get_gpu()->gpu_sim_cycle+m_core->get_gpu()->gpu_tot_sim_cycle);
     	    unsigned bank_id = m_config->m_L1D_config.set_bank(mf->get_addr());
     	    assert(bank_id < m_config->m_L1D_config.l1_banks);
 
@@ -1703,7 +1698,7 @@
 	}
     else
     {
-        mem_fetch *mf = m_mf_allocator->alloc(inst,inst.accessq_back());
+	    mem_fetch *mf = m_mf_allocator->alloc(inst,inst.accessq_back(),m_core->get_gpu()->gpu_sim_cycle+m_core->get_gpu()->gpu_tot_sim_cycle);
 		std::list<cache_event> events;
 		enum cache_request_status status = cache->access(mf->get_addr(),mf,m_core->get_gpu()->gpu_sim_cycle+m_core->get_gpu()->gpu_tot_sim_cycle,events);
 		return process_cache_access( cache, mf->get_addr(), inst, events, mf, status );
@@ -1712,34 +1707,12 @@
 
 void ldst_unit::L1_latency_queue_cycle()
 {
-	//std::deque< std::pair<mem_fetch*,bool> >::iterator it = m_latency_queue.begin();
-<<<<<<< HEAD
-	if((l1_latency_queue[0]) != NULL)
-    {
-		    mem_fetch* mf_next = l1_latency_queue[0];
-			std::list<cache_event> events;
-			enum cache_request_status status = m_L1D->access(mf_next->get_addr(),mf_next,m_core->get_gpu()->gpu_sim_cycle+m_core->get_gpu()->gpu_tot_sim_cycle,events);
-
-		   bool write_sent = was_write_sent(events);
-		   bool read_sent = was_read_sent(events);
-
-		   if ( status == HIT ) {
-			   assert( !read_sent );
-			   l1_latency_queue[0] = NULL;
-			   if ( mf_next->get_inst().is_load() ) {
-				   for ( unsigned r=0; r < MAX_OUTPUT_VALUES; r++)
-					   if (mf_next->get_inst().out[r] > 0)
-					   {
-						   assert(m_pending_writes[mf_next->get_inst().warp_id()][mf_next->get_inst().out[r]]>0);
-						   unsigned still_pending = --m_pending_writes[mf_next->get_inst().warp_id()][mf_next->get_inst().out[r]];
-						   if(!still_pending)
-=======
 	for(int j=0; j<m_config->m_L1D_config.l1_banks; j++) {
 		if((l1_latency_queue[j][0]) != NULL)
 		{
 				mem_fetch* mf_next = l1_latency_queue[j][0];
 				std::list<cache_event> events;
-				enum cache_request_status status = m_L1D->access(mf_next->get_addr(),mf_next,gpu_sim_cycle+gpu_tot_sim_cycle,events);
+				enum cache_request_status status = m_L1D->access(mf_next->get_addr(),mf_next,m_core->get_gpu()->gpu_sim_cycle+m_core->get_gpu()->gpu_tot_sim_cycle,events);
 
 			   bool write_sent = was_write_sent(events);
 			   bool read_sent = was_read_sent(events);
@@ -1750,7 +1723,6 @@
 				   if ( mf_next->get_inst().is_load() ) {
 					   for ( unsigned r=0; r < MAX_OUTPUT_VALUES; r++)
 						   if (mf_next->get_inst().out[r] > 0)
->>>>>>> da0c8dff
 						   {
 							   assert(m_pending_writes[mf_next->get_inst().warp_id()][mf_next->get_inst().out[r]]>0);
 							   unsigned still_pending = --m_pending_writes[mf_next->get_inst().warp_id()][mf_next->get_inst().out[r]];
