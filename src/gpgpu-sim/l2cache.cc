--- conflicted
+++ resolved
@@ -793,7 +793,9 @@
 mem_fetch *memory_sub_partition::pop() {
   mem_fetch *mf = m_L2_icnt_queue->pop();
   m_request_tracker.erase(mf);
-  if (mf && mf->isatomic()) mf->do_atomic();
+    if ( mf && mf->isatomic() && !m_gpu->get_config().is_trace_driven_mode() ){
+        mf->do_atomic();
+    }
   if (mf && (mf->get_access_type() == L2_WRBK_ACC ||
              mf->get_access_type() == L1_WRBK_ACC)) {
     delete mf;
@@ -808,33 +810,10 @@
              mf->get_access_type() == L1_WRBK_ACC)) {
     m_L2_icnt_queue->pop();
     m_request_tracker.erase(mf);
-<<<<<<< HEAD
-    if ( mf && mf->isatomic() && !m_gpu->get_config().is_trace_driven_mode() ){
-        mf->do_atomic();
-    }
-    if( mf && (mf->get_access_type() == L2_WRBK_ACC || mf->get_access_type() == L1_WRBK_ACC) ) {
-        delete mf;
-        mf = NULL;
-    } 
-    return mf;
-}
-
-mem_fetch* memory_sub_partition::top() 
-{
-    mem_fetch *mf = m_L2_icnt_queue->top();
-    if( mf && (mf->get_access_type() == L2_WRBK_ACC || mf->get_access_type() == L1_WRBK_ACC) ) {
-        m_L2_icnt_queue->pop();
-        m_request_tracker.erase(mf);
-        delete mf;
-        mf = NULL;
-    } 
-    return mf;
-=======
     delete mf;
     mf = NULL;
   }
   return mf;
->>>>>>> e9e9fcf5
 }
 
 void memory_sub_partition::set_done(mem_fetch *mf) {
