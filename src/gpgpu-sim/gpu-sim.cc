--- conflicted
+++ resolved
@@ -83,27 +83,7 @@
 
 
 bool g_interactive_debugger_enabled=false;
-<<<<<<< HEAD
-
-unsigned long long  gpu_sim_cycle = 0;
-unsigned long long  gpu_tot_sim_cycle = 0;
-unsigned long long  elapsed_cycles_sm_tot = 0;  //this is a equivalent metric generated as nvprof. that only counts when SM is active
-
-
-// performance counter for stalls due to congestion.
-unsigned int gpu_stall_dramfull = 0; 
-unsigned int gpu_stall_icnt2sh = 0;
-unsigned long long partiton_reqs_in_parallel = 0;
-unsigned long long partiton_reqs_in_parallel_total = 0;
-unsigned long long partiton_reqs_in_parallel_util = 0;
-unsigned long long partiton_reqs_in_parallel_util_total = 0;
-unsigned long long  gpu_sim_cycle_parition_util = 0;
-unsigned long long  gpu_tot_sim_cycle_parition_util = 0;
-unsigned long long partiton_replys_in_parallel = 0;
-unsigned long long partiton_replys_in_parallel_total = 0;
-
-=======
->>>>>>> 2f5b3332
+
 tr1_hash_map<new_addr_type,unsigned> address_random_interleaving;
 
 /* Clock Domains */
@@ -1131,7 +1111,6 @@
    printf("gpu_sim_insn = %lld\n", gpu_sim_insn);
    printf("gpu_ipc = %12.4f\n", (float)gpu_sim_insn / gpu_sim_cycle);
    printf("gpu_tot_sim_cycle = %lld\n", gpu_tot_sim_cycle+gpu_sim_cycle);
-   printf("elapsed_cycles_sm_tot = %lld\n", elapsed_cycles_sm_tot);
    printf("gpu_tot_sim_insn = %lld\n", gpu_tot_sim_insn+gpu_sim_insn);
    printf("gpu_tot_ipc = %12.4f\n", (float)(gpu_tot_sim_insn+gpu_sim_insn) / (gpu_tot_sim_cycle+gpu_sim_cycle));
    printf("gpu_tot_issued_cta = %lld\n", gpu_tot_issued_cta + m_total_cta_launched);
