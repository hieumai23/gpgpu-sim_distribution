// Copyright (c) 2009-2011, Tor M. Aamodt, Tayler Hetherington
// The University of British Columbia
// All rights reserved.
//
// Redistribution and use in source and binary forms, with or without
// modification, are permitted provided that the following conditions are met:
//
// Redistributions of source code must retain the above copyright notice, this
// list of conditions and the following disclaimer.
// Redistributions in binary form must reproduce the above copyright notice,
// this list of conditions and the following disclaimer in the documentation
// and/or other materials provided with the distribution. Neither the name of
// The University of British Columbia nor the names of its contributors may be
// used to endorse or promote products derived from this software without
// specific prior written permission.
//
// THIS SOFTWARE IS PROVIDED BY THE COPYRIGHT HOLDERS AND CONTRIBUTORS "AS IS"
// AND ANY EXPRESS OR IMPLIED WARRANTIES, INCLUDING, BUT NOT LIMITED TO, THE
// IMPLIED WARRANTIES OF MERCHANTABILITY AND FITNESS FOR A PARTICULAR PURPOSE
// ARE DISCLAIMED. IN NO EVENT SHALL THE COPYRIGHT HOLDER OR CONTRIBUTORS BE
// LIABLE FOR ANY DIRECT, INDIRECT, INCIDENTAL, SPECIAL, EXEMPLARY, OR
// CONSEQUENTIAL DAMAGES (INCLUDING, BUT NOT LIMITED TO, PROCUREMENT OF
// SUBSTITUTE GOODS OR SERVICES; LOSS OF USE, DATA, OR PROFITS; OR BUSINESS
// INTERRUPTION) HOWEVER CAUSED AND ON ANY THEORY OF LIABILITY, WHETHER IN
// CONTRACT, STRICT LIABILITY, OR TORT (INCLUDING NEGLIGENCE OR OTHERWISE)
// ARISING IN ANY WAY OUT OF THE USE OF THIS SOFTWARE, EVEN IF ADVISED OF THE
// POSSIBILITY OF SUCH DAMAGE.

#include "gpu-cache.h"
#include <assert.h>
#include "gpu-sim.h"
#include "stat-tool.h"

// used to allocate memory that is large enough to adapt the changes in cache
// size across kernels

const char *cache_request_status_str(enum cache_request_status status) {
  static const char *static_cache_request_status_str[] = {
      "HIT", "HIT_RESERVED", "MISS", "RESERVATION_FAIL", "SECTOR_MISS"};

  assert(sizeof(static_cache_request_status_str) / sizeof(const char *) ==
         NUM_CACHE_REQUEST_STATUS);
  assert(status < NUM_CACHE_REQUEST_STATUS);

  return static_cache_request_status_str[status];
}

const char *cache_fail_status_str(enum cache_reservation_fail_reason status) {
  static const char *static_cache_reservation_fail_reason_str[] = {
      "LINE_ALLOC_FAIL", "MISS_QUEUE_FULL", "MSHR_ENRTY_FAIL",
      "MSHR_MERGE_ENRTY_FAIL", "MSHR_RW_PENDING"};

  assert(sizeof(static_cache_reservation_fail_reason_str) /
             sizeof(const char *) ==
         NUM_CACHE_RESERVATION_FAIL_STATUS);
  assert(status < NUM_CACHE_RESERVATION_FAIL_STATUS);

  return static_cache_reservation_fail_reason_str[status];
}

<<<<<<< HEAD
unsigned l1d_cache_config::set_bank(new_addr_type addr) const{

	//For sector cache, we select one sector per bank (sector interleaving)
	//This is what was found in Volta (one sector per bank, sector interleaving)
	//otherwise, line interleaving
	if(m_cache_type == SECTOR) {
		//assert(l1_banks == SECTOR_CHUNCK_SIZE);
		return (addr >> m_sector_sz_log2) & (l1_banks-1);
	}
	else
		return (addr >> m_line_sz_log2) & (l1_banks-1);
=======
unsigned l1d_cache_config::set_bank(new_addr_type addr) const {
  if (m_cache_type == SECTOR)
    return (addr >> m_sector_sz_log2) & (l1_banks - 1);
  else
    return (addr >> m_line_sz_log2) & (l1_banks - 1);
>>>>>>> dba877b4
}

unsigned l1d_cache_config::set_index(new_addr_type addr) const {
  unsigned set_index = m_nset;  // Default to linear set index function
  unsigned lower_xor = 0;
  unsigned upper_xor = 0;

  switch (m_set_index_function) {
    case FERMI_HASH_SET_FUNCTION:
    case BITWISE_XORING_FUNCTION:
      /*
       * Set Indexing function from "A Detailed GPU Cache Model Based on Reuse
       * Distance Theory" Cedric Nugteren et al. HPCA 2014
       */
      if (m_nset == 32 || m_nset == 64) {
        // Lower xor value is bits 7-11
        lower_xor = (addr >> m_line_sz_log2) & 0x1F;

        // Upper xor value is bits 13, 14, 15, 17, and 19
        upper_xor = (addr & 0xE000) >> 13;    // Bits 13, 14, 15
        upper_xor |= (addr & 0x20000) >> 14;  // Bit 17
        upper_xor |= (addr & 0x80000) >> 15;  // Bit 19

        set_index = (lower_xor ^ upper_xor);

        // 48KB cache prepends the set_index with bit 12
        if (m_nset == 64) set_index |= (addr & 0x1000) >> 7;

      } else { /* Else incorrect number of sets for the hashing function */
        assert(
            "\nGPGPU-Sim cache configuration error: The number of sets should "
            "be "
            "32 or 64 for the hashing set index function.\n" &&
            0);
      }
      break;

    case HASH_IPOLY_FUNCTION:
      /*
       * Set Indexing function from "Pseudo-randomly interleaved memory."
       * Rau, B. R et al.
       * ISCA 1991
       *
       * "Sacat: streaming-aware conflict-avoiding thrashing-resistant gpgpu
       * cache management scheme." Khairy et al. IEEE TPDS 2017.
       */
      if (m_nset == 32 || m_nset == 64) {
        std::bitset<64> a(addr);
        std::bitset<6> index;
        index[0] = a[25] ^ a[24] ^ a[23] ^ a[22] ^ a[21] ^ a[18] ^ a[17] ^
                   a[15] ^ a[12] ^ a[7];  // 10
        index[1] = a[26] ^ a[25] ^ a[24] ^ a[23] ^ a[22] ^ a[19] ^ a[18] ^
                   a[16] ^ a[13] ^ a[8];  // 10
        index[2] = a[26] ^ a[22] ^ a[21] ^ a[20] ^ a[19] ^ a[18] ^ a[15] ^
                   a[14] ^ a[12] ^ a[9];  // 10
        index[3] = a[23] ^ a[22] ^ a[21] ^ a[20] ^ a[19] ^ a[16] ^ a[15] ^
                   a[13] ^ a[10];  // 9
        index[4] = a[24] ^ a[23] ^ a[22] ^ a[21] ^ a[20] ^ a[17] ^ a[16] ^
                   a[14] ^ a[11];  // 9

        if (m_nset == 64) index[5] = a[12];

        set_index = index.to_ulong();

      } else { /* Else incorrect number of sets for the hashing function */
        assert(
            "\nGPGPU-Sim cache configuration error: The number of sets should "
            "be "
            "32 or 64 for the hashing set index function.\n" &&
            0);
      }
      break;

    case CUSTOM_SET_FUNCTION:
      /* No custom set function implemented */
      break;

    case LINEAR_SET_FUNCTION:
      set_index = (addr >> m_line_sz_log2) & (m_nset - 1);
      break;

    default:
      assert("\nUndefined set index function.\n" && 0);
      break;
  }

  // Linear function selected or custom set index function not implemented
  assert((set_index < m_nset) &&
         "\nError: Set index out of bounds. This is caused by "
         "an incorrect or unimplemented custom set index function.\n");

  return set_index;
}

void l2_cache_config::init(linear_to_raw_address_translation *address_mapping) {
  cache_config::init(m_config_string, FuncCachePreferNone);
  m_address_mapping = address_mapping;
}

unsigned l2_cache_config::set_index(new_addr_type addr) const {
  if (!m_address_mapping) {
    return (addr >> m_line_sz_log2) & (m_nset - 1);
  } else {
    // Calculate set index without memory partition bits to reduce set camping
    new_addr_type part_addr = m_address_mapping->partition_address(addr);
    return (part_addr >> m_line_sz_log2) & (m_nset - 1);
  }
}

tag_array::~tag_array() {
  unsigned cache_lines_num = m_config.get_max_num_lines();
  for (unsigned i = 0; i < cache_lines_num; ++i) delete m_lines[i];
  delete[] m_lines;
}

tag_array::tag_array(cache_config &config, int core_id, int type_id,
                     cache_block_t **new_lines)
    : m_config(config), m_lines(new_lines) {
  init(core_id, type_id);
}

void tag_array::update_cache_parameters(cache_config &config) {
  m_config = config;
}

tag_array::tag_array(cache_config &config, int core_id, int type_id)
    : m_config(config) {
  // assert( m_config.m_write_policy == READ_ONLY ); Old assert
  unsigned cache_lines_num = config.get_max_num_lines();
  m_lines = new cache_block_t *[cache_lines_num];
  if (config.m_cache_type == NORMAL) {
    for (unsigned i = 0; i < cache_lines_num; ++i)
      m_lines[i] = new line_cache_block();
  } else if (config.m_cache_type == SECTOR) {
    for (unsigned i = 0; i < cache_lines_num; ++i)
      m_lines[i] = new sector_cache_block();
  } else
    assert(0);

  init(core_id, type_id);
}

void tag_array::init(int core_id, int type_id) {
  m_access = 0;
  m_miss = 0;
  m_pending_hit = 0;
  m_res_fail = 0;
  m_sector_miss = 0;
  // initialize snapshot counters for visualizer
  m_prev_snapshot_access = 0;
  m_prev_snapshot_miss = 0;
  m_prev_snapshot_pending_hit = 0;
  m_core_id = core_id;
  m_type_id = type_id;
  is_used = false;
}

void tag_array::add_pending_line(mem_fetch *mf) {
  assert(mf);
  new_addr_type addr = m_config.block_addr(mf->get_addr());
  line_table::const_iterator i = pending_lines.find(addr);
  if (i == pending_lines.end()) {
    pending_lines[addr] = mf->get_inst().get_uid();
  }
}

void tag_array::remove_pending_line(mem_fetch *mf) {
  assert(mf);
  new_addr_type addr = m_config.block_addr(mf->get_addr());
  line_table::const_iterator i = pending_lines.find(addr);
  if (i != pending_lines.end()) {
    pending_lines.erase(addr);
  }
}

enum cache_request_status tag_array::probe(new_addr_type addr, unsigned &idx,
                                           mem_fetch *mf,
                                           bool probe_mode) const {
  mem_access_sector_mask_t mask = mf->get_access_sector_mask();
  return probe(addr, idx, mask, probe_mode, mf);
}

enum cache_request_status tag_array::probe(new_addr_type addr, unsigned &idx,
                                           mem_access_sector_mask_t mask,
                                           bool probe_mode,
                                           mem_fetch *mf) const {
  // assert( m_config.m_write_policy == READ_ONLY );
  unsigned set_index = m_config.set_index(addr);
  new_addr_type tag = m_config.tag(addr);

  unsigned invalid_line = (unsigned)-1;
  unsigned valid_line = (unsigned)-1;
  unsigned long long valid_timestamp = (unsigned)-1;

  bool all_reserved = true;

  // check for hit or pending hit
  for (unsigned way = 0; way < m_config.m_assoc; way++) {
    unsigned index = set_index * m_config.m_assoc + way;
    cache_block_t *line = m_lines[index];
    if (line->m_tag == tag) {
      if (line->get_status(mask) == RESERVED) {
        idx = index;
        return HIT_RESERVED;
      } else if (line->get_status(mask) == VALID) {
        idx = index;
        return HIT;
      } else if (line->get_status(mask) == MODIFIED) {
        if (line->is_readable(mask)) {
          idx = index;
          return HIT;
        } else {
          idx = index;
          return SECTOR_MISS;
        }

      } else if (line->is_valid_line() && line->get_status(mask) == INVALID) {
        idx = index;
        return SECTOR_MISS;
      } else {
        assert(line->get_status(mask) == INVALID);
      }
    }
    if (!line->is_reserved_line()) {
      all_reserved = false;
      if (line->is_invalid_line()) {
        invalid_line = index;
      } else {
        // valid line : keep track of most appropriate replacement candidate
        if (m_config.m_replacement_policy == LRU) {
          if (line->get_last_access_time() < valid_timestamp) {
            valid_timestamp = line->get_last_access_time();
            valid_line = index;
          }
        } else if (m_config.m_replacement_policy == FIFO) {
          if (line->get_alloc_time() < valid_timestamp) {
            valid_timestamp = line->get_alloc_time();
            valid_line = index;
          }
        }
      }
    }
  }
  if (all_reserved) {
    assert(m_config.m_alloc_policy == ON_MISS);
    return RESERVATION_FAIL;  // miss and not enough space in cache to allocate
                              // on miss
  }

  if (invalid_line != (unsigned)-1) {
    idx = invalid_line;
  } else if (valid_line != (unsigned)-1) {
    idx = valid_line;
  } else
    abort();  // if an unreserved block exists, it is either invalid or
              // replaceable

  if (probe_mode && m_config.is_streaming()) {
    line_table::const_iterator i =
        pending_lines.find(m_config.block_addr(addr));
    assert(mf);
    if (!mf->is_write() && i != pending_lines.end()) {
      if (i->second != mf->get_inst().get_uid()) return SECTOR_MISS;
    }
  }

  return MISS;
}

enum cache_request_status tag_array::access(new_addr_type addr, unsigned time,
                                            unsigned &idx, mem_fetch *mf) {
  bool wb = false;
  evicted_block_info evicted;
  enum cache_request_status result = access(addr, time, idx, wb, evicted, mf);
  assert(!wb);
  return result;
}

enum cache_request_status tag_array::access(new_addr_type addr, unsigned time,
                                            unsigned &idx, bool &wb,
                                            evicted_block_info &evicted,
                                            mem_fetch *mf) {
  m_access++;
  is_used = true;
  shader_cache_access_log(m_core_id, m_type_id, 0);  // log accesses to cache
  enum cache_request_status status = probe(addr, idx, mf);
  switch (status) {
    case HIT_RESERVED:
      m_pending_hit++;
    case HIT:
      m_lines[idx]->set_last_access_time(time, mf->get_access_sector_mask());
      break;
    case MISS:
      m_miss++;
      shader_cache_access_log(m_core_id, m_type_id, 1);  // log cache misses
      if (m_config.m_alloc_policy == ON_MISS) {
        if (m_lines[idx]->is_modified_line()) {
          wb = true;
          evicted.set_info(m_lines[idx]->m_block_addr,
                           m_lines[idx]->get_modified_size());
        }
        m_lines[idx]->allocate(m_config.tag(addr), m_config.block_addr(addr),
                               time, mf->get_access_sector_mask());
      }
      break;
    case SECTOR_MISS:
      assert(m_config.m_cache_type == SECTOR);
      m_sector_miss++;
      shader_cache_access_log(m_core_id, m_type_id, 1);  // log cache misses
      if (m_config.m_alloc_policy == ON_MISS) {
        ((sector_cache_block *)m_lines[idx])
            ->allocate_sector(time, mf->get_access_sector_mask());
      }
      break;
    case RESERVATION_FAIL:
      m_res_fail++;
      shader_cache_access_log(m_core_id, m_type_id, 1);  // log cache misses
      break;
    default:
      fprintf(stderr,
              "tag_array::access - Error: Unknown"
              "cache_request_status %d\n",
              status);
      abort();
  }
  return status;
}

void tag_array::fill(new_addr_type addr, unsigned time, mem_fetch *mf) {
  fill(addr, time, mf->get_access_sector_mask());
}

void tag_array::fill(new_addr_type addr, unsigned time,
                     mem_access_sector_mask_t mask) {
  // assert( m_config.m_alloc_policy == ON_FILL );
  unsigned idx;
  enum cache_request_status status = probe(addr, idx, mask);
  // assert(status==MISS||status==SECTOR_MISS); // MSHR should have prevented
  // redundant memory request
  if (status == MISS)
    m_lines[idx]->allocate(m_config.tag(addr), m_config.block_addr(addr), time,
                           mask);
  else if (status == SECTOR_MISS) {
    assert(m_config.m_cache_type == SECTOR);
    ((sector_cache_block *)m_lines[idx])->allocate_sector(time, mask);
  }

  m_lines[idx]->fill(time, mask);
}

void tag_array::fill(unsigned index, unsigned time, mem_fetch *mf) {
  assert(m_config.m_alloc_policy == ON_MISS);
  m_lines[index]->fill(time, mf->get_access_sector_mask());
}

// TODO: we need write back the flushed data to the upper level
void tag_array::flush() {
  if (!is_used) return;

  for (unsigned i = 0; i < m_config.get_num_lines(); i++)
    if (m_lines[i]->is_modified_line()) {
      for (unsigned j = 0; j < SECTOR_CHUNCK_SIZE; j++)
        m_lines[i]->set_status(INVALID, mem_access_sector_mask_t().set(j));
    }

  is_used = false;
}

void tag_array::invalidate() {
  if (!is_used) return;

  for (unsigned i = 0; i < m_config.get_num_lines(); i++)
    for (unsigned j = 0; j < SECTOR_CHUNCK_SIZE; j++)
      m_lines[i]->set_status(INVALID, mem_access_sector_mask_t().set(j));

  is_used = false;
}

float tag_array::windowed_miss_rate() const {
  unsigned n_access = m_access - m_prev_snapshot_access;
  unsigned n_miss = (m_miss + m_sector_miss) - m_prev_snapshot_miss;
  // unsigned n_pending_hit = m_pending_hit - m_prev_snapshot_pending_hit;

  float missrate = 0.0f;
  if (n_access != 0) missrate = (float)(n_miss + m_sector_miss) / n_access;
  return missrate;
}

void tag_array::new_window() {
  m_prev_snapshot_access = m_access;
  m_prev_snapshot_miss = m_miss;
  m_prev_snapshot_miss = m_miss + m_sector_miss;
  m_prev_snapshot_pending_hit = m_pending_hit;
}

void tag_array::print(FILE *stream, unsigned &total_access,
                      unsigned &total_misses) const {
  m_config.print(stream);
  fprintf(stream,
          "\t\tAccess = %d, Miss = %d, Sector_Miss = %d, Total_Miss = %d "
          "(%.3g), PendingHit = %d (%.3g)\n",
          m_access, m_miss, m_sector_miss, (m_miss + m_sector_miss),
          (float)(m_miss + m_sector_miss) / m_access, m_pending_hit,
          (float)m_pending_hit / m_access);
  total_misses += (m_miss + m_sector_miss);
  total_access += m_access;
}

void tag_array::get_stats(unsigned &total_access, unsigned &total_misses,
                          unsigned &total_hit_res,
                          unsigned &total_res_fail) const {
  // Update statistics from the tag array
  total_access = m_access;
  total_misses = (m_miss + m_sector_miss);
  total_hit_res = m_pending_hit;
  total_res_fail = m_res_fail;
}

bool was_write_sent(const std::list<cache_event> &events) {
  for (std::list<cache_event>::const_iterator e = events.begin();
       e != events.end(); e++) {
    if ((*e).m_cache_event_type == WRITE_REQUEST_SENT) return true;
  }
  return false;
}

bool was_writeback_sent(const std::list<cache_event> &events,
                        cache_event &wb_event) {
  for (std::list<cache_event>::const_iterator e = events.begin();
       e != events.end(); e++) {
    if ((*e).m_cache_event_type == WRITE_BACK_REQUEST_SENT) wb_event = *e;
    return true;
  }
  return false;
}

bool was_read_sent(const std::list<cache_event> &events) {
  for (std::list<cache_event>::const_iterator e = events.begin();
       e != events.end(); e++) {
    if ((*e).m_cache_event_type == READ_REQUEST_SENT) return true;
  }
  return false;
}

bool was_writeallocate_sent(const std::list<cache_event> &events) {
  for (std::list<cache_event>::const_iterator e = events.begin();
       e != events.end(); e++) {
    if ((*e).m_cache_event_type == WRITE_ALLOCATE_SENT) return true;
  }
  return false;
}
/****************************************************************** MSHR
 * ******************************************************************/

/// Checks if there is a pending request to the lower memory level already
bool mshr_table::probe(new_addr_type block_addr) const {
  table::const_iterator a = m_data.find(block_addr);
  return a != m_data.end();
}

/// Checks if there is space for tracking a new memory access
bool mshr_table::full(new_addr_type block_addr) const {
  table::const_iterator i = m_data.find(block_addr);
  if (i != m_data.end())
    return i->second.m_list.size() >= m_max_merged;
  else
    return m_data.size() >= m_num_entries;
}

/// Add or merge this access
void mshr_table::add(new_addr_type block_addr, mem_fetch *mf) {
  m_data[block_addr].m_list.push_back(mf);
  assert(m_data.size() <= m_num_entries);
  assert(m_data[block_addr].m_list.size() <= m_max_merged);
  // indicate that this MSHR entry contains an atomic operation
  if (mf->isatomic()) {
    m_data[block_addr].m_has_atomic = true;
  }
}

/// check is_read_after_write_pending
bool mshr_table::is_read_after_write_pending(new_addr_type block_addr) {
  std::list<mem_fetch *> my_list = m_data[block_addr].m_list;
  bool write_found = false;
  for (std::list<mem_fetch *>::iterator it = my_list.begin();
       it != my_list.end(); ++it) {
    if ((*it)->is_write())  // Pending Write Request
      write_found = true;
    else if (write_found)  // Pending Read Request and we found previous Write
      return true;
  }

  return false;
}

/// Accept a new cache fill response: mark entry ready for processing
void mshr_table::mark_ready(new_addr_type block_addr, bool &has_atomic) {
  assert(!busy());
  table::iterator a = m_data.find(block_addr);
  assert(a != m_data.end());
  m_current_response.push_back(block_addr);
  has_atomic = a->second.m_has_atomic;
  assert(m_current_response.size() <= m_data.size());
}

/// Returns next ready access
mem_fetch *mshr_table::next_access() {
  assert(access_ready());
  new_addr_type block_addr = m_current_response.front();
  assert(!m_data[block_addr].m_list.empty());
  mem_fetch *result = m_data[block_addr].m_list.front();
  m_data[block_addr].m_list.pop_front();
  if (m_data[block_addr].m_list.empty()) {
    // release entry
    m_data.erase(block_addr);
    m_current_response.pop_front();
  }
  return result;
}

void mshr_table::display(FILE *fp) const {
  fprintf(fp, "MSHR contents\n");
  for (table::const_iterator e = m_data.begin(); e != m_data.end(); ++e) {
    unsigned block_addr = e->first;
    fprintf(fp, "MSHR: tag=0x%06x, atomic=%d %zu entries : ", block_addr,
            e->second.m_has_atomic, e->second.m_list.size());
    if (!e->second.m_list.empty()) {
      mem_fetch *mf = e->second.m_list.front();
      fprintf(fp, "%p :", mf);
      mf->print(fp);
    } else {
      fprintf(fp, " no memory requests???\n");
    }
  }
}
/***************************************************************** Caches
 * *****************************************************************/
cache_stats::cache_stats() {
  m_stats.resize(NUM_MEM_ACCESS_TYPE);
  m_stats_pw.resize(NUM_MEM_ACCESS_TYPE);
  m_fail_stats.resize(NUM_MEM_ACCESS_TYPE);
  for (unsigned i = 0; i < NUM_MEM_ACCESS_TYPE; ++i) {
    m_stats[i].resize(NUM_CACHE_REQUEST_STATUS, 0);
    m_stats_pw[i].resize(NUM_CACHE_REQUEST_STATUS, 0);
    m_fail_stats[i].resize(NUM_CACHE_RESERVATION_FAIL_STATUS, 0);
  }
  m_cache_port_available_cycles = 0;
  m_cache_data_port_busy_cycles = 0;
  m_cache_fill_port_busy_cycles = 0;
}

void cache_stats::clear() {
  ///
  /// Zero out all current cache statistics
  ///
  for (unsigned i = 0; i < NUM_MEM_ACCESS_TYPE; ++i) {
    std::fill(m_stats[i].begin(), m_stats[i].end(), 0);
    std::fill(m_fail_stats[i].begin(), m_fail_stats[i].end(), 0);
  }
  m_cache_port_available_cycles = 0;
  m_cache_data_port_busy_cycles = 0;
  m_cache_fill_port_busy_cycles = 0;
}

void cache_stats::clear_pw() {
  ///
  /// Zero out per-window cache statistics
  ///
  for (unsigned i = 0; i < NUM_MEM_ACCESS_TYPE; ++i) {
    std::fill(m_stats_pw[i].begin(), m_stats_pw[i].end(), 0);
  }
}

void cache_stats::inc_stats(int access_type, int access_outcome) {
  ///
  /// Increment the stat corresponding to (access_type, access_outcome) by 1.
  ///
  if (!check_valid(access_type, access_outcome))
    assert(0 && "Unknown cache access type or access outcome");

  m_stats[access_type][access_outcome]++;
}

void cache_stats::inc_stats_pw(int access_type, int access_outcome) {
  ///
  /// Increment the corresponding per-window cache stat
  ///
  if (!check_valid(access_type, access_outcome))
    assert(0 && "Unknown cache access type or access outcome");
  m_stats_pw[access_type][access_outcome]++;
}

void cache_stats::inc_fail_stats(int access_type, int fail_outcome) {
  if (!check_fail_valid(access_type, fail_outcome))
    assert(0 && "Unknown cache access type or access fail");

  m_fail_stats[access_type][fail_outcome]++;
}

enum cache_request_status cache_stats::select_stats_status(
    enum cache_request_status probe, enum cache_request_status access) const {
  ///
  /// This function selects how the cache access outcome should be counted.
  /// HIT_RESERVED is considered as a MISS in the cores, however, it should be
  /// counted as a HIT_RESERVED in the caches.
  ///
  if (probe == HIT_RESERVED && access != RESERVATION_FAIL)
    return probe;
  else if (probe == SECTOR_MISS && access == MISS)
    return probe;
  else
    return access;
}

unsigned long long &cache_stats::operator()(int access_type, int access_outcome,
                                            bool fail_outcome) {
  ///
  /// Simple method to read/modify the stat corresponding to (access_type,
  /// access_outcome) Used overloaded () to avoid the need for separate
  /// read/write member functions
  ///
  if (fail_outcome) {
    if (!check_fail_valid(access_type, access_outcome))
      assert(0 && "Unknown cache access type or fail outcome");

    return m_fail_stats[access_type][access_outcome];
  } else {
    if (!check_valid(access_type, access_outcome))
      assert(0 && "Unknown cache access type or access outcome");

    return m_stats[access_type][access_outcome];
  }
}

unsigned long long cache_stats::operator()(int access_type, int access_outcome,
                                           bool fail_outcome) const {
  ///
  /// Const accessor into m_stats.
  ///
  if (fail_outcome) {
    if (!check_fail_valid(access_type, access_outcome))
      assert(0 && "Unknown cache access type or fail outcome");

    return m_fail_stats[access_type][access_outcome];
  } else {
    if (!check_valid(access_type, access_outcome))
      assert(0 && "Unknown cache access type or access outcome");

    return m_stats[access_type][access_outcome];
  }
}

cache_stats cache_stats::operator+(const cache_stats &cs) {
  ///
  /// Overloaded + operator to allow for simple stat accumulation
  ///
  cache_stats ret;
  for (unsigned type = 0; type < NUM_MEM_ACCESS_TYPE; ++type) {
    for (unsigned status = 0; status < NUM_CACHE_REQUEST_STATUS; ++status) {
      ret(type, status, false) =
          m_stats[type][status] + cs(type, status, false);
    }
    for (unsigned status = 0; status < NUM_CACHE_RESERVATION_FAIL_STATUS;
         ++status) {
      ret(type, status, true) =
          m_fail_stats[type][status] + cs(type, status, true);
    }
  }
  ret.m_cache_port_available_cycles =
      m_cache_port_available_cycles + cs.m_cache_port_available_cycles;
  ret.m_cache_data_port_busy_cycles =
      m_cache_data_port_busy_cycles + cs.m_cache_data_port_busy_cycles;
  ret.m_cache_fill_port_busy_cycles =
      m_cache_fill_port_busy_cycles + cs.m_cache_fill_port_busy_cycles;
  return ret;
}

cache_stats &cache_stats::operator+=(const cache_stats &cs) {
  ///
  /// Overloaded += operator to allow for simple stat accumulation
  ///
  for (unsigned type = 0; type < NUM_MEM_ACCESS_TYPE; ++type) {
    for (unsigned status = 0; status < NUM_CACHE_REQUEST_STATUS; ++status) {
      m_stats[type][status] += cs(type, status, false);
    }
    for (unsigned status = 0; status < NUM_CACHE_REQUEST_STATUS; ++status) {
      m_stats_pw[type][status] += cs(type, status, false);
    }
    for (unsigned status = 0; status < NUM_CACHE_RESERVATION_FAIL_STATUS;
         ++status) {
      m_fail_stats[type][status] += cs(type, status, true);
    }
  }
  m_cache_port_available_cycles += cs.m_cache_port_available_cycles;
  m_cache_data_port_busy_cycles += cs.m_cache_data_port_busy_cycles;
  m_cache_fill_port_busy_cycles += cs.m_cache_fill_port_busy_cycles;
  return *this;
}

void cache_stats::print_stats(FILE *fout, const char *cache_name) const {
  ///
  /// Print out each non-zero cache statistic for every memory access type and
  /// status "cache_name" defaults to "Cache_stats" when no argument is
  /// provided, otherwise the provided name is used. The printed format is
  /// "<cache_name>[<request_type>][<request_status>] = <stat_value>"
  ///
  std::vector<unsigned> total_access;
  total_access.resize(NUM_MEM_ACCESS_TYPE, 0);
  std::string m_cache_name = cache_name;
  for (unsigned type = 0; type < NUM_MEM_ACCESS_TYPE; ++type) {
    for (unsigned status = 0; status < NUM_CACHE_REQUEST_STATUS; ++status) {
      fprintf(fout, "\t%s[%s][%s] = %llu\n", m_cache_name.c_str(),
              mem_access_type_str((enum mem_access_type)type),
              cache_request_status_str((enum cache_request_status)status),
              m_stats[type][status]);

      if (status != RESERVATION_FAIL)
        total_access[type] += m_stats[type][status];
    }
  }
  for (unsigned type = 0; type < NUM_MEM_ACCESS_TYPE; ++type) {
    if (total_access[type] > 0)
      fprintf(fout, "\t%s[%s][%s] = %u\n", m_cache_name.c_str(),
              mem_access_type_str((enum mem_access_type)type), "TOTAL_ACCESS",
              total_access[type]);
  }
}

void cache_stats::print_fail_stats(FILE *fout, const char *cache_name) const {
  std::string m_cache_name = cache_name;
  for (unsigned type = 0; type < NUM_MEM_ACCESS_TYPE; ++type) {
    for (unsigned fail = 0; fail < NUM_CACHE_RESERVATION_FAIL_STATUS; ++fail) {
      if (m_fail_stats[type][fail] > 0) {
        fprintf(fout, "\t%s[%s][%s] = %llu\n", m_cache_name.c_str(),
                mem_access_type_str((enum mem_access_type)type),
                cache_fail_status_str((enum cache_reservation_fail_reason)fail),
                m_fail_stats[type][fail]);
      }
    }
  }
}

void cache_sub_stats::print_port_stats(FILE *fout,
                                       const char *cache_name) const {
  float data_port_util = 0.0f;
  if (port_available_cycles > 0) {
    data_port_util = (float)data_port_busy_cycles / port_available_cycles;
  }
  fprintf(fout, "%s_data_port_util = %.3f\n", cache_name, data_port_util);
  float fill_port_util = 0.0f;
  if (port_available_cycles > 0) {
    fill_port_util = (float)fill_port_busy_cycles / port_available_cycles;
  }
  fprintf(fout, "%s_fill_port_util = %.3f\n", cache_name, fill_port_util);
}

unsigned long long cache_stats::get_stats(
    enum mem_access_type *access_type, unsigned num_access_type,
    enum cache_request_status *access_status,
    unsigned num_access_status) const {
  ///
  /// Returns a sum of the stats corresponding to each "access_type" and
  /// "access_status" pair. "access_type" is an array of "num_access_type"
  /// mem_access_types. "access_status" is an array of "num_access_status"
  /// cache_request_statuses.
  ///
  unsigned long long total = 0;
  for (unsigned type = 0; type < num_access_type; ++type) {
    for (unsigned status = 0; status < num_access_status; ++status) {
      if (!check_valid((int)access_type[type], (int)access_status[status]))
        assert(0 && "Unknown cache access type or access outcome");
      total += m_stats[access_type[type]][access_status[status]];
    }
  }
  return total;
}

void cache_stats::get_sub_stats(struct cache_sub_stats &css) const {
  ///
  /// Overwrites "css" with the appropriate statistics from this cache.
  ///
  struct cache_sub_stats t_css;
  t_css.clear();

  for (unsigned type = 0; type < NUM_MEM_ACCESS_TYPE; ++type) {
    for (unsigned status = 0; status < NUM_CACHE_REQUEST_STATUS; ++status) {
      if (status == HIT || status == MISS || status == SECTOR_MISS ||
          status == HIT_RESERVED)
        t_css.accesses += m_stats[type][status];

      if (status == MISS || status == SECTOR_MISS)
        t_css.misses += m_stats[type][status];

      if (status == HIT_RESERVED) t_css.pending_hits += m_stats[type][status];

      if (status == RESERVATION_FAIL) t_css.res_fails += m_stats[type][status];
    }
  }

  t_css.port_available_cycles = m_cache_port_available_cycles;
  t_css.data_port_busy_cycles = m_cache_data_port_busy_cycles;
  t_css.fill_port_busy_cycles = m_cache_fill_port_busy_cycles;

  css = t_css;
}

void cache_stats::get_sub_stats_pw(struct cache_sub_stats_pw &css) const {
  ///
  /// Overwrites "css" with the appropriate statistics from this cache.
  ///
  struct cache_sub_stats_pw t_css;
  t_css.clear();

  for (unsigned type = 0; type < NUM_MEM_ACCESS_TYPE; ++type) {
    for (unsigned status = 0; status < NUM_CACHE_REQUEST_STATUS; ++status) {
      if (status == HIT || status == MISS || status == SECTOR_MISS ||
          status == HIT_RESERVED)
        t_css.accesses += m_stats_pw[type][status];

      if (status == HIT) {
        if (type == GLOBAL_ACC_R || type == CONST_ACC_R || type == INST_ACC_R) {
          t_css.read_hits += m_stats_pw[type][status];
        } else if (type == GLOBAL_ACC_W) {
          t_css.write_hits += m_stats_pw[type][status];
        }
      }

      if (status == MISS || status == SECTOR_MISS) {
        if (type == GLOBAL_ACC_R || type == CONST_ACC_R || type == INST_ACC_R) {
          t_css.read_misses += m_stats_pw[type][status];
        } else if (type == GLOBAL_ACC_W) {
          t_css.write_misses += m_stats_pw[type][status];
        }
      }

      if (status == HIT_RESERVED) {
        if (type == GLOBAL_ACC_R || type == CONST_ACC_R || type == INST_ACC_R) {
          t_css.read_pending_hits += m_stats_pw[type][status];
        } else if (type == GLOBAL_ACC_W) {
          t_css.write_pending_hits += m_stats_pw[type][status];
        }
      }

      if (status == RESERVATION_FAIL) {
        if (type == GLOBAL_ACC_R || type == CONST_ACC_R || type == INST_ACC_R) {
          t_css.read_res_fails += m_stats_pw[type][status];
        } else if (type == GLOBAL_ACC_W) {
          t_css.write_res_fails += m_stats_pw[type][status];
        }
      }
    }
  }

  css = t_css;
}

bool cache_stats::check_valid(int type, int status) const {
  ///
  /// Verify a valid access_type/access_status
  ///
  if ((type >= 0) && (type < NUM_MEM_ACCESS_TYPE) && (status >= 0) &&
      (status < NUM_CACHE_REQUEST_STATUS))
    return true;
  else
    return false;
}

bool cache_stats::check_fail_valid(int type, int fail) const {
  ///
  /// Verify a valid access_type/access_status
  ///
  if ((type >= 0) && (type < NUM_MEM_ACCESS_TYPE) && (fail >= 0) &&
      (fail < NUM_CACHE_RESERVATION_FAIL_STATUS))
    return true;
  else
    return false;
}

void cache_stats::sample_cache_port_utility(bool data_port_busy,
                                            bool fill_port_busy) {
  m_cache_port_available_cycles += 1;
  if (data_port_busy) {
    m_cache_data_port_busy_cycles += 1;
  }
  if (fill_port_busy) {
    m_cache_fill_port_busy_cycles += 1;
  }
}

baseline_cache::bandwidth_management::bandwidth_management(cache_config &config)
    : m_config(config) {
  m_data_port_occupied_cycles = 0;
  m_fill_port_occupied_cycles = 0;
}

/// use the data port based on the outcome and events generated by the mem_fetch
/// request
void baseline_cache::bandwidth_management::use_data_port(
    mem_fetch *mf, enum cache_request_status outcome,
    const std::list<cache_event> &events) {
  unsigned data_size = mf->get_data_size();
  unsigned port_width = m_config.m_data_port_width;
  switch (outcome) {
    case HIT: {
      unsigned data_cycles =
          data_size / port_width + ((data_size % port_width > 0) ? 1 : 0);
      m_data_port_occupied_cycles += data_cycles;
    } break;
    case HIT_RESERVED:
    case MISS: {
      // the data array is accessed to read out the entire line for write-back
      // in case of sector cache we need to write bank only the modified sectors
      cache_event ev(WRITE_BACK_REQUEST_SENT);
      if (was_writeback_sent(events, ev)) {
        unsigned data_cycles = ev.m_evicted_block.m_modified_size / port_width;
        m_data_port_occupied_cycles += data_cycles;
      }
    } break;
    case SECTOR_MISS:
    case RESERVATION_FAIL:
      // Does not consume any port bandwidth
      break;
    default:
      assert(0);
      break;
  }
}

/// use the fill port
void baseline_cache::bandwidth_management::use_fill_port(mem_fetch *mf) {
  // assume filling the entire line with the returned request
  unsigned fill_cycles = m_config.get_atom_sz() / m_config.m_data_port_width;
  m_fill_port_occupied_cycles += fill_cycles;
}

/// called every cache cycle to free up the ports
void baseline_cache::bandwidth_management::replenish_port_bandwidth() {
  if (m_data_port_occupied_cycles > 0) {
    m_data_port_occupied_cycles -= 1;
  }
  assert(m_data_port_occupied_cycles >= 0);

  if (m_fill_port_occupied_cycles > 0) {
    m_fill_port_occupied_cycles -= 1;
  }
  assert(m_fill_port_occupied_cycles >= 0);
}

/// query for data port availability
bool baseline_cache::bandwidth_management::data_port_free() const {
  return (m_data_port_occupied_cycles == 0);
}

/// query for fill port availability
bool baseline_cache::bandwidth_management::fill_port_free() const {
  return (m_fill_port_occupied_cycles == 0);
}

/// Sends next request to lower level of memory
void baseline_cache::cycle() {
  if (!m_miss_queue.empty()) {
    mem_fetch *mf = m_miss_queue.front();
    if (!m_memport->full(mf->size(), mf->get_is_write())) {
      m_miss_queue.pop_front();
      m_memport->push(mf);
    }
  }
  bool data_port_busy = !m_bandwidth_management.data_port_free();
  bool fill_port_busy = !m_bandwidth_management.fill_port_free();
  m_stats.sample_cache_port_utility(data_port_busy, fill_port_busy);
  m_bandwidth_management.replenish_port_bandwidth();
}

/// Interface for response from lower memory level (model bandwidth restictions
/// in caller)
void baseline_cache::fill(mem_fetch *mf, unsigned time) {
  if (m_config.m_mshr_type == SECTOR_ASSOC) {
    assert(mf->get_original_mf());
    extra_mf_fields_lookup::iterator e =
        m_extra_mf_fields.find(mf->get_original_mf());
    assert(e != m_extra_mf_fields.end());
    e->second.pending_read--;

    if (e->second.pending_read > 0) {
      // wait for the other requests to come back
      delete mf;
      return;
    } else {
      mem_fetch *temp = mf;
      mf = mf->get_original_mf();
      delete temp;
    }
  }

  extra_mf_fields_lookup::iterator e = m_extra_mf_fields.find(mf);
  assert(e != m_extra_mf_fields.end());
  assert(e->second.m_valid);
  mf->set_data_size(e->second.m_data_size);
  mf->set_addr(e->second.m_addr);
  if (m_config.m_alloc_policy == ON_MISS)
    m_tag_array->fill(e->second.m_cache_index, time, mf);
  else if (m_config.m_alloc_policy == ON_FILL) {
    m_tag_array->fill(e->second.m_block_addr, time, mf);
    if (m_config.is_streaming()) m_tag_array->remove_pending_line(mf);
  } else
    abort();
  bool has_atomic = false;
  m_mshrs.mark_ready(e->second.m_block_addr, has_atomic);
  if (has_atomic) {
    assert(m_config.m_alloc_policy == ON_MISS);
    cache_block_t *block = m_tag_array->get_block(e->second.m_cache_index);
    block->set_status(MODIFIED,
                      mf->get_access_sector_mask());  // mark line as dirty for
                                                      // atomic operation
  }
  m_extra_mf_fields.erase(mf);
  m_bandwidth_management.use_fill_port(mf);
}

/// Checks if mf is waiting to be filled by lower memory level
bool baseline_cache::waiting_for_fill(mem_fetch *mf) {
  extra_mf_fields_lookup::iterator e = m_extra_mf_fields.find(mf);
  return e != m_extra_mf_fields.end();
}

void baseline_cache::print(FILE *fp, unsigned &accesses,
                           unsigned &misses) const {
  fprintf(fp, "Cache %s:\t", m_name.c_str());
  m_tag_array->print(fp, accesses, misses);
}

void baseline_cache::display_state(FILE *fp) const {
  fprintf(fp, "Cache %s:\n", m_name.c_str());
  m_mshrs.display(fp);
  fprintf(fp, "\n");
}

/// Read miss handler without writeback
void baseline_cache::send_read_request(new_addr_type addr,
                                       new_addr_type block_addr,
                                       unsigned cache_index, mem_fetch *mf,
                                       unsigned time, bool &do_miss,
                                       std::list<cache_event> &events,
                                       bool read_only, bool wa) {
  bool wb = false;
  evicted_block_info e;
  send_read_request(addr, block_addr, cache_index, mf, time, do_miss, wb, e,
                    events, read_only, wa);
}

/// Read miss handler. Check MSHR hit or MSHR available
void baseline_cache::send_read_request(new_addr_type addr,
                                       new_addr_type block_addr,
                                       unsigned cache_index, mem_fetch *mf,
                                       unsigned time, bool &do_miss, bool &wb,
                                       evicted_block_info &evicted,
                                       std::list<cache_event> &events,
                                       bool read_only, bool wa) {
  new_addr_type mshr_addr = m_config.mshr_addr(mf->get_addr());
  bool mshr_hit = m_mshrs.probe(mshr_addr);
  bool mshr_avail = !m_mshrs.full(mshr_addr);
  if (mshr_hit && mshr_avail) {
    if (read_only)
      m_tag_array->access(block_addr, time, cache_index, mf);
    else
      m_tag_array->access(block_addr, time, cache_index, wb, evicted, mf);

    m_mshrs.add(mshr_addr, mf);
    do_miss = true;

  } else if (!mshr_hit && mshr_avail &&
             (m_miss_queue.size() < m_config.m_miss_queue_size)) {
    if (read_only)
      m_tag_array->access(block_addr, time, cache_index, mf);
    else
      m_tag_array->access(block_addr, time, cache_index, wb, evicted, mf);

    m_mshrs.add(mshr_addr, mf);
    if (m_config.is_streaming() && m_config.m_cache_type == SECTOR) {
      m_tag_array->add_pending_line(mf);
    }
    m_extra_mf_fields[mf] = extra_mf_fields(
        mshr_addr, mf->get_addr(), cache_index, mf->get_data_size(), m_config);
    mf->set_data_size(m_config.get_atom_sz());
    mf->set_addr(mshr_addr);
    m_miss_queue.push_back(mf);
    mf->set_status(m_miss_queue_status, time);
    if (!wa) events.push_back(cache_event(READ_REQUEST_SENT));

    do_miss = true;
  } else if (mshr_hit && !mshr_avail)
    m_stats.inc_fail_stats(mf->get_access_type(), MSHR_MERGE_ENRTY_FAIL);
  else if (!mshr_hit && !mshr_avail)
    m_stats.inc_fail_stats(mf->get_access_type(), MSHR_ENRTY_FAIL);
  else
    assert(0);
}

/// Sends write request to lower level memory (write or writeback)
void data_cache::send_write_request(mem_fetch *mf, cache_event request,
                                    unsigned time,
                                    std::list<cache_event> &events) {
  events.push_back(request);
  m_miss_queue.push_back(mf);
  mf->set_status(m_miss_queue_status, time);
}

/****** Write-hit functions (Set by config file) ******/

/// Write-back hit: Mark block as modified
cache_request_status data_cache::wr_hit_wb(new_addr_type addr,
                                           unsigned cache_index, mem_fetch *mf,
                                           unsigned time,
                                           std::list<cache_event> &events,
                                           enum cache_request_status status) {
  new_addr_type block_addr = m_config.block_addr(addr);
  m_tag_array->access(block_addr, time, cache_index, mf);  // update LRU state
  cache_block_t *block = m_tag_array->get_block(cache_index);
  block->set_status(MODIFIED, mf->get_access_sector_mask());

  return HIT;
}

/// Write-through hit: Directly send request to lower level memory
cache_request_status data_cache::wr_hit_wt(new_addr_type addr,
                                           unsigned cache_index, mem_fetch *mf,
                                           unsigned time,
                                           std::list<cache_event> &events,
                                           enum cache_request_status status) {
  if (miss_queue_full(0)) {
    m_stats.inc_fail_stats(mf->get_access_type(), MISS_QUEUE_FULL);
    return RESERVATION_FAIL;  // cannot handle request this cycle
  }

  new_addr_type block_addr = m_config.block_addr(addr);
  m_tag_array->access(block_addr, time, cache_index, mf);  // update LRU state
  cache_block_t *block = m_tag_array->get_block(cache_index);
  block->set_status(MODIFIED, mf->get_access_sector_mask());

  // generate a write-through
  send_write_request(mf, cache_event(WRITE_REQUEST_SENT), time, events);

  return HIT;
}

/// Write-evict hit: Send request to lower level memory and invalidate
/// corresponding block
cache_request_status data_cache::wr_hit_we(new_addr_type addr,
                                           unsigned cache_index, mem_fetch *mf,
                                           unsigned time,
                                           std::list<cache_event> &events,
                                           enum cache_request_status status) {
  if (miss_queue_full(0)) {
    m_stats.inc_fail_stats(mf->get_access_type(), MISS_QUEUE_FULL);
    return RESERVATION_FAIL;  // cannot handle request this cycle
  }

  // generate a write-through/evict
  cache_block_t *block = m_tag_array->get_block(cache_index);
  send_write_request(mf, cache_event(WRITE_REQUEST_SENT), time, events);

  // Invalidate block
  block->set_status(INVALID, mf->get_access_sector_mask());

  return HIT;
}

/// Global write-evict, local write-back: Useful for private caches
enum cache_request_status data_cache::wr_hit_global_we_local_wb(
    new_addr_type addr, unsigned cache_index, mem_fetch *mf, unsigned time,
    std::list<cache_event> &events, enum cache_request_status status) {
  bool evict = (mf->get_access_type() ==
                GLOBAL_ACC_W);  // evict a line that hits on global memory write
  if (evict)
    return wr_hit_we(addr, cache_index, mf, time, events,
                     status);  // Write-evict
  else
    return wr_hit_wb(addr, cache_index, mf, time, events,
                     status);  // Write-back
}

/****** Write-miss functions (Set by config file) ******/

/// Write-allocate miss: Send write request to lower level memory
// and send a read request for the same block
enum cache_request_status data_cache::wr_miss_wa_naive(
    new_addr_type addr, unsigned cache_index, mem_fetch *mf, unsigned time,
    std::list<cache_event> &events, enum cache_request_status status) {
  new_addr_type block_addr = m_config.block_addr(addr);
  new_addr_type mshr_addr = m_config.mshr_addr(mf->get_addr());

  // Write allocate, maximum 3 requests (write miss, read request, write back
  // request) Conservatively ensure the worst-case request can be handled this
  // cycle
  bool mshr_hit = m_mshrs.probe(mshr_addr);
  bool mshr_avail = !m_mshrs.full(mshr_addr);
  if (miss_queue_full(2) ||
      (!(mshr_hit && mshr_avail) &&
       !(!mshr_hit && mshr_avail &&
         (m_miss_queue.size() < m_config.m_miss_queue_size)))) {
    // check what is the exactly the failure reason
    if (miss_queue_full(2))
      m_stats.inc_fail_stats(mf->get_access_type(), MISS_QUEUE_FULL);
    else if (mshr_hit && !mshr_avail)
      m_stats.inc_fail_stats(mf->get_access_type(), MSHR_MERGE_ENRTY_FAIL);
    else if (!mshr_hit && !mshr_avail)
      m_stats.inc_fail_stats(mf->get_access_type(), MSHR_ENRTY_FAIL);
    else
      assert(0);

    return RESERVATION_FAIL;
  }

  send_write_request(mf, cache_event(WRITE_REQUEST_SENT), time, events);
  // Tries to send write allocate request, returns true on success and false on
  // failure
  // if(!send_write_allocate(mf, addr, block_addr, cache_index, time, events))
  //    return RESERVATION_FAIL;

  const mem_access_t *ma =
      new mem_access_t(m_wr_alloc_type, mf->get_addr(), m_config.get_atom_sz(),
                       false,  // Now performing a read
                       mf->get_access_warp_mask(), mf->get_access_byte_mask(),
                       mf->get_access_sector_mask(), m_gpu->gpgpu_ctx);

  mem_fetch *n_mf =
      new mem_fetch(*ma, NULL, mf->get_ctrl_size(), mf->get_wid(),
                    mf->get_sid(), mf->get_tpc(), mf->get_mem_config(),
                    m_gpu->gpu_tot_sim_cycle + m_gpu->gpu_sim_cycle);

  bool do_miss = false;
  bool wb = false;
  evicted_block_info evicted;

  // Send read request resulting from write miss
  send_read_request(addr, block_addr, cache_index, n_mf, time, do_miss, wb,
                    evicted, events, false, true);

  events.push_back(cache_event(WRITE_ALLOCATE_SENT));

  if (do_miss) {
    // If evicted block is modified and not a write-through
    // (already modified lower level)
    if (wb && (m_config.m_write_policy != WRITE_THROUGH)) {
      assert(status ==
             MISS);  // SECTOR_MISS and HIT_RESERVED should not send write back
      mem_fetch *wb = m_memfetch_creator->alloc(
          evicted.m_block_addr, m_wrbk_type, evicted.m_modified_size, true,
          m_gpu->gpu_tot_sim_cycle + m_gpu->gpu_sim_cycle);
      send_write_request(wb, cache_event(WRITE_BACK_REQUEST_SENT, evicted),
                         time, events);
    }
    return MISS;
  }

  return RESERVATION_FAIL;
}

enum cache_request_status data_cache::wr_miss_wa_fetch_on_write(
    new_addr_type addr, unsigned cache_index, mem_fetch *mf, unsigned time,
    std::list<cache_event> &events, enum cache_request_status status) {
  new_addr_type block_addr = m_config.block_addr(addr);
  new_addr_type mshr_addr = m_config.mshr_addr(mf->get_addr());

  if (mf->get_access_byte_mask().count() == m_config.get_atom_sz()) {
    // if the request writes to the whole cache line/sector, then, write and set
    // cache line Modified. and no need to send read request to memory or
    // reserve mshr

    if (miss_queue_full(0)) {
      m_stats.inc_fail_stats(mf->get_access_type(), MISS_QUEUE_FULL);
      return RESERVATION_FAIL;  // cannot handle request this cycle
    }

    bool wb = false;
    evicted_block_info evicted;

    cache_request_status status =
        m_tag_array->access(block_addr, time, cache_index, wb, evicted, mf);
    assert(status != HIT);
    cache_block_t *block = m_tag_array->get_block(cache_index);
    block->set_status(MODIFIED, mf->get_access_sector_mask());
    if (status == HIT_RESERVED)
      block->set_ignore_on_fill(true, mf->get_access_sector_mask());

    if (status != RESERVATION_FAIL) {
      // If evicted block is modified and not a write-through
      // (already modified lower level)
      if (wb && (m_config.m_write_policy != WRITE_THROUGH)) {
        mem_fetch *wb = m_memfetch_creator->alloc(
            evicted.m_block_addr, m_wrbk_type, evicted.m_modified_size, true,
            m_gpu->gpu_tot_sim_cycle + m_gpu->gpu_sim_cycle);
        send_write_request(wb, cache_event(WRITE_BACK_REQUEST_SENT, evicted),
                           time, events);
      }
      return MISS;
    }
    return RESERVATION_FAIL;
  } else {
    bool mshr_hit = m_mshrs.probe(mshr_addr);
    bool mshr_avail = !m_mshrs.full(mshr_addr);
    if (miss_queue_full(1) ||
        (!(mshr_hit && mshr_avail) &&
         !(!mshr_hit && mshr_avail &&
           (m_miss_queue.size() < m_config.m_miss_queue_size)))) {
      // check what is the exactly the failure reason
      if (miss_queue_full(1))
        m_stats.inc_fail_stats(mf->get_access_type(), MISS_QUEUE_FULL);
      else if (mshr_hit && !mshr_avail)
        m_stats.inc_fail_stats(mf->get_access_type(), MSHR_MERGE_ENRTY_FAIL);
      else if (!mshr_hit && !mshr_avail)
        m_stats.inc_fail_stats(mf->get_access_type(), MSHR_ENRTY_FAIL);
      else
        assert(0);

      return RESERVATION_FAIL;
    }

    // prevent Write - Read - Write in pending mshr
    // allowing another write will override the value of the first write, and
    // the pending read request will read incorrect result from the second write
    if (m_mshrs.probe(mshr_addr) &&
        m_mshrs.is_read_after_write_pending(mshr_addr) && mf->is_write()) {
      // assert(0);
      m_stats.inc_fail_stats(mf->get_access_type(), MSHR_RW_PENDING);
      return RESERVATION_FAIL;
    }

    const mem_access_t *ma = new mem_access_t(
        m_wr_alloc_type, mf->get_addr(), m_config.get_atom_sz(),
        false,  // Now performing a read
        mf->get_access_warp_mask(), mf->get_access_byte_mask(),
        mf->get_access_sector_mask(), m_gpu->gpgpu_ctx);

    mem_fetch *n_mf = new mem_fetch(
        *ma, NULL, mf->get_ctrl_size(), mf->get_wid(), mf->get_sid(),
        mf->get_tpc(), mf->get_mem_config(),
        m_gpu->gpu_tot_sim_cycle + m_gpu->gpu_sim_cycle, NULL, mf);

    new_addr_type block_addr = m_config.block_addr(addr);
    bool do_miss = false;
    bool wb = false;
    evicted_block_info evicted;
    send_read_request(addr, block_addr, cache_index, n_mf, time, do_miss, wb,
                      evicted, events, false, true);

    cache_block_t *block = m_tag_array->get_block(cache_index);
    block->set_modified_on_fill(true, mf->get_access_sector_mask());

    events.push_back(cache_event(WRITE_ALLOCATE_SENT));

    if (do_miss) {
      // If evicted block is modified and not a write-through
      // (already modified lower level)
      if (wb && (m_config.m_write_policy != WRITE_THROUGH)) {
        mem_fetch *wb = m_memfetch_creator->alloc(
            evicted.m_block_addr, m_wrbk_type, evicted.m_modified_size, true,
            m_gpu->gpu_tot_sim_cycle + m_gpu->gpu_sim_cycle);
        send_write_request(wb, cache_event(WRITE_BACK_REQUEST_SENT, evicted),
                           time, events);
      }
      return MISS;
    }
    return RESERVATION_FAIL;
  }
}

enum cache_request_status data_cache::wr_miss_wa_lazy_fetch_on_read(
    new_addr_type addr, unsigned cache_index, mem_fetch *mf, unsigned time,
    std::list<cache_event> &events, enum cache_request_status status) {
  new_addr_type block_addr = m_config.block_addr(addr);

  // if the request writes to the whole cache line/sector, then, write and set
  // cache line Modified. and no need to send read request to memory or reserve
  // mshr

  if (miss_queue_full(0)) {
    m_stats.inc_fail_stats(mf->get_access_type(), MISS_QUEUE_FULL);
    return RESERVATION_FAIL;  // cannot handle request this cycle
  }

  bool wb = false;
  evicted_block_info evicted;

  cache_request_status m_status =
      m_tag_array->access(block_addr, time, cache_index, wb, evicted, mf);
  assert(m_status != HIT);
  cache_block_t *block = m_tag_array->get_block(cache_index);
  block->set_status(MODIFIED, mf->get_access_sector_mask());
  if (m_status == HIT_RESERVED) {
    block->set_ignore_on_fill(true, mf->get_access_sector_mask());
    block->set_modified_on_fill(true, mf->get_access_sector_mask());
  }

  if (mf->get_access_byte_mask().count() == m_config.get_atom_sz()) {
    block->set_m_readable(true, mf->get_access_sector_mask());
  } else {
    block->set_m_readable(false, mf->get_access_sector_mask());
  }

  if (m_status != RESERVATION_FAIL) {
    // If evicted block is modified and not a write-through
    // (already modified lower level)
    if (wb && (m_config.m_write_policy != WRITE_THROUGH)) {
      mem_fetch *wb = m_memfetch_creator->alloc(
          evicted.m_block_addr, m_wrbk_type, evicted.m_modified_size, true,
          m_gpu->gpu_tot_sim_cycle + m_gpu->gpu_sim_cycle);
      send_write_request(wb, cache_event(WRITE_BACK_REQUEST_SENT, evicted),
                         time, events);
    }
    return MISS;
  }
  return RESERVATION_FAIL;
}

/// No write-allocate miss: Simply send write request to lower level memory
enum cache_request_status data_cache::wr_miss_no_wa(
    new_addr_type addr, unsigned cache_index, mem_fetch *mf, unsigned time,
    std::list<cache_event> &events, enum cache_request_status status) {
  if (miss_queue_full(0)) {
    m_stats.inc_fail_stats(mf->get_access_type(), MISS_QUEUE_FULL);
    return RESERVATION_FAIL;  // cannot handle request this cycle
  }

  // on miss, generate write through (no write buffering -- too many threads for
  // that)
  send_write_request(mf, cache_event(WRITE_REQUEST_SENT), time, events);

  return MISS;
}

/****** Read hit functions (Set by config file) ******/

/// Baseline read hit: Update LRU status of block.
// Special case for atomic instructions -> Mark block as modified
enum cache_request_status data_cache::rd_hit_base(
    new_addr_type addr, unsigned cache_index, mem_fetch *mf, unsigned time,
    std::list<cache_event> &events, enum cache_request_status status) {
  new_addr_type block_addr = m_config.block_addr(addr);
  m_tag_array->access(block_addr, time, cache_index, mf);
  // Atomics treated as global read/write requests - Perform read, mark line as
  // MODIFIED
  if (mf->isatomic()) {
    assert(mf->get_access_type() == GLOBAL_ACC_R);
    cache_block_t *block = m_tag_array->get_block(cache_index);
    block->set_status(MODIFIED,
                      mf->get_access_sector_mask());  // mark line as dirty
  }
  return HIT;
}

/****** Read miss functions (Set by config file) ******/

/// Baseline read miss: Send read request to lower level memory,
// perform write-back as necessary
enum cache_request_status data_cache::rd_miss_base(
    new_addr_type addr, unsigned cache_index, mem_fetch *mf, unsigned time,
    std::list<cache_event> &events, enum cache_request_status status) {
  if (miss_queue_full(1)) {
    // cannot handle request this cycle
    // (might need to generate two requests)
    m_stats.inc_fail_stats(mf->get_access_type(), MISS_QUEUE_FULL);
    return RESERVATION_FAIL;
  }

  new_addr_type block_addr = m_config.block_addr(addr);
  bool do_miss = false;
  bool wb = false;
  evicted_block_info evicted;
  send_read_request(addr, block_addr, cache_index, mf, time, do_miss, wb,
                    evicted, events, false, false);

  if (do_miss) {
    // If evicted block is modified and not a write-through
    // (already modified lower level)
    if (wb && (m_config.m_write_policy != WRITE_THROUGH)) {
      mem_fetch *wb = m_memfetch_creator->alloc(
          evicted.m_block_addr, m_wrbk_type, evicted.m_modified_size, true,
          m_gpu->gpu_tot_sim_cycle + m_gpu->gpu_sim_cycle);
      send_write_request(wb, WRITE_BACK_REQUEST_SENT, time, events);
    }
    return MISS;
  }
  return RESERVATION_FAIL;
}

/// Access cache for read_only_cache: returns RESERVATION_FAIL if
// request could not be accepted (for any reason)
enum cache_request_status read_only_cache::access(
    new_addr_type addr, mem_fetch *mf, unsigned time,
    std::list<cache_event> &events) {
  assert(mf->get_data_size() <= m_config.get_atom_sz());
  assert(m_config.m_write_policy == READ_ONLY);
  assert(!mf->get_is_write());
  new_addr_type block_addr = m_config.block_addr(addr);
  unsigned cache_index = (unsigned)-1;
  enum cache_request_status status =
      m_tag_array->probe(block_addr, cache_index, mf);
  enum cache_request_status cache_status = RESERVATION_FAIL;

  if (status == HIT) {
    cache_status = m_tag_array->access(block_addr, time, cache_index,
                                       mf);  // update LRU state
  } else if (status != RESERVATION_FAIL) {
    if (!miss_queue_full(0)) {
      bool do_miss = false;
      send_read_request(addr, block_addr, cache_index, mf, time, do_miss,
                        events, true, false);
      if (do_miss)
        cache_status = MISS;
      else
        cache_status = RESERVATION_FAIL;
    } else {
      cache_status = RESERVATION_FAIL;
      m_stats.inc_fail_stats(mf->get_access_type(), MISS_QUEUE_FULL);
    }
  } else {
    m_stats.inc_fail_stats(mf->get_access_type(), LINE_ALLOC_FAIL);
  }

  m_stats.inc_stats(mf->get_access_type(),
                    m_stats.select_stats_status(status, cache_status));
  m_stats.inc_stats_pw(mf->get_access_type(),
                       m_stats.select_stats_status(status, cache_status));
  return cache_status;
}

//! A general function that takes the result of a tag_array probe
//  and performs the correspding functions based on the cache configuration
//  The access fucntion calls this function
enum cache_request_status data_cache::process_tag_probe(
    bool wr, enum cache_request_status probe_status, new_addr_type addr,
    unsigned cache_index, mem_fetch *mf, unsigned time,
    std::list<cache_event> &events) {
  // Each function pointer ( m_[rd/wr]_[hit/miss] ) is set in the
  // data_cache constructor to reflect the corresponding cache configuration
  // options. Function pointers were used to avoid many long conditional
  // branches resulting from many cache configuration options.
  cache_request_status access_status = probe_status;
  if (wr) {  // Write
    if (probe_status == HIT) {
      access_status =
          (this->*m_wr_hit)(addr, cache_index, mf, time, events, probe_status);
    } else if ((probe_status != RESERVATION_FAIL) ||
               (probe_status == RESERVATION_FAIL &&
                m_config.m_write_alloc_policy == NO_WRITE_ALLOCATE)) {
      access_status =
          (this->*m_wr_miss)(addr, cache_index, mf, time, events, probe_status);
    } else {
      // the only reason for reservation fail here is LINE_ALLOC_FAIL (i.e all
      // lines are reserved)
      m_stats.inc_fail_stats(mf->get_access_type(), LINE_ALLOC_FAIL);
    }
  } else {  // Read
    if (probe_status == HIT) {
      access_status =
          (this->*m_rd_hit)(addr, cache_index, mf, time, events, probe_status);
    } else if (probe_status != RESERVATION_FAIL) {
      access_status =
          (this->*m_rd_miss)(addr, cache_index, mf, time, events, probe_status);
    } else {
      // the only reason for reservation fail here is LINE_ALLOC_FAIL (i.e all
      // lines are reserved)
      m_stats.inc_fail_stats(mf->get_access_type(), LINE_ALLOC_FAIL);
    }
  }

  m_bandwidth_management.use_data_port(mf, access_status, events);
  return access_status;
}

// Both the L1 and L2 currently use the same access function.
// Differentiation between the two caches is done through configuration
// of caching policies.
// Both the L1 and L2 override this function to provide a means of
// performing actions specific to each cache when such actions are implemnted.
enum cache_request_status data_cache::access(new_addr_type addr, mem_fetch *mf,
                                             unsigned time,
                                             std::list<cache_event> &events) {
  assert(mf->get_data_size() <= m_config.get_atom_sz());
  bool wr = mf->get_is_write();
  new_addr_type block_addr = m_config.block_addr(addr);
  unsigned cache_index = (unsigned)-1;
  enum cache_request_status probe_status =
      m_tag_array->probe(block_addr, cache_index, mf, true);
  enum cache_request_status access_status =
      process_tag_probe(wr, probe_status, addr, cache_index, mf, time, events);
  m_stats.inc_stats(mf->get_access_type(),
                    m_stats.select_stats_status(probe_status, access_status));
  m_stats.inc_stats_pw(mf->get_access_type(), m_stats.select_stats_status(
                                                  probe_status, access_status));
  return access_status;
}

/// This is meant to model the first level data cache in Fermi.
/// It is write-evict (global) or write-back (local) at the
/// granularity of individual blocks (Set by GPGPU-Sim configuration file)
/// (the policy used in fermi according to the CUDA manual)
enum cache_request_status l1_cache::access(new_addr_type addr, mem_fetch *mf,
                                           unsigned time,
                                           std::list<cache_event> &events) {
  return data_cache::access(addr, mf, time, events);
}

// The l2 cache access function calls the base data_cache access
// implementation.  When the L2 needs to diverge from L1, L2 specific
// changes should be made here.
enum cache_request_status l2_cache::access(new_addr_type addr, mem_fetch *mf,
                                           unsigned time,
                                           std::list<cache_event> &events) {
  return data_cache::access(addr, mf, time, events);
}

/// Access function for tex_cache
/// return values: RESERVATION_FAIL if request could not be accepted
/// otherwise returns HIT_RESERVED or MISS; NOTE: *never* returns HIT
/// since unlike a normal CPU cache, a "HIT" in texture cache does not
/// mean the data is ready (still need to get through fragment fifo)
enum cache_request_status tex_cache::access(new_addr_type addr, mem_fetch *mf,
                                            unsigned time,
                                            std::list<cache_event> &events) {
  if (m_fragment_fifo.full() || m_request_fifo.full() || m_rob.full())
    return RESERVATION_FAIL;

  assert(mf->get_data_size() <= m_config.get_line_sz());

  // at this point, we will accept the request : access tags and immediately
  // allocate line
  new_addr_type block_addr = m_config.block_addr(addr);
  unsigned cache_index = (unsigned)-1;
  enum cache_request_status status =
      m_tags.access(block_addr, time, cache_index, mf);
  enum cache_request_status cache_status = RESERVATION_FAIL;
  assert(status != RESERVATION_FAIL);
  assert(status != HIT_RESERVED);  // as far as tags are concerned: HIT or MISS
  m_fragment_fifo.push(
      fragment_entry(mf, cache_index, status == MISS, mf->get_data_size()));
  if (status == MISS) {
    // we need to send a memory request...
    unsigned rob_index = m_rob.push(rob_entry(cache_index, mf, block_addr));
    m_extra_mf_fields[mf] = extra_mf_fields(rob_index, m_config);
    mf->set_data_size(m_config.get_line_sz());
    m_tags.fill(cache_index, time, mf);  // mark block as valid
    m_request_fifo.push(mf);
    mf->set_status(m_request_queue_status, time);
    events.push_back(cache_event(READ_REQUEST_SENT));
    cache_status = MISS;
  } else {
    // the value *will* *be* in the cache already
    cache_status = HIT_RESERVED;
  }
  m_stats.inc_stats(mf->get_access_type(),
                    m_stats.select_stats_status(status, cache_status));
  m_stats.inc_stats_pw(mf->get_access_type(),
                       m_stats.select_stats_status(status, cache_status));
  return cache_status;
}

void tex_cache::cycle() {
  // send next request to lower level of memory
  if (!m_request_fifo.empty()) {
    mem_fetch *mf = m_request_fifo.peek();
    if (!m_memport->full(mf->get_ctrl_size(), false)) {
      m_request_fifo.pop();
      m_memport->push(mf);
    }
  }
  // read ready lines from cache
  if (!m_fragment_fifo.empty() && !m_result_fifo.full()) {
    const fragment_entry &e = m_fragment_fifo.peek();
    if (e.m_miss) {
      // check head of reorder buffer to see if data is back from memory
      unsigned rob_index = m_rob.next_pop_index();
      const rob_entry &r = m_rob.peek(rob_index);
      assert(r.m_request == e.m_request);
      // assert( r.m_block_addr == m_config.block_addr(e.m_request->get_addr())
      // );
      if (r.m_ready) {
        assert(r.m_index == e.m_cache_index);
        m_cache[r.m_index].m_valid = true;
        m_cache[r.m_index].m_block_addr = r.m_block_addr;
        m_result_fifo.push(e.m_request);
        m_rob.pop();
        m_fragment_fifo.pop();
      }
    } else {
      // hit:
      assert(m_cache[e.m_cache_index].m_valid);
      assert(m_cache[e.m_cache_index].m_block_addr ==
             m_config.block_addr(e.m_request->get_addr()));
      m_result_fifo.push(e.m_request);
      m_fragment_fifo.pop();
    }
  }
}

/// Place returning cache block into reorder buffer
void tex_cache::fill(mem_fetch *mf, unsigned time) {
  if (m_config.m_mshr_type == SECTOR_TEX_FIFO) {
    assert(mf->get_original_mf());
    extra_mf_fields_lookup::iterator e =
        m_extra_mf_fields.find(mf->get_original_mf());
    assert(e != m_extra_mf_fields.end());
    e->second.pending_read--;

    if (e->second.pending_read > 0) {
      // wait for the other requests to come back
      delete mf;
      return;
    } else {
      mem_fetch *temp = mf;
      mf = mf->get_original_mf();
      delete temp;
    }
  }

  extra_mf_fields_lookup::iterator e = m_extra_mf_fields.find(mf);
  assert(e != m_extra_mf_fields.end());
  assert(e->second.m_valid);
  assert(!m_rob.empty());
  mf->set_status(m_rob_status, time);

  unsigned rob_index = e->second.m_rob_index;
  rob_entry &r = m_rob.peek(rob_index);
  assert(!r.m_ready);
  r.m_ready = true;
  r.m_time = time;
  assert(r.m_block_addr == m_config.block_addr(mf->get_addr()));
}

void tex_cache::display_state(FILE *fp) const {
  fprintf(fp, "%s (texture cache) state:\n", m_name.c_str());
  fprintf(fp, "fragment fifo entries  = %u / %u\n", m_fragment_fifo.size(),
          m_fragment_fifo.capacity());
  fprintf(fp, "reorder buffer entries = %u / %u\n", m_rob.size(),
          m_rob.capacity());
  fprintf(fp, "request fifo entries   = %u / %u\n", m_request_fifo.size(),
          m_request_fifo.capacity());
  if (!m_rob.empty()) fprintf(fp, "reorder buffer contents:\n");
  for (int n = m_rob.size() - 1; n >= 0; n--) {
    unsigned index = (m_rob.next_pop_index() + n) % m_rob.capacity();
    const rob_entry &r = m_rob.peek(index);
    fprintf(fp, "tex rob[%3d] : %s ", index,
            (r.m_ready ? "ready  " : "pending"));
    if (r.m_ready)
      fprintf(fp, "@%6u", r.m_time);
    else
      fprintf(fp, "       ");
    fprintf(fp, "[idx=%4u]", r.m_index);
    r.m_request->print(fp, false);
  }
  if (!m_fragment_fifo.empty()) {
    fprintf(fp, "fragment fifo (oldest) :");
    fragment_entry &f = m_fragment_fifo.peek();
    fprintf(fp, "%s:          ", f.m_miss ? "miss" : "hit ");
    f.m_request->print(fp, false);
  }
}
/******************************************************************************************************************************************/<|MERGE_RESOLUTION|>--- conflicted
+++ resolved
@@ -58,25 +58,14 @@
   return static_cache_reservation_fail_reason_str[status];
 }
 
-<<<<<<< HEAD
-unsigned l1d_cache_config::set_bank(new_addr_type addr) const{
-
-	//For sector cache, we select one sector per bank (sector interleaving)
-	//This is what was found in Volta (one sector per bank, sector interleaving)
-	//otherwise, line interleaving
-	if(m_cache_type == SECTOR) {
-		//assert(l1_banks == SECTOR_CHUNCK_SIZE);
-		return (addr >> m_sector_sz_log2) & (l1_banks-1);
-	}
-	else
-		return (addr >> m_line_sz_log2) & (l1_banks-1);
-=======
 unsigned l1d_cache_config::set_bank(new_addr_type addr) const {
+  //For sector cache, we select one sector per bank (sector interleaving)
+  //This is what was found in Volta (one sector per bank, sector interleaving)
+  //otherwise, line interleaving
   if (m_cache_type == SECTOR)
     return (addr >> m_sector_sz_log2) & (l1_banks - 1);
   else
     return (addr >> m_line_sz_log2) & (l1_banks - 1);
->>>>>>> dba877b4
 }
 
 unsigned l1d_cache_config::set_index(new_addr_type addr) const {
