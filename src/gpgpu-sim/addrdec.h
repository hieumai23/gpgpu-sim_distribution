--- conflicted
+++ resolved
@@ -58,47 +58,6 @@
 };
 
 class linear_to_raw_address_translation {
-<<<<<<< HEAD
-public:
-   linear_to_raw_address_translation();
-   void addrdec_setoption(option_parser_t opp);
-   void init(unsigned int n_channel, unsigned int n_sub_partition_in_channel); 
-
-   // accessors
-   void addrdec_tlx(new_addr_type addr, addrdec_t *tlx) const;
-   new_addr_type partition_address( new_addr_type addr ) const;
-
-private:
-   void addrdec_parseoption(const char *option);
-   void sweep_test() const; // sanity check to ensure no overlapping
-
-   enum {
-      CHIP  = 0,
-      BK    = 1,
-      ROW   = 2,
-      COL   = 3,
-      BURST = 4,
-      N_ADDRDEC
-   };
-
-   const char *addrdec_option;
-   int gpgpu_mem_address_mask;
-   partition_index_function memory_partition_indexing;
-   bool run_test; 
-
-   int ADDR_CHIP_S;
-   unsigned char addrdec_mklow[N_ADDRDEC];
-   unsigned char addrdec_mkhigh[N_ADDRDEC];
-   new_addr_type addrdec_mask[N_ADDRDEC];
-   new_addr_type sub_partition_id_mask; 
-
-   unsigned int gap;
-   unsigned m_n_channel;
-   int m_n_sub_partition_in_channel; 
-   unsigned log2channel;
-   unsigned log2sub_partition;
-
-=======
  public:
   linear_to_raw_address_translation();
   void addrdec_setoption(option_parser_t opp);
@@ -128,7 +87,8 @@
   unsigned int gap;
   unsigned m_n_channel;
   int m_n_sub_partition_in_channel;
->>>>>>> e9e9fcf5
+   unsigned log2channel;
+   unsigned log2sub_partition;
 };
 
 #endif