--- conflicted
+++ resolved
@@ -213,84 +213,6 @@
       tRTW = (CL + (BL / data_command_freq_ratio) + 2 - WL);
       tWTR = (WL + (BL / data_command_freq_ratio) + tCDLR);
     }
-<<<<<<< HEAD
-
-    unsigned num_shader() const { return m_shader_config.num_shader(); }
-    unsigned num_cluster() const { return m_shader_config.n_simt_clusters; }
-    unsigned get_max_concurrent_kernel() const { return max_concurrent_kernel; }
-    unsigned checkpoint_option;
-
-    size_t stack_limit() const {return stack_size_limit; }
-    size_t heap_limit() const {return heap_size_limit; }
-    size_t sync_depth_limit() const {return runtime_sync_depth_limit; }
-    size_t pending_launch_count_limit() const {return runtime_pending_launch_count_limit;}
-
-    bool is_trace_driven_mode() const { return trace_driven_mode; }
-	bool is_skip_first_kernel() const { return trace_skip_first_kernel; }
-    char* get_traces_filename() const { return g_traces_filename; }
-    bool flush_l1() const { return gpgpu_flush_l1_cache; }
-
-
-private:
-    void init_clock_domains(void ); 
-
-
-    // backward pointer
-    class gpgpu_context* gpgpu_ctx;
-    bool m_valid;
-    shader_core_config m_shader_config;
-    memory_config m_memory_config;
-    // clock domains - frequency
-    double core_freq;
-    double icnt_freq;
-    double dram_freq;
-    double l2_freq;
-    double core_period;
-    double icnt_period;
-    double dram_period;
-    double l2_period;
-
-    // GPGPU-Sim timing model options
-    unsigned long long gpu_max_cycle_opt;
-    unsigned long long gpu_max_insn_opt;
-    unsigned gpu_max_cta_opt;
-    char *gpgpu_runtime_stat;
-    bool  gpgpu_flush_l1_cache;
-    bool  gpgpu_flush_l2_cache;
-    bool  gpu_deadlock_detect;
-    int   gpgpu_frfcfs_dram_sched_queue_size; 
-    int   gpgpu_cflog_interval;
-    char * gpgpu_clock_domains;
-    unsigned max_concurrent_kernel;
-
-    // visualizer
-    bool  g_visualizer_enabled;
-    char *g_visualizer_filename;
-    int   g_visualizer_zlevel;
-
-
-    // statistics collection
-    int gpu_stat_sample_freq;
-    int gpu_runtime_stat_flag;
-
-    // Device Limits
-    size_t stack_size_limit;
-    size_t heap_size_limit;
-    size_t runtime_sync_depth_limit;
-    size_t runtime_pending_launch_count_limit;	
-
- //gpu compute capability options
-    unsigned int gpgpu_compute_capability_major;
-    unsigned int gpgpu_compute_capability_minor;
-    unsigned long long liveness_message_freq; 
-
-    //trace driven mode options
-    bool trace_driven_mode;
-	bool trace_skip_first_kernel;
-    char *g_traces_filename;
-
-    friend class gpgpu_sim;
-=======
     tWTP = (WL + (BL / data_command_freq_ratio) + tWR);
     dram_atom_size =
         BL * busW * gpu_n_mem_per_ctrlr;  // burst length x bus width x # chips
@@ -394,7 +316,6 @@
   bool simple_dram_model;
 
   gpgpu_context *gpgpu_ctx;
->>>>>>> e9e9fcf5
 };
 
 extern bool g_interactive_debugger_enabled;
@@ -448,6 +369,12 @@
   size_t pending_launch_count_limit() const {
     return runtime_pending_launch_count_limit;
   }
+
+    bool is_trace_driven_mode() const { return trace_driven_mode; }
+	bool is_skip_first_kernel() const { return trace_skip_first_kernel; }
+    char* get_traces_filename() const { return g_traces_filename; }
+    bool flush_l1() const { return gpgpu_flush_l1_cache; }
+
 
  private:
   void init_clock_domains(void);
@@ -501,6 +428,11 @@
   unsigned int gpgpu_compute_capability_minor;
   unsigned long long liveness_message_freq;
 
+    //trace driven mode options
+    bool trace_driven_mode;
+	bool trace_skip_first_kernel;
+    char *g_traces_filename;
+
   friend class gpgpu_sim;
 };
 
@@ -555,199 +487,6 @@
 };
 
 class gpgpu_sim : public gpgpu_t {
-<<<<<<< HEAD
-public:
-   gpgpu_sim( const gpgpu_sim_config &config, gpgpu_context* ctx );
-
-   void set_prop( struct cudaDeviceProp *prop );
-
-   void launch( kernel_info_t *kinfo );
-   bool can_start_kernel();
-   unsigned finished_kernel();
-   void set_kernel_done( kernel_info_t *kernel );
-   void stop_all_running_kernels();
-
-   void init();
-   void cycle();
-   bool active(); 
-   bool cycle_insn_cta_max_hit() {
-       return (m_config.gpu_max_cycle_opt && (gpu_tot_sim_cycle + gpu_sim_cycle) >= m_config.gpu_max_cycle_opt) ||
-           (m_config.gpu_max_insn_opt && (gpu_tot_sim_insn + gpu_sim_insn) >= m_config.gpu_max_insn_opt) ||
-           (m_config.gpu_max_cta_opt && (gpu_tot_issued_cta >= m_config.gpu_max_cta_opt) );
-   }
-   void print_stats();
-   void update_stats();
-   void deadlock_check();
-
-   void get_pdom_stack_top_info( unsigned sid, unsigned tid, unsigned *pc, unsigned *rpc );
-
-   int shared_mem_size() const;
-   int shared_mem_per_block() const;
-   int compute_capability_major() const;
-   int compute_capability_minor() const;
-   int num_registers_per_core() const;
-   int num_registers_per_block() const;
-   int wrp_size() const;
-   int shader_clock() const;
-   int max_cta_per_core() const;
-   int get_max_cta( const kernel_info_t &k ) const;
-   const struct cudaDeviceProp *get_prop() const;
-   enum divergence_support_t simd_model() const; 
-
-   unsigned threads_per_core() const;
-   bool get_more_cta_left() const;
-   bool kernel_more_cta_left(kernel_info_t *kernel) const;
-   bool hit_max_cta_count() const;
-   kernel_info_t *select_kernel();
-   void decrement_kernel_latency();
-
-   const gpgpu_sim_config &get_config() const { return m_config; }
-   void gpu_print_stat();
-   void dump_pipeline( int mask, int s, int m ) const;
-
-    void perf_memcpy_to_gpu( size_t dst_start_addr, size_t count );
-
-   //The next three functions added to be used by the functional simulation function
-   
-   //! Get shader core configuration
-   /*!
-    * Returning the configuration of the shader core, used by the functional simulation only so far
-    */
-   const shader_core_config * getShaderCoreConfig();
-   
-   
-   //! Get shader core Memory Configuration
-    /*!
-    * Returning the memory configuration of the shader core, used by the functional simulation only so far
-    */
-   const memory_config * getMemoryConfig();
-   
-   
-   //! Get shader core SIMT cluster
-   /*!
-    * Returning the cluster of of the shader core, used by the functional simulation so far
-    */
-    simt_core_cluster * getSIMTCluster();
-
-    void hit_watchpoint( unsigned watchpoint_num, ptx_thread_info *thd, const ptx_instruction *pI );
-
-    // backward pointer
-    class gpgpu_context* gpgpu_ctx;
-
-private:
-   // clocks
-   void reinit_clock_domains(void);
-   int  next_clock_domain(void);
-   void issue_block2core();
-   void print_dram_stats(FILE *fout) const;
-   void shader_print_runtime_stat( FILE *fout );
-   void shader_print_l1_miss_stat( FILE *fout ) const;
-   void shader_print_cache_stats( FILE *fout ) const;
-   void shader_print_scheduler_stat( FILE* fout, bool print_dynamic_info ) const;
-   void visualizer_printstat();
-   void print_shader_cycle_distro( FILE *fout ) const;
-
-   void gpgpu_debug();
-
-///// data /////
-
-   class simt_core_cluster **m_cluster;
-   class memory_partition_unit **m_memory_partition_unit;
-   class memory_sub_partition **m_memory_sub_partition;
-
-   std::vector<kernel_info_t*> m_running_kernels;
-   unsigned m_last_issued_kernel;
-
-   std::list<unsigned> m_finished_kernel;
-   // m_total_cta_launched == per-kernel count. gpu_tot_issued_cta == global count.
-   unsigned long long m_total_cta_launched;
-   unsigned long long gpu_tot_issued_cta;
-
-   unsigned m_last_cluster_issue;
-   float * average_pipeline_duty_cycle;
-   float * active_sms;
-   // time of next rising edge 
-   double core_time;
-   double icnt_time;
-   double dram_time;
-   double l2_time;
-
-   // debug
-   bool gpu_deadlock;
-
-   //// configuration parameters ////
-   const gpgpu_sim_config &m_config;
-  
-   const struct cudaDeviceProp     *m_cuda_properties;
-   const shader_core_config *m_shader_config;
-   const memory_config      *m_memory_config;
-
-   // stats
-   class shader_core_stats  *m_shader_stats;
-   class memory_stats_t     *m_memory_stats;
-   class power_stat_t *m_power_stats;
-   class gpgpu_sim_wrapper *m_gpgpusim_wrapper;
-   unsigned long long  last_gpu_sim_insn;
-
-   unsigned long long  last_liveness_message_time; 
-
-   std::map<std::string, FuncCache> m_special_cache_config;
-
-   std::vector<std::string> m_executed_kernel_names; //< names of kernel for stat printout 
-   std::vector<unsigned> m_executed_kernel_uids; //< uids of kernel launches for stat printout
-   std::map<unsigned,watchpoint_event> g_watchpoint_hits;
-
-   std::string executed_kernel_info_string(); //< format the kernel information into a string for stat printout
-   void clear_executed_kernel_info(); //< clear the kernel information after stat printout
-
-
-public:
-   unsigned long long  gpu_sim_insn;
-   unsigned long long  gpu_tot_sim_insn;
-   unsigned long long  gpu_sim_insn_last_update;
-   unsigned gpu_sim_insn_last_update_sid;
-   occupancy_stats gpu_occupancy;
-   occupancy_stats gpu_tot_occupancy;
-
-   // performance counter for stalls due to congestion.
-   unsigned int gpu_stall_dramfull;
-   unsigned int gpu_stall_icnt2sh;
-   unsigned long long partiton_reqs_in_parallel;
-   unsigned long long partiton_reqs_in_parallel_total;
-   unsigned long long partiton_reqs_in_parallel_util;
-   unsigned long long partiton_reqs_in_parallel_util_total;
-   unsigned long long  gpu_sim_cycle_parition_util;
-   unsigned long long  gpu_tot_sim_cycle_parition_util;
-   unsigned long long partiton_replys_in_parallel;
-   unsigned long long partiton_replys_in_parallel_total;
-
-
-   FuncCache get_cache_config(std::string kernel_name);
-   void set_cache_config(std::string kernel_name, FuncCache cacheConfig );
-   bool has_special_cache_config(std::string kernel_name);
-   void change_cache_config(FuncCache cache_config);
-   void set_cache_config(std::string kernel_name);
-
-   //Jin: functional simulation for CDP
-private:
-   //set by stream operation every time a functoinal simulation is done
-   bool m_functional_sim;
-   kernel_info_t * m_functional_sim_kernel;
-
-public:
-   bool is_functional_sim() { return m_functional_sim; }
-   kernel_info_t * get_functional_kernel() { return m_functional_sim_kernel; }
-   void functional_launch(kernel_info_t * k) {
-     m_functional_sim = true;
-     m_functional_sim_kernel = k;
-   }
-   void finish_functional_sim(kernel_info_t * k) {
-     assert(m_functional_sim);
-     assert(m_functional_sim_kernel == k);
-     m_functional_sim = false;
-     m_functional_sim_kernel = NULL;
-   }
-=======
  public:
   gpgpu_sim(const gpgpu_sim_config &config, gpgpu_context *ctx);
 
@@ -797,6 +536,7 @@
   bool kernel_more_cta_left(kernel_info_t *kernel) const;
   bool hit_max_cta_count() const;
   kernel_info_t *select_kernel();
+   void decrement_kernel_latency();
 
   const gpgpu_sim_config &get_config() const { return m_config; }
   void gpu_print_stat();
@@ -951,7 +691,6 @@
     m_functional_sim = false;
     m_functional_sim_kernel = NULL;
   }
->>>>>>> e9e9fcf5
 };
 
 #endif