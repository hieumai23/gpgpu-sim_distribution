// Copyright (c) 2009-2011, Tor M. Aamodt, Wilson W.L. Fung
// The University of British Columbia
// All rights reserved.
//
// Redistribution and use in source and binary forms, with or without
// modification, are permitted provided that the following conditions are met:
//
// Redistributions of source code must retain the above copyright notice, this
// list of conditions and the following disclaimer.
// Redistributions in binary form must reproduce the above copyright notice, this
// list of conditions and the following disclaimer in the documentation and/or
// other materials provided with the distribution.
// Neither the name of The University of British Columbia nor the names of its
// contributors may be used to endorse or promote products derived from this
// software without specific prior written permission.
//
// THIS SOFTWARE IS PROVIDED BY THE COPYRIGHT HOLDERS AND CONTRIBUTORS "AS IS" AND
// ANY EXPRESS OR IMPLIED WARRANTIES, INCLUDING, BUT NOT LIMITED TO, THE IMPLIED
// WARRANTIES OF MERCHANTABILITY AND FITNESS FOR A PARTICULAR PURPOSE ARE
// DISCLAIMED. IN NO EVENT SHALL THE COPYRIGHT HOLDER OR CONTRIBUTORS BE LIABLE
// FOR ANY DIRECT, INDIRECT, INCIDENTAL, SPECIAL, EXEMPLARY, OR CONSEQUENTIAL
// DAMAGES (INCLUDING, BUT NOT LIMITED TO, PROCUREMENT OF SUBSTITUTE GOODS OR
// SERVICES; LOSS OF USE, DATA, OR PROFITS; OR BUSINESS INTERRUPTION) HOWEVER
// CAUSED AND ON ANY THEORY OF LIABILITY, WHETHER IN CONTRACT, STRICT LIABILITY,
// OR TORT (INCLUDING NEGLIGENCE OR OTHERWISE) ARISING IN ANY WAY OUT OF THE USE
// OF THIS SOFTWARE, EVEN IF ADVISED OF THE POSSIBILITY OF SUCH DAMAGE.

#ifndef GPU_SIM_H
#define GPU_SIM_H

#include "../option_parser.h"
#include "../abstract_hardware_model.h"
#include "../trace.h"
#include "addrdec.h"
#include "shader.h"
#include "gpu-cache.h"
#include <iostream>
#include <fstream>
#include <list>
#include <stdio.h>



// constants for statistics printouts
#define GPU_RSTAT_SHD_INFO 0x1
#define GPU_RSTAT_BW_STAT  0x2
#define GPU_RSTAT_WARP_DIS 0x4
#define GPU_RSTAT_DWF_MAP  0x8
#define GPU_RSTAT_L1MISS 0x10
#define GPU_RSTAT_PDOM 0x20
#define GPU_RSTAT_SCHED 0x40
#define GPU_MEMLATSTAT_MC 0x2

// constants for configuring merging of coalesced scatter-gather requests
#define TEX_MSHR_MERGE 0x4
#define CONST_MSHR_MERGE 0x2
#define GLOBAL_MSHR_MERGE 0x1

// clock constants
#define MhZ *1000000

#define CREATELOG 111
#define SAMPLELOG 222
#define DUMPLOG 333

class gpgpu_context;

extern tr1_hash_map<new_addr_type,unsigned> address_random_interleaving;

enum dram_ctrl_t {
   DRAM_FIFO=0,
   DRAM_FRFCFS=1
};



struct power_config {
	power_config()
	{
		m_valid = true;
	}
	void init()
	{

        // initialize file name if it is not set
        time_t curr_time;
        time(&curr_time);
        char *date = ctime(&curr_time);
        char *s = date;
        while (*s) {
            if (*s == ' ' || *s == '\t' || *s == ':') *s = '-';
            if (*s == '\n' || *s == '\r' ) *s = 0;
            s++;
        }
        char buf1[1024];
        snprintf(buf1,1024,"gpgpusim_power_report__%s.log",date);
        g_power_filename = strdup(buf1);
        char buf2[1024];
        snprintf(buf2,1024,"gpgpusim_power_trace_report__%s.log.gz",date);
        g_power_trace_filename = strdup(buf2);
        char buf3[1024];
        snprintf(buf3,1024,"gpgpusim_metric_trace_report__%s.log.gz",date);
        g_metric_trace_filename = strdup(buf3);
        char buf4[1024];
        snprintf(buf4,1024,"gpgpusim_steady_state_tracking_report__%s.log.gz",date);
        g_steady_state_tracking_filename = strdup(buf4);

        if(g_steady_power_levels_enabled){
            sscanf(gpu_steady_state_definition,"%lf:%lf", &gpu_steady_power_deviation,&gpu_steady_min_period);
        }

        //NOTE: After changing the nonlinear model to only scaling idle core,
        //NOTE: The min_inc_per_active_sm is not used any more
		if (g_use_nonlinear_model)
		    sscanf(gpu_nonlinear_model_config,"%lf:%lf", &gpu_idle_core_power,&gpu_min_inc_per_active_sm);

	}
	void reg_options(class OptionParser * opp);

	char *g_power_config_name;

	bool m_valid;
    bool g_power_simulation_enabled;
    bool g_power_trace_enabled;
    bool g_steady_power_levels_enabled;
    bool g_power_per_cycle_dump;
    bool g_power_simulator_debug;
    char *g_power_filename;
    char *g_power_trace_filename;
    char *g_metric_trace_filename;
    char * g_steady_state_tracking_filename;
    int g_power_trace_zlevel;
    char * gpu_steady_state_definition;
    double gpu_steady_power_deviation;
    double gpu_steady_min_period;

    //Nonlinear power model
    bool g_use_nonlinear_model;
    char * gpu_nonlinear_model_config;
    double gpu_idle_core_power;
    double gpu_min_inc_per_active_sm;


};


class memory_config {
    public:
   memory_config(gpgpu_context* ctx)
   {
       m_valid = false;
       gpgpu_dram_timing_opt=NULL;
       gpgpu_L2_queue_config=NULL;
       gpgpu_ctx = ctx;
   }
   void init()
   {
      assert(gpgpu_dram_timing_opt);
      if (strchr(gpgpu_dram_timing_opt, '=') == NULL) {
         // dram timing option in ordered variables (legacy)
         // Disabling bank groups if their values are not specified
         nbkgrp = 1;
         tCCDL = 0;
         tRTPL = 0;
         sscanf(gpgpu_dram_timing_opt,"%d:%d:%d:%d:%d:%d:%d:%d:%d:%d:%d:%d:%d:%d",
                &nbk,&tCCD,&tRRD,&tRCD,&tRAS,&tRP,&tRC,&CL,&WL,&tCDLR,&tWR,&nbkgrp,&tCCDL,&tRTPL);
      } else {
         // named dram timing options (unordered)
         option_parser_t dram_opp = option_parser_create(); 

         option_parser_register(dram_opp, "nbk",  OPT_UINT32, &nbk,   "number of banks", ""); 
         option_parser_register(dram_opp, "CCD",  OPT_UINT32, &tCCD,  "column to column delay", ""); 
         option_parser_register(dram_opp, "RRD",  OPT_UINT32, &tRRD,  "minimal delay between activation of rows in different banks", ""); 
         option_parser_register(dram_opp, "RCD",  OPT_UINT32, &tRCD,  "row to column delay", ""); 
         option_parser_register(dram_opp, "RAS",  OPT_UINT32, &tRAS,  "time needed to activate row", ""); 
         option_parser_register(dram_opp, "RP",   OPT_UINT32, &tRP,   "time needed to precharge (deactivate) row", ""); 
         option_parser_register(dram_opp, "RC",   OPT_UINT32, &tRC,   "row cycle time", ""); 
         option_parser_register(dram_opp, "CDLR", OPT_UINT32, &tCDLR, "switching from write to read (changes tWTR)", ""); 
         option_parser_register(dram_opp, "WR",   OPT_UINT32, &tWR,   "last data-in to row precharge", ""); 

         option_parser_register(dram_opp, "CL", OPT_UINT32, &CL, "CAS latency", ""); 
         option_parser_register(dram_opp, "WL", OPT_UINT32, &WL, "Write latency", ""); 

         //Disabling bank groups if their values are not specified
         option_parser_register(dram_opp, "nbkgrp", OPT_UINT32, &nbkgrp, "number of bank groups", "1"); 
         option_parser_register(dram_opp, "CCDL",   OPT_UINT32, &tCCDL,  "column to column delay between accesses to different bank groups", "0"); 
         option_parser_register(dram_opp, "RTPL",   OPT_UINT32, &tRTPL,  "read to precharge delay between accesses to different bank groups", "0"); 

         option_parser_delimited_string(dram_opp, gpgpu_dram_timing_opt, "=:;"); 
         fprintf(stdout, "DRAM Timing Options:\n"); 
         option_parser_print(dram_opp, stdout); 
         option_parser_destroy(dram_opp); 
      }

      int nbkt = nbk/nbkgrp;
      unsigned i;
      for (i=0; nbkt>0; i++) {
          nbkt = nbkt>>1;
      }
      bk_tag_length = i-1;
      assert(nbkgrp>0 && "Number of bank groups cannot be zero");
      tRCDWR = tRCD-(WL+1);
      if(elimnate_rw_turnaround)
      {
    	  tRTW = 0;
    	  tWTR = 0;
      } else {
      tRTW = (CL+(BL/data_command_freq_ratio)+2-WL);
      tWTR = (WL+(BL/data_command_freq_ratio)+tCDLR);
      }
      tWTP = (WL+(BL/data_command_freq_ratio)+tWR);
      dram_atom_size = BL * busW * gpu_n_mem_per_ctrlr; // burst length x bus width x # chips per partition 

      assert( m_n_sub_partition_per_memory_channel > 0 ); 
      assert( (nbk % m_n_sub_partition_per_memory_channel == 0) 
              && "Number of DRAM banks must be a perfect multiple of memory sub partition"); 
      m_n_mem_sub_partition = m_n_mem * m_n_sub_partition_per_memory_channel; 
      fprintf(stdout, "Total number of memory sub partition = %u\n", m_n_mem_sub_partition); 

      m_address_mapping.init(m_n_mem, m_n_sub_partition_per_memory_channel);
      m_L2_config.init(&m_address_mapping);

      m_valid = true;

      sscanf(write_queue_size_opt,"%d:%d:%d",
                     &gpgpu_frfcfs_dram_write_queue_size,&write_high_watermark,&write_low_watermark);
   }
   void reg_options(class OptionParser * opp);

   bool m_valid;
   mutable l2_cache_config m_L2_config;
   bool m_L2_texure_only;

   char *gpgpu_dram_timing_opt;
   char *gpgpu_L2_queue_config;
   bool l2_ideal;
   unsigned gpgpu_frfcfs_dram_sched_queue_size;
   unsigned gpgpu_dram_return_queue_size;
   enum dram_ctrl_t scheduler_type;
   bool gpgpu_memlatency_stat;
   unsigned m_n_mem;
   unsigned m_n_sub_partition_per_memory_channel;
   unsigned m_n_mem_sub_partition;
   unsigned gpu_n_mem_per_ctrlr;

   unsigned rop_latency;
   unsigned dram_latency;

   // DRAM parameters

   unsigned tCCDL;  //column to column delay when bank groups are enabled
   unsigned tRTPL;  //read to precharge delay when bank groups are enabled for GDDR5 this is identical to RTPS, if for other DRAM this is different, you will need to split them in two

   unsigned tCCD;   //column to column delay
   unsigned tRRD;   //minimal time required between activation of rows in different banks
   unsigned tRCD;   //row to column delay - time required to activate a row before a read
   unsigned tRCDWR; //row to column delay for a write command
   unsigned tRAS;   //time needed to activate row
   unsigned tRP;    //row precharge ie. deactivate row
   unsigned tRC;    //row cycle time ie. precharge current, then activate different row
   unsigned tCDLR;  //Last data-in to Read command (switching from write to read)
   unsigned tWR;    //Last data-in to Row precharge 

   unsigned CL;     //CAS latency
   unsigned WL;     //WRITE latency
   unsigned BL;     //Burst Length in bytes (4 in GDDR3, 8 in GDDR5)
   unsigned tRTW;   //time to switch from read to write
   unsigned tWTR;   //time to switch from write to read 
   unsigned tWTP;   //time to switch from write to precharge in the same bank
   unsigned busW;

   unsigned nbkgrp; // number of bank groups (has to be power of 2)
   unsigned bk_tag_length; //number of bits that define a bank inside a bank group

   unsigned nbk;

   bool elimnate_rw_turnaround;

   unsigned data_command_freq_ratio; // frequency ratio between DRAM data bus and command bus (2 for GDDR3, 4 for GDDR5)
   unsigned dram_atom_size; // number of bytes transferred per read or write command 

   linear_to_raw_address_translation m_address_mapping;

   unsigned icnt_flit_size;

   unsigned dram_bnk_indexing_policy;
   unsigned dram_bnkgrp_indexing_policy;
   bool dual_bus_interface;

   bool seperate_write_queue_enabled;
   char *write_queue_size_opt;
   unsigned gpgpu_frfcfs_dram_write_queue_size;
   unsigned write_high_watermark;
   unsigned write_low_watermark;
   bool m_perf_sim_memcpy;
<<<<<<< HEAD
   bool simple_dram_model;
};

// global counters and flags (please try not to add to this list!!!)
extern unsigned long long  gpu_sim_cycle;
extern unsigned long long  gpu_tot_sim_cycle;
extern unsigned long long  elapsed_cycles_sm_tot;
=======
   gpgpu_context* gpgpu_ctx;
};

>>>>>>> 2f5b3332
extern bool g_interactive_debugger_enabled;

class gpgpu_sim_config : public power_config, public gpgpu_functional_sim_config {
public:
    gpgpu_sim_config(gpgpu_context* ctx): m_shader_config(ctx), m_memory_config(ctx) {
	m_valid = false;
	gpgpu_ctx = ctx;
    }
    void reg_options(class OptionParser * opp);
    void init() 
    {
        gpu_stat_sample_freq = 10000;
        gpu_runtime_stat_flag = 0;
        sscanf(gpgpu_runtime_stat, "%d:%x", &gpu_stat_sample_freq, &gpu_runtime_stat_flag);
        m_shader_config.init();
        ptx_set_tex_cache_linesize(m_shader_config.m_L1T_config.get_line_sz());
        m_memory_config.init();
        init_clock_domains(); 
        power_config::init();
        Trace::init();


        // initialize file name if it is not set 
        time_t curr_time;
        time(&curr_time);
        char *date = ctime(&curr_time);
        char *s = date;
        while (*s) {
            if (*s == ' ' || *s == '\t' || *s == ':') *s = '-';
            if (*s == '\n' || *s == '\r' ) *s = 0;
            s++;
        }
        char buf[1024];
        snprintf(buf,1024,"gpgpusim_visualizer__%s.log.gz",date);
        g_visualizer_filename = strdup(buf);

        m_valid=true;
    }

    unsigned num_shader() const { return m_shader_config.num_shader(); }
    unsigned num_cluster() const { return m_shader_config.n_simt_clusters; }
    unsigned get_max_concurrent_kernel() const { return max_concurrent_kernel; }
    unsigned checkpoint_option;

    size_t stack_limit() const {return stack_size_limit; }
    size_t heap_limit() const {return heap_size_limit; }
    size_t sync_depth_limit() const {return runtime_sync_depth_limit; }
    size_t pending_launch_count_limit() const {return runtime_pending_launch_count_limit;}

private:
    void init_clock_domains(void ); 


    // backward pointer
    class gpgpu_context* gpgpu_ctx;
    bool m_valid;
    shader_core_config m_shader_config;
    memory_config m_memory_config;
    // clock domains - frequency
    double core_freq;
    double icnt_freq;
    double dram_freq;
    double l2_freq;
    double core_period;
    double icnt_period;
    double dram_period;
    double l2_period;

    // GPGPU-Sim timing model options
    unsigned gpu_max_cycle_opt;
    unsigned gpu_max_insn_opt;
    unsigned gpu_max_cta_opt;
    char *gpgpu_runtime_stat;
    bool  gpgpu_flush_l1_cache;
    bool  gpgpu_flush_l2_cache;
    bool  gpu_deadlock_detect;
    int   gpgpu_frfcfs_dram_sched_queue_size; 
    int   gpgpu_cflog_interval;
    char * gpgpu_clock_domains;
    unsigned max_concurrent_kernel;

    // visualizer
    bool  g_visualizer_enabled;
    char *g_visualizer_filename;
    int   g_visualizer_zlevel;


    // statistics collection
    int gpu_stat_sample_freq;
    int gpu_runtime_stat_flag;

    // Device Limits
    size_t stack_size_limit;
    size_t heap_size_limit;
    size_t runtime_sync_depth_limit;
    size_t runtime_pending_launch_count_limit;	

 //gpu compute capability options
    unsigned int gpgpu_compute_capability_major;
    unsigned int gpgpu_compute_capability_minor;
    unsigned long long liveness_message_freq; 

    friend class gpgpu_sim;
};

struct occupancy_stats {
    occupancy_stats() : aggregate_warp_slot_filled(0), aggregate_theoretical_warp_slots(0){}
    occupancy_stats( unsigned long long wsf, unsigned long long tws )
        : aggregate_warp_slot_filled(wsf), aggregate_theoretical_warp_slots(tws){}

    unsigned long long aggregate_warp_slot_filled;
    unsigned long long aggregate_theoretical_warp_slots;

    float get_occ_fraction() const {
        return float(aggregate_warp_slot_filled) / float(aggregate_theoretical_warp_slots);
    }

    occupancy_stats& operator+=(const occupancy_stats& rhs) {
        aggregate_warp_slot_filled += rhs.aggregate_warp_slot_filled;
        aggregate_theoretical_warp_slots += rhs.aggregate_theoretical_warp_slots;
        return *this;
    }

    occupancy_stats operator+(const occupancy_stats& rhs) const{
        return occupancy_stats( aggregate_warp_slot_filled + rhs.aggregate_warp_slot_filled,
                                aggregate_theoretical_warp_slots + rhs.aggregate_theoretical_warp_slots
                               );
    }
};

class gpgpu_context;
class ptx_instruction;

class watchpoint_event {
public:
   watchpoint_event()
   {
      m_thread=NULL;
      m_inst=NULL;
   }
   watchpoint_event(const ptx_thread_info *thd, const ptx_instruction *pI)
   {
      m_thread=thd;
      m_inst = pI;
   }
   const ptx_thread_info *thread() const { return m_thread; }
   const ptx_instruction *inst() const { return m_inst; }
private:
   const ptx_thread_info *m_thread;
   const ptx_instruction *m_inst;
};

class gpgpu_sim : public gpgpu_t {
public:
   gpgpu_sim( const gpgpu_sim_config &config, gpgpu_context* ctx );

   void set_prop( struct cudaDeviceProp *prop );

   void launch( kernel_info_t *kinfo );
   bool can_start_kernel();
   unsigned finished_kernel();
   void set_kernel_done( kernel_info_t *kernel );
   void stop_all_running_kernels();

   void init();
   void cycle();
   bool active(); 
   bool cycle_insn_cta_max_hit() {
       return (m_config.gpu_max_cycle_opt && (gpu_tot_sim_cycle + gpu_sim_cycle) >= m_config.gpu_max_cycle_opt) ||
           (m_config.gpu_max_insn_opt && (gpu_tot_sim_insn + gpu_sim_insn) >= m_config.gpu_max_insn_opt) ||
           (m_config.gpu_max_cta_opt && (gpu_tot_issued_cta >= m_config.gpu_max_cta_opt) );
   }
   void print_stats();
   void update_stats();
   void deadlock_check();

   void get_pdom_stack_top_info( unsigned sid, unsigned tid, unsigned *pc, unsigned *rpc );

   int shared_mem_size() const;
   int shared_mem_per_block() const;
   int compute_capability_major() const;
   int compute_capability_minor() const;
   int num_registers_per_core() const;
   int num_registers_per_block() const;
   int wrp_size() const;
   int shader_clock() const;
   int max_cta_per_core() const;
   int get_max_cta( const kernel_info_t &k ) const;
   const struct cudaDeviceProp *get_prop() const;
   enum divergence_support_t simd_model() const; 

   unsigned threads_per_core() const;
   bool get_more_cta_left() const;
   bool kernel_more_cta_left(kernel_info_t *kernel) const;
   bool hit_max_cta_count() const;
   kernel_info_t *select_kernel();

   const gpgpu_sim_config &get_config() const { return m_config; }
   void gpu_print_stat();
   void dump_pipeline( int mask, int s, int m ) const;

    void perf_memcpy_to_gpu( size_t dst_start_addr, size_t count );

   //The next three functions added to be used by the functional simulation function
   
   //! Get shader core configuration
   /*!
    * Returning the configuration of the shader core, used by the functional simulation only so far
    */
   const shader_core_config * getShaderCoreConfig();
   
   
   //! Get shader core Memory Configuration
    /*!
    * Returning the memory configuration of the shader core, used by the functional simulation only so far
    */
   const memory_config * getMemoryConfig();
   
   
   //! Get shader core SIMT cluster
   /*!
    * Returning the cluster of of the shader core, used by the functional simulation so far
    */
    simt_core_cluster * getSIMTCluster();

    void hit_watchpoint( unsigned watchpoint_num, ptx_thread_info *thd, const ptx_instruction *pI );

    // backward pointer
    class gpgpu_context* gpgpu_ctx;

private:
   // clocks
   void reinit_clock_domains(void);
   int  next_clock_domain(void);
   void issue_block2core();
   void print_dram_stats(FILE *fout) const;
   void shader_print_runtime_stat( FILE *fout );
   void shader_print_l1_miss_stat( FILE *fout ) const;
   void shader_print_cache_stats( FILE *fout ) const;
   void shader_print_scheduler_stat( FILE* fout, bool print_dynamic_info ) const;
   void visualizer_printstat();
   void print_shader_cycle_distro( FILE *fout ) const;

   void gpgpu_debug();

///// data /////

   class simt_core_cluster **m_cluster;
   class memory_partition_unit **m_memory_partition_unit;
   class memory_sub_partition **m_memory_sub_partition;

   std::vector<kernel_info_t*> m_running_kernels;
   unsigned m_last_issued_kernel;

   std::list<unsigned> m_finished_kernel;
   // m_total_cta_launched == per-kernel count. gpu_tot_issued_cta == global count.
   unsigned long long m_total_cta_launched;
   unsigned long long gpu_tot_issued_cta;

   unsigned m_last_cluster_issue;
   float * average_pipeline_duty_cycle;
   float * active_sms;
   // time of next rising edge 
   double core_time;
   double icnt_time;
   double dram_time;
   double l2_time;

   // debug
   bool gpu_deadlock;

   //// configuration parameters ////
   const gpgpu_sim_config &m_config;
  
   const struct cudaDeviceProp     *m_cuda_properties;
   const shader_core_config *m_shader_config;
   const memory_config      *m_memory_config;

   // stats
   class shader_core_stats  *m_shader_stats;
   class memory_stats_t     *m_memory_stats;
   class power_stat_t *m_power_stats;
   class gpgpu_sim_wrapper *m_gpgpusim_wrapper;
   unsigned long long  last_gpu_sim_insn;

   unsigned long long  last_liveness_message_time; 

   std::map<std::string, FuncCache> m_special_cache_config;

   std::vector<std::string> m_executed_kernel_names; //< names of kernel for stat printout 
   std::vector<unsigned> m_executed_kernel_uids; //< uids of kernel launches for stat printout
   std::map<unsigned,watchpoint_event> g_watchpoint_hits;

   std::string executed_kernel_info_string(); //< format the kernel information into a string for stat printout
   void clear_executed_kernel_info(); //< clear the kernel information after stat printout


public:
   unsigned long long  gpu_sim_insn;
   unsigned long long  gpu_tot_sim_insn;
   unsigned long long  gpu_sim_insn_last_update;
   unsigned gpu_sim_insn_last_update_sid;
   occupancy_stats gpu_occupancy;
   occupancy_stats gpu_tot_occupancy;

   // performance counter for stalls due to congestion.
   unsigned int gpu_stall_dramfull;
   unsigned int gpu_stall_icnt2sh;
   unsigned long long partiton_reqs_in_parallel;
   unsigned long long partiton_reqs_in_parallel_total;
   unsigned long long partiton_reqs_in_parallel_util;
   unsigned long long partiton_reqs_in_parallel_util_total;
   unsigned long long  gpu_sim_cycle_parition_util;
   unsigned long long  gpu_tot_sim_cycle_parition_util;
   unsigned long long partiton_replys_in_parallel;
   unsigned long long partiton_replys_in_parallel_total;


   FuncCache get_cache_config(std::string kernel_name);
   void set_cache_config(std::string kernel_name, FuncCache cacheConfig );
   bool has_special_cache_config(std::string kernel_name);
   void change_cache_config(FuncCache cache_config);
   void set_cache_config(std::string kernel_name);

   //Jin: functional simulation for CDP
private:
   //set by stream operation every time a functoinal simulation is done
   bool m_functional_sim;
   kernel_info_t * m_functional_sim_kernel;

public:
   bool is_functional_sim() { return m_functional_sim; }
   kernel_info_t * get_functional_kernel() { return m_functional_sim_kernel; }
   void functional_launch(kernel_info_t * k) {
     m_functional_sim = true;
     m_functional_sim_kernel = k;
   }
   void finish_functional_sim(kernel_info_t * k) {
     assert(m_functional_sim);
     assert(m_functional_sim_kernel == k);
     m_functional_sim = false;
     m_functional_sim_kernel = NULL;
   }
};


#endif<|MERGE_RESOLUTION|>--- conflicted
+++ resolved
@@ -293,19 +293,15 @@
    unsigned write_high_watermark;
    unsigned write_low_watermark;
    bool m_perf_sim_memcpy;
-<<<<<<< HEAD
    bool simple_dram_model;
+
+   gpgpu_context* gpgpu_ctx;
 };
 
 // global counters and flags (please try not to add to this list!!!)
 extern unsigned long long  gpu_sim_cycle;
 extern unsigned long long  gpu_tot_sim_cycle;
-extern unsigned long long  elapsed_cycles_sm_tot;
-=======
-   gpgpu_context* gpgpu_ctx;
-};
-
->>>>>>> 2f5b3332
+
 extern bool g_interactive_debugger_enabled;
 
 class gpgpu_sim_config : public power_config, public gpgpu_functional_sim_config {
