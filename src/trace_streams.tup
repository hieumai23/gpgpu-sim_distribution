// Copyright (c) 2009 by Tor M. Aamodt, Tim Rogers and 
// The University of British Columbia
// All rights reserved.
//
// Redistribution and use in source and binary forms, with or without
// modification, are permitted provided that the following conditions are met:
//
// Redistributions of source code must retain the above copyright notice, this
// list of conditions and the following disclaimer.
// Redistributions in binary form must reproduce the above copyright notice, this
// list of conditions and the following disclaimer in the documentation and/or
// other materials provided with the distribution.
// Neither the name of The University of British Columbia nor the names of its
// contributors may be used to endorse or promote products derived from this
// software without specific prior written permission.
//
// THIS SOFTWARE IS PROVIDED BY THE COPYRIGHT HOLDERS AND CONTRIBUTORS "AS IS" AND
// ANY EXPRESS OR IMPLIED WARRANTIES, INCLUDING, BUT NOT LIMITED TO, THE IMPLIED
// WARRANTIES OF MERCHANTABILITY AND FITNESS FOR A PARTICULAR PURPOSE ARE
// DISCLAIMED. IN NO EVENT SHALL THE COPYRIGHT HOLDER OR CONTRIBUTORS BE LIABLE
// FOR ANY DIRECT, INDIRECT, INCIDENTAL, SPECIAL, EXEMPLARY, OR CONSEQUENTIAL
// DAMAGES (INCLUDING, BUT NOT LIMITED TO, PROCUREMENT OF SUBSTITUTE GOODS OR
// SERVICES; LOSS OF USE, DATA, OR PROFITS; OR BUSINESS INTERRUPTION) HOWEVER
// CAUSED AND ON ANY THEORY OF LIABILITY, WHETHER IN CONTRACT, STRICT LIABILITY,
// OR TORT (INCLUDING NEGLIGENCE OR OTHERWISE) ARISING IN ANY WAY OUT OF THE USE
// OF THIS SOFTWARE, EVEN IF ADVISED OF THE POSSIBILITY OF SUCH DAMAGE.

TS_TUP_BEGIN( trace_streams_type )
    TS_TUP( WARP_SCHEDULER ),
    TS_TUP( SCOREBOARD ),
    TS_TUP( MEMORY_PARTITION_UNIT ),
<<<<<<< HEAD
    TS_TUP( MEMORY_SUBPARTITION_UNIT ),
    TS_TUP( INTERCONNECT ),
=======
    TS_TUP( LIVENESS ),
>>>>>>> 89db7306
    TS_TUP( NUM_TRACE_STREAMS )
TS_TUP_END( trace_streams_type )<|MERGE_RESOLUTION|>--- conflicted
+++ resolved
@@ -29,11 +29,8 @@
     TS_TUP( WARP_SCHEDULER ),
     TS_TUP( SCOREBOARD ),
     TS_TUP( MEMORY_PARTITION_UNIT ),
-<<<<<<< HEAD
     TS_TUP( MEMORY_SUBPARTITION_UNIT ),
     TS_TUP( INTERCONNECT ),
-=======
     TS_TUP( LIVENESS ),
->>>>>>> 89db7306
     TS_TUP( NUM_TRACE_STREAMS )
 TS_TUP_END( trace_streams_type )