--- conflicted
+++ resolved
@@ -176,39 +176,22 @@
       }
       break;
     case stream_event: {
-<<<<<<< HEAD
       printf("event update\n");
       time_t wallclock = time((time_t *)NULL);
       m_event->update(gpu->gpu_tot_sim_cycle, wallclock);
       m_stream->record_next_done();
     } break;
-    case stream_wait_event: {
+    case stream_wait_event:
       // only allows next op to go if event is done
       // otherwise stays in the stream queue
       printf("stream wait event processing...\n");
-      if (m_event->done()) printf("stream wait event done\n");
-      m_stream->record_next_done();
-    } break;
-=======
-        printf("event update\n");
-        time_t wallclock = time((time_t *)NULL);
-        m_event->update( gpu_tot_sim_cycle, wallclock );
+      if (m_event->num_updates() >= m_cnt) {
+        printf("stream wait event done\n");
         m_stream->record_next_done();
-        } 
-        break;
-    case stream_wait_event:
-        //only allows next op to go if event is done
-        //otherwise stays in the stream queue
-        printf("stream wait event processing...\n");
-        if(m_event->num_updates()>=m_cnt){
-            printf("stream wait event done\n");
-            m_stream->record_next_done();
-        }
-        else{
-            return false;
-        }
-        break;
->>>>>>> e7fbfaa3
+      } else {
+        return false;
+      }
+      break;
     default:
       abort();
   }
@@ -247,21 +230,12 @@
   }
 }
 
-<<<<<<< HEAD
 stream_manager::stream_manager(gpgpu_sim *gpu, bool cuda_launch_blocking) {
   m_gpu = gpu;
   m_service_stream_zero = false;
   m_cuda_launch_blocking = cuda_launch_blocking;
   pthread_mutex_init(&m_lock, NULL);
-=======
-stream_manager::stream_manager( gpgpu_sim *gpu, bool cuda_launch_blocking ) 
-{
-    m_gpu = gpu;
-    m_service_stream_zero = false;
-    m_cuda_launch_blocking = cuda_launch_blocking;
-    pthread_mutex_init(&m_lock,NULL);
-    m_last_stream = m_streams.begin();
->>>>>>> e7fbfaa3
+  m_last_stream = m_streams.begin();
 }
 
 bool stream_manager::operation(bool *sim) {
@@ -356,39 +330,25 @@
     } else {
       m_service_stream_zero = false;
     }
-<<<<<<< HEAD
-  }
-
+  }
   if (!m_service_stream_zero) {
-    std::list<struct CUstream_st *>::iterator s;
-    for (s = m_streams.begin(); s != m_streams.end(); s++) {
+    std::list<struct CUstream_st *>::iterator s = m_last_stream;
+    if (m_last_stream == m_streams.end()) {
+      s = m_streams.begin();
+    } else {
+      s++;
+    }
+    for (size_t ii = 0; ii < m_streams.size(); ii++, s++) {
+      if (s == m_streams.end()) {
+        s = m_streams.begin();
+      }
+      m_last_stream = s;
       CUstream_st *stream = *s;
       if (!stream->busy() && !stream->empty()) {
         result = stream->next();
         if (result.is_kernel()) {
           unsigned grid_id = result.get_kernel()->get_uid();
           m_grid_id_to_stream[grid_id] = stream;
-=======
-    if(!m_service_stream_zero)
-    {
-        std::list<struct CUstream_st*>::iterator s = m_last_stream;
-        if(m_last_stream == m_streams.end()){ s = m_streams.begin(); }
-        else{ s++; }
-        for(size_t ii = 0 ; ii < m_streams.size(); ii++, s++) {
-            if(s == m_streams.end()){
-                s = m_streams.begin();
-            }
-            m_last_stream = s;
-            CUstream_st *stream = *s;
-            if( !stream->busy() && !stream->empty() ) {
-                result = stream->next();
-                if( result.is_kernel() ) {
-                    unsigned grid_id = result.get_kernel()->get_uid();
-                    m_grid_id_to_stream[grid_id] = stream;
-                }
-                break;
-            }
->>>>>>> e7fbfaa3
         }
         break;
       }
@@ -415,15 +375,10 @@
       m_streams.erase(s);
       break;
     }
-<<<<<<< HEAD
   }
   delete stream;
-  pthread_mutex_unlock(&m_lock);
-=======
-    delete stream; 
-    m_last_stream = m_streams.begin();
-    pthread_mutex_unlock(&m_lock);
->>>>>>> e7fbfaa3
+  m_last_stream = m_streams.begin();
+  pthread_mutex_unlock(&m_lock);
 }
 
 bool stream_manager::concurrent_streams_empty() {
