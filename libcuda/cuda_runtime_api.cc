// This file created from cuda_runtime_api.h distributed with CUDA 1.1
// Changes Copyright 2009,  Tor M. Aamodt, Ali Bakhoda and George L. Yuan
// University of British Columbia

/* 
 * cuda_runtime_api.cc
 *
 * Copyright © 2009 by Tor M. Aamodt, Wilson W. L. Fung, Ali Bakhoda, 
 * George L. Yuan and the University of British Columbia, Vancouver, 
 * BC V6T 1Z4, All Rights Reserved.
 * 
 * THIS IS A LEGAL DOCUMENT BY DOWNLOADING GPGPU-SIM, YOU ARE AGREEING TO THESE
 * TERMS AND CONDITIONS.
 * 
 * THIS SOFTWARE IS PROVIDED BY THE COPYRIGHT HOLDERS AND CONTRIBUTORS "AS IS"
 * AND ANY EXPRESS OR IMPLIED WARRANTIES, INCLUDING, BUT NOT LIMITED TO, THE
 * IMPLIED WARRANTIES OF MERCHANTABILITY AND FITNESS FOR A PARTICULAR PURPOSE
 * ARE DISCLAIMED. IN NO EVENT SHALL THE COPYRIGHT OWNERS OR CONTRIBUTORS BE
 * LIABLE FOR ANY DIRECT, INDIRECT, INCIDENTAL, SPECIAL, EXEMPLARY, OR
 * CONSEQUENTIAL DAMAGES (INCLUDING, BUT NOT LIMITED TO, PROCUREMENT OF
 * SUBSTITUTE GOODS OR SERVICES; LOSS OF USE, DATA, OR PROFITS; OR BUSINESS
 * INTERRUPTION) HOWEVER CAUSED AND ON ANY THEORY OF LIABILITY, WHETHER IN
 * CONTRACT, STRICT LIABILITY, OR TORT (INCLUDING NEGLIGENCE OR OTHERWISE)
 * ARISING IN ANY WAY OUT OF THE USE OF THIS SOFTWARE, EVEN IF ADVISED OF THE
 * POSSIBILITY OF SUCH DAMAGE.
 * 
 * NOTE: The files libcuda/cuda_runtime_api.c and src/cuda-sim/cuda-math.h
 * are derived from the CUDA Toolset available from http://www.nvidia.com/cuda
 * (property of NVIDIA).  The files benchmarks/BlackScholes/ and 
 * benchmarks/template/ are derived from the CUDA SDK available from 
 * http://www.nvidia.com/cuda (also property of NVIDIA).  The files from 
 * src/intersim/ are derived from Booksim (a simulator provided with the 
 * textbook "Principles and Practices of Interconnection Networks" available 
 * from http://cva.stanford.edu/books/ppin/). As such, those files are bound by 
 * the corresponding legal terms and conditions set forth separately (original 
 * copyright notices are left in files from these sources and where we have 
 * modified a file our copyright notice appears before the original copyright 
 * notice).  
 * 
 * Using this version of GPGPU-Sim requires a complete installation of CUDA 
 * which is distributed seperately by NVIDIA under separate terms and 
 * conditions.  To use this version of GPGPU-Sim with OpenCL requires a
 * recent version of NVIDIA's drivers which support OpenCL.
 * 
 * Redistribution and use in source and binary forms, with or without
 * modification, are permitted provided that the following conditions are met:
 * 
 * 1. Redistributions of source code must retain the above copyright notice,
 * this list of conditions and the following disclaimer.
 * 
 * 2. Redistributions in binary form must reproduce the above copyright notice,
 * this list of conditions and the following disclaimer in the documentation
 * and/or other materials provided with the distribution.
 * 
 * 3. Neither the name of the University of British Columbia nor the names of
 * its contributors may be used to endorse or promote products derived from
 * this software without specific prior written permission.
 * 
 * 4. This version of GPGPU-SIM is distributed freely for non-commercial use only.  
 *  
 * 5. No nonprofit user may place any restrictions on the use of this software,
 * including as modified by the user, by any other authorized user.
 * 
 * 6. GPGPU-SIM was developed primarily by Tor M. Aamodt, Wilson W. L. Fung, 
 * Ali Bakhoda, George L. Yuan, at the University of British Columbia, 
 * Vancouver, BC V6T 1Z4
 */

/*
 * Copyright 1993-2007 NVIDIA Corporation.  All rights reserved.
 *
 * NOTICE TO USER:   
 *
 * This source code is subject to NVIDIA ownership rights under U.S. and 
 * international Copyright laws.  Users and possessors of this source code 
 * are hereby granted a nonexclusive, royalty-free license to use this code 
 * in individual and commercial software.
 *
 * NVIDIA MAKES NO REPRESENTATION ABOUT THE SUITABILITY OF THIS SOURCE 
 * CODE FOR ANY PURPOSE.  IT IS PROVIDED "AS IS" WITHOUT EXPRESS OR 
 * IMPLIED WARRANTY OF ANY KIND.  NVIDIA DISCLAIMS ALL WARRANTIES WITH 
 * REGARD TO THIS SOURCE CODE, INCLUDING ALL IMPLIED WARRANTIES OF 
 * MERCHANTABILITY, NONINFRINGEMENT, AND FITNESS FOR A PARTICULAR PURPOSE.
 * IN NO EVENT SHALL NVIDIA BE LIABLE FOR ANY SPECIAL, INDIRECT, INCIDENTAL, 
 * OR CONSEQUENTIAL DAMAGES, OR ANY DAMAGES WHATSOEVER RESULTING FROM LOSS 
 * OF USE, DATA OR PROFITS,  WHETHER IN AN ACTION OF CONTRACT, NEGLIGENCE 
 * OR OTHER TORTIOUS ACTION,  ARISING OUT OF OR IN CONNECTION WITH THE USE 
 * OR PERFORMANCE OF THIS SOURCE CODE.  
 *
 * U.S. Government End Users.   This source code is a "commercial item" as 
 * that term is defined at  48 C.F.R. 2.101 (OCT 1995), consisting  of 
 * "commercial computer  software"  and "commercial computer software 
 * documentation" as such terms are  used in 48 C.F.R. 12.212 (SEPT 1995) 
 * and is provided to the U.S. Government only as a commercial end item.  
 * Consistent with 48 C.F.R.12.212 and 48 C.F.R. 227.7202-1 through 
 * 227.7202-4 (JUNE 1995), all U.S. Government End Users acquire the 
 * source code with only those rights set forth herein. 
 *
 * Any use of this source code in individual and commercial software must 
 * include, in the user documentation and internal comments to the code,
 * the above Disclaimer and U.S. Government End Users Notice.
 */

#include <stdlib.h>
#include <stdio.h>
#include <string.h>
#include <assert.h>
#include <time.h>
#include <stdarg.h>
#include <iostream>
#include <string>
#include <regex>
#include <sstream>
#include <fstream>
#ifdef OPENGL_SUPPORT
#define GL_GLEXT_PROTOTYPES
#ifdef __APPLE__
#include <GLUT/glut.h> // Apple's version of GLUT is here
#else
#include <GL/gl.h>
#endif
#endif

#define __CUDA_RUNTIME_API_H__

#include "host_defines.h"
#include "builtin_types.h"
#include "driver_types.h"
#include "cuda_api.h"
#include "cudaProfiler.h"
#if (CUDART_VERSION < 8000)
#include "__cudaFatFormat.h"
#endif
#include "gpgpu_context.h"
#include "cuda_api_object.h"
#include "../src/gpgpu-sim/gpu-sim.h"
#include "../src/cuda-sim/ptx_loader.h"
#include "../src/cuda-sim/cuda-sim.h"
#include "../src/cuda-sim/ptx_ir.h"
#include "../src/cuda-sim/ptx_parser.h"
#include "../src/gpgpusim_entrypoint.h"
#include "../src/stream_manager.h"
#include "../src/abstract_hardware_model.h"

#include <pthread.h>
#include <semaphore.h>

#ifdef __APPLE__
#include <mach-o/dyld.h>
#endif


extern void synchronize();
extern void exit_simulation();

/*DEVICE_BUILTIN*/
struct cudaArray
{
	void *devPtr;
	int devPtr32;
	struct cudaChannelFormatDesc desc;
	int width;
	int height;
	int size; //in bytes
	unsigned dimensions;
};

#if !defined(__dv)
#if defined(__cplusplus)
#define __dv(v) \
		= v
#else /* __cplusplus */
#define __dv(v)
#endif /* __cplusplus */
#endif /* !__dv */

cudaError_t g_last_cudaError = cudaSuccess;

//extern stream_manager *g_stream_manager();

void register_ptx_function( const char *name, function_info *impl )
{
	// no longer need this
}

#if defined __APPLE__
#   define __my_func__    __PRETTY_FUNCTION__
#else
# if defined __cplusplus ? __GNUC_PREREQ (2, 6) : __GNUC_PREREQ (2, 4)
#   define __my_func__    __PRETTY_FUNCTION__
# else
#  if defined __STDC_VERSION__ && __STDC_VERSION__ >= 199901L
#   define __my_func__    __func__
#  else
#   define __my_func__    ((__const char *) 0)
#  endif
# endif
#endif

struct _cuda_device_id *GPGPUSim_Init()
{
	//static _cuda_device_id *the_device = NULL;
	_cuda_device_id *the_device = GPGPUsim_ctx_ptr()->the_cude_device;
	if( !the_device ) {
		gpgpu_sim *the_gpu = gpgpu_ptx_sim_init_perf();

		cudaDeviceProp *prop = (cudaDeviceProp *) calloc(sizeof(cudaDeviceProp),1);
		snprintf(prop->name,256,"GPGPU-Sim_v%s", g_gpgpusim_version_string );
		prop->major = the_gpu->compute_capability_major();
		prop->minor = the_gpu->compute_capability_minor();
		prop->totalGlobalMem = 0x80000000 /* 2 GB */;
		prop->memPitch = 0;
		if(prop->major >= 2) {
			prop->maxThreadsPerBlock = 1024;
			prop->maxThreadsDim[0] = 1024;
			prop->maxThreadsDim[1] = 1024;
		}
		else
		{
			prop->maxThreadsPerBlock = 512;
			prop->maxThreadsDim[0] = 512;
			prop->maxThreadsDim[1] = 512;
		}

		prop->maxThreadsDim[2] = 64;
		prop->maxGridSize[0] = 0x40000000;
		prop->maxGridSize[1] = 0x40000000;
		prop->maxGridSize[2] = 0x40000000;
		prop->totalConstMem = 0x40000000;
		prop->textureAlignment = 0;
//        * TODO: Update the .config and xml files of all GPU config files with new value of sharedMemPerBlock and regsPerBlock 
	        prop->sharedMemPerBlock = the_gpu->shared_mem_per_block();
#if (CUDART_VERSION > 5050)
		prop->regsPerMultiprocessor = the_gpu->num_registers_per_core();
  	        prop->sharedMemPerMultiprocessor = the_gpu->shared_mem_size();
#endif	
		prop->sharedMemPerBlock = the_gpu->shared_mem_per_block();
		prop->regsPerBlock = the_gpu->num_registers_per_core();
		prop->warpSize = the_gpu->wrp_size();
		prop->clockRate = the_gpu->shader_clock();
#if (CUDART_VERSION >= 2010)
		prop->multiProcessorCount = the_gpu->get_config().num_shader();
#endif
#if (CUDART_VERSION >= 4000)
		prop->maxThreadsPerMultiProcessor = the_gpu->threads_per_core();
#endif
		the_gpu->set_prop(prop);
		GPGPUsim_ctx_ptr()->the_cude_device = new _cuda_device_id(the_gpu);
		the_device = GPGPUsim_ctx_ptr()->the_cude_device;
	}
	start_sim_thread(1);
	return the_device;
}

static CUctx_st* GPGPUSim_Context()
{
	//static CUctx_st *the_context = NULL;
	CUctx_st *the_context = GPGPUsim_ctx_ptr()->the_context;
	if( the_context == NULL ) {
		_cuda_device_id *the_gpu = GPGPUSim_Init();
		GPGPUsim_ctx_ptr()->the_context = new CUctx_st(the_gpu);
		the_context = GPGPUsim_ctx_ptr()->the_context;
	}
	return the_context;
}

gpgpu_context* GPGPU_Context()
{
	static gpgpu_context *gpgpu_ctx = NULL;
	if( gpgpu_ctx == NULL ) {
	    gpgpu_ctx = new gpgpu_context();
	}
	return gpgpu_ctx;
}

 void ptxinfo_addinfo()
{
	 if(!get_ptxinfo_kname()){
		 /* This info is not per kernel (since CUDA 5.0 some info (e.g. gmem, and cmem) is added at the beginning for the whole binary ) */
		CUctx_st *context = GPGPUSim_Context();
		print_ptxinfo();
		context->add_ptxinfo(get_ptxinfo());
		clear_ptxinfo();
		return;
	 }
	 if( !strcmp("__cuda_dummy_entry__",get_ptxinfo_kname()) ) {
		// this string produced by ptxas for empty ptx files (e.g., bandwidth test)
		clear_ptxinfo();
		return;
	}
	CUctx_st *context = GPGPUSim_Context();
	print_ptxinfo();
	context->add_ptxinfo( get_ptxinfo_kname(), get_ptxinfo() );
	clear_ptxinfo();
}

void cuda_not_implemented( const char* func, unsigned line )
{
	fflush(stdout);
	fflush(stderr);
	printf("\n\nGPGPU-Sim PTX: Execution error: CUDA API function \"%s()\" has not been implemented yet.\n"
			"                 [$GPGPUSIM_ROOT/libcuda/%s around line %u]\n\n\n",
			func,__FILE__, line );
	fflush(stdout);
	abort();
}

void announce_call( const char* func )
{
	printf("\n\nGPGPU-Sim PTX: CUDA API function \"%s\" has been called.\n", func);
	fflush(stdout);
}

#define gpgpusim_ptx_error(msg, ...) gpgpusim_ptx_error_impl(__func__, __FILE__,__LINE__, msg, ##__VA_ARGS__)
#define gpgpusim_ptx_assert(cond,msg, ...) gpgpusim_ptx_assert_impl((cond),__func__, __FILE__,__LINE__, msg, ##__VA_ARGS__)

void gpgpusim_ptx_error_impl( const char *func, const char *file, unsigned line, const char *msg, ... )
{
	va_list ap;
	char buf[1024];
	va_start(ap,msg);
	vsnprintf(buf,1024,msg,ap);
	va_end(ap);

	printf("GPGPU-Sim CUDA API: %s\n", buf);
	printf("                    [%s:%u : %s]\n", file, line, func );
	abort();
}

void gpgpusim_ptx_assert_impl( int test_value, const char *func, const char *file, unsigned line, const char *msg, ... )
{
	va_list ap;
	char buf[1024];
	va_start(ap,msg);
	vsnprintf(buf,1024,msg,ap);
	va_end(ap);

	if ( test_value == 0 )
		gpgpusim_ptx_error_impl(func, file, line, msg);
}


typedef std::map<unsigned,CUevent_st*> event_tracker_t;

int CUevent_st::m_next_event_uid;
event_tracker_t g_timer_events;

extern int cuobjdump_lex_init(yyscan_t* scanner);
extern void cuobjdump_set_in  (FILE * _in_str ,yyscan_t yyscanner );
extern int cuobjdump_parse(yyscan_t scanner, struct cuobjdump_parser* parser, std::list<cuobjdumpSection*> &cuobjdumpSectionList);
extern int cuobjdump_lex_destroy(yyscan_t scanner);

enum cuobjdumpSectionType {
	PTXSECTION=0,
	ELFSECTION
};


// sectiontype: 0 for ptx, 1 for elf
void addCuobjdumpSection(int sectiontype, std::list<cuobjdumpSection*> &cuobjdumpSectionList){
	if (sectiontype)
		cuobjdumpSectionList.push_front(new cuobjdumpELFSection());
	else
		cuobjdumpSectionList.push_front(new cuobjdumpPTXSection());
	printf("## Adding new section %s\n", sectiontype?"ELF":"PTX");
}

void setCuobjdumparch(const char* arch, std::list<cuobjdumpSection*> &cuobjdumpSectionList){
	unsigned archnum;
	sscanf(arch, "sm_%u", &archnum);
	assert (archnum && "cannot have sm_0");
	printf("Adding arch: %s\n", arch);
	cuobjdumpSectionList.front()->setArch(archnum);
}

void setCuobjdumpidentifier(const char* identifier, std::list<cuobjdumpSection*> &cuobjdumpSectionList){
	printf("Adding identifier: %s\n", identifier);
	cuobjdumpSectionList.front()->setIdentifier(identifier);
}

void setCuobjdumpptxfilename(const char* filename, std::list<cuobjdumpSection*> &cuobjdumpSectionList){
	printf("Adding ptx filename: %s\n", filename);
	cuobjdumpSection* x = cuobjdumpSectionList.front();
	if (dynamic_cast<cuobjdumpPTXSection*>(x) == NULL){
		assert (0 && "You shouldn't be trying to add a ptxfilename to an elf section");
	}
	(dynamic_cast<cuobjdumpPTXSection*>(x))->setPTXfilename(filename);
}

void setCuobjdumpelffilename(const char* filename, std::list<cuobjdumpSection*> &cuobjdumpSectionList){
	if (dynamic_cast<cuobjdumpELFSection*>(cuobjdumpSectionList.front()) == NULL){
		assert (0 && "You shouldn't be trying to add a elffilename to an ptx section");
	}
	(dynamic_cast<cuobjdumpELFSection*>(cuobjdumpSectionList.front()))->setELFfilename(filename);
}

void setCuobjdumpsassfilename(const char* filename, std::list<cuobjdumpSection*> &cuobjdumpSectionList){
	if (dynamic_cast<cuobjdumpELFSection*>(cuobjdumpSectionList.front()) == NULL){
		assert (0 && "You shouldn't be trying to add a sassfilename to an ptx section");
	}
	(dynamic_cast<cuobjdumpELFSection*>(cuobjdumpSectionList.front()))->setSASSfilename(filename);
}

//! Return the executable file of the process containing the PTX/SASS code 
//!
//! This Function returns the executable file ran by the process.  This
//! executable is supposed to contain the PTX/SASS code.  It provides workaround
//! for processes running on valgrind by dereferencing /proc/<pid>/exe within the
//! GPGPU-Sim process before calling cuobjdump to extract PTX/SASS.  This is
//! needed because valgrind uses x86 emulation to detect memory leak.  Other
//! processes (e.g. cuobjdump) reading /proc/<pid>/exe will see the emulator
//! executable instead of the application binary.  
//! 
std::string get_app_binary(){
   char self_exe_path[1025];
#ifdef __APPLE__
   uint32_t size = sizeof(self_exe_path);
   if( _NSGetExecutablePath(self_exe_path,&size) != 0 ) {
	   printf("GPGPU-Sim ** ERROR: _NSGetExecutablePath input buffer too small\n");
	   exit(1);
   }
#else
   std::stringstream exec_link;
   exec_link << "/proc/self/exe";

   ssize_t path_length = readlink(exec_link.str().c_str(), self_exe_path, 1024); 
   assert(path_length != -1); 
   self_exe_path[path_length] = '\0'; 
#endif

   printf("self exe links to: %s\n", self_exe_path); 
   return self_exe_path; 
}

//above func gives abs path whereas this give just the name of application.
char* get_app_binary_name(std::string abs_path){
   char *self_exe_path;
#ifdef __APPLE__
   //TODO: get apple device and check the result.
   printf("WARNING: not tested for Apple-mac devices \n");
   abort();
#else
   char* buf = strdup(abs_path.c_str());
   char *token = strtok(buf, "/");
   while(token !=NULL){
	self_exe_path = token;
	token = strtok(NULL,"/");
   }
#endif
   self_exe_path = strtok(self_exe_path, ".");
   printf("self exe links to: %s\n", self_exe_path);
   return self_exe_path;
}

static int get_app_cuda_version() {
    int app_cuda_version = 0;
    char fname[1024];
    snprintf(fname,1024,"_app_cuda_version_XXXXXX");
    int fd=mkstemp(fname);
    close(fd);
    std::string app_cuda_version_command = "ldd " + get_app_binary() + " | grep libcudart.so | sed  's/.*libcudart.so.\\(.*\\) =>.*/\\1/' > " + fname;
    system(app_cuda_version_command.c_str());
    FILE * cmd = fopen(fname, "r");
    char buf[256];
    while (fgets(buf, sizeof(buf), cmd) != 0) {
        std::cout << buf;
        app_cuda_version = atoi(buf);
    }
    fclose(cmd);
    if ( app_cuda_version == 0 ) {
        printf( "Error - Cannot detect the app's CUDA version.\n" );
        exit(1);
    }
    return app_cuda_version;
}

//! Keep track of the association between filename and cubin handle
void cuda_runtime_api::cuobjdumpRegisterFatBinary(unsigned int handle, const char* filename, CUctx_st *context){
	fatbinmap[handle] = filename;
}



/*******************************************************************************
 * Add internal cuda runtime API call to accept gpgpu_context                   *
 *******************************************************************************/
cudaError_t cudaSetDeviceInternal(int device, gpgpu_context* gpgpu_ctx = NULL)
{
    gpgpu_context *ctx;
    if (gpgpu_ctx){
	ctx = gpgpu_ctx;
    } else {
	ctx = GPGPU_Context();
    }
	if(g_debug_execution >= 3){
	    announce_call(__my_func__);
    }
	//set the active device to run cuda
	if ( device <= GPGPUSim_Init()->num_devices() ) {
		ctx->api->g_active_device = device;
		return g_last_cudaError = cudaSuccess;
	} else {
		return g_last_cudaError = cudaErrorInvalidDevice;
	}
}

cudaError_t cudaGetDeviceInternal(int *device, gpgpu_context* gpgpu_ctx = NULL)
{
    gpgpu_context *ctx;
    if (gpgpu_ctx){
	ctx = gpgpu_ctx;
    } else {
	ctx = GPGPU_Context();
    }
	if(g_debug_execution >= 3){
	    announce_call(__my_func__);
    }
	*device = ctx->api->g_active_device;
	return g_last_cudaError = cudaSuccess;
}


void** cudaRegisterFatBinaryInternal( void *fatCubin, gpgpu_context* gpgpu_ctx = NULL)
{
    gpgpu_context *ctx;
    if (gpgpu_ctx){
	ctx = gpgpu_ctx;
    } else {
	ctx = GPGPU_Context();
    }
	if(g_debug_execution >= 3){
	    announce_call(__my_func__);
    }
#if (CUDART_VERSION < 2010)
	printf("GPGPU-Sim PTX: ERROR ** this version of GPGPU-Sim requires CUDA 2.1 or higher\n");
	exit(1);
#endif
	CUctx_st *context = GPGPUSim_Context();
	static unsigned next_fat_bin_handle = 1;
	if(context->get_device()->get_gpgpu()->get_config().use_cuobjdump()) {
		// The following workaround has only been verified on 64-bit systems. 
		if (sizeof(void*) == 4) 
			printf("GPGPU-Sim PTX: FatBin file name extraction has not been tested on 32-bit system.\n"); 

        // This code will get the CUDA version the app was compiled with.
        // We need this to determine how to handle the parsing of the binary.
        // Making this a runtime variable based on the app, enables GPGPU-Sim compiled
        // with a newer version of CUDA to run apps compiled with older versions of
        // CUDA. This is especially useful for PTXPLUS execution.
        //Skip cuda version check for pytorch application
	std::string app_binary_path =  get_app_binary();
        int pos = app_binary_path.find("python");
        if (pos==std::string::npos){
        	// Not pytorch app : checking cuda version
		int app_cuda_version = get_app_cuda_version();
        	assert( app_cuda_version == CUDART_VERSION / 1000  && "The app must be compiled with same major version as the simulator." );
        }

	//int app_cuda_version = get_app_cuda_version();
        //assert( app_cuda_version == CUDART_VERSION / 1000  && "The app must be compiled with same major version as the simulator." );
        const char* filename;
#if CUDART_VERSION < 6000
            // FatBin handle from the .fatbin.c file (one of the intermediate files generated by NVCC)
            typedef struct {int m; int v; const unsigned long long* d; char* f;} __fatDeviceText __attribute__ ((aligned (8))); 
            __fatDeviceText * fatDeviceText = (__fatDeviceText *) fatCubin;

            // Extract the source code file name that generate the given FatBin. 
            // - Obtains the pointer to the actual fatbin structure from the FatBin handle (fatCubin).
            // - An integer inside the fatbin structure contains the relative offset to the source code file name.
            // - This offset differs among different CUDA and GCC versions. 
            char * pfatbin = (char*) fatDeviceText->d; 
            int offset = *((int*)(pfatbin+48)); 
            filename = (pfatbin+16+offset);
#else
            filename = "default";
#endif

		// The extracted file name is associated with a fat_cubin_handle passed
		// into cudaLaunch().  Inside cudaLaunch(), the associated file name is
		// used to find the PTX/SASS section from cuobjdump, which contains the
		// PTX/SASS code for the launched kernel function.  
		// This allows us to work around the fact that cuobjdump only outputs the
		// file name associated with each section. 
		unsigned long long fat_cubin_handle = next_fat_bin_handle;
		next_fat_bin_handle++;
		printf("GPGPU-Sim PTX: __cudaRegisterFatBinary, fat_cubin_handle = %llu, filename=%s\n", fat_cubin_handle, filename);
		/*!
		 * This function extracts all data from all files in first call
		 * then for next calls, only returns the appropriate number
		 */
		assert(fat_cubin_handle >= 1);
		if (fat_cubin_handle==1) ctx->api->cuobjdumpInit();
		ctx->api->cuobjdumpRegisterFatBinary(fat_cubin_handle, filename, context);

		return (void**)fat_cubin_handle;
	} 
#if (CUDART_VERSION < 8000)
	else {
		static unsigned source_num=1;
		unsigned long long fat_cubin_handle = next_fat_bin_handle++;
		__cudaFatCudaBinary *info =   (__cudaFatCudaBinary *)fatCubin;
		assert( info->version >= 3 );
		unsigned num_ptx_versions=0;
		unsigned max_capability=0;
		unsigned selected_capability=0;
		bool found=false;
		unsigned forced_max_capability = context->get_device()->get_gpgpu()->get_config().get_forced_max_capability();
		if (!info->ptx){
			printf("ERROR: Cannot find ptx code in cubin file\n"
					"\tIf you are using CUDA 4.0 or higher, please enable -gpgpu_ptx_use_cuobjdump or downgrade to CUDA 3.1\n");
			exit(1);
		}
		while( info->ptx[num_ptx_versions].gpuProfileName != NULL ) {
			unsigned capability=0;
			sscanf(info->ptx[num_ptx_versions].gpuProfileName,"compute_%u",&capability);
			printf("GPGPU-Sim PTX: __cudaRegisterFatBinary found PTX versions for '%s', ", info->ident);
			printf("capability = %s\n", info->ptx[num_ptx_versions].gpuProfileName );
			if( forced_max_capability ) {
				if( capability > max_capability && capability <= forced_max_capability ) {
					found = true;
					max_capability=capability;
					selected_capability = num_ptx_versions;
				}
			} else {
				if( capability > max_capability ) {
					found = true;
					max_capability=capability;
					selected_capability = num_ptx_versions;
				}
			}
			num_ptx_versions++;
		}
		if( found  ) {
			printf("GPGPU-Sim PTX: Loading PTX for %s, capability = %s\n",
					info->ident, info->ptx[selected_capability].gpuProfileName );
			symbol_table *symtab;
			const char *ptx = info->ptx[selected_capability].ptx;
			if(context->get_device()->get_gpgpu()->get_config().convert_to_ptxplus() ) {
				printf("GPGPU-Sim PTX: ERROR ** PTXPlus is only supported through cuobjdump\n"
						"\tEither enable cuobjdump or disable PTXPlus in your configuration file\n");
				exit(1);
			} else {
				symtab=ctx->gpgpu_ptx_sim_load_ptx_from_string(ptx,source_num);
				context->add_binary(symtab,fat_cubin_handle);
				ctx->gpgpu_ptxinfo_load_from_string( ptx, source_num, max_capability, context->no_of_ptx );
			}
			source_num++;
			ctx->api->load_static_globals(symtab,STATIC_ALLOC_LIMIT,0xFFFFFFFF,context->get_device()->get_gpgpu());
			ctx->api->load_constants(symtab,STATIC_ALLOC_LIMIT,context->get_device()->get_gpgpu());
		} else {
			printf("GPGPU-Sim PTX: warning -- did not find an appropriate PTX in cubin\n");
		}
		return (void**)fat_cubin_handle;
	}
#else
        else {
		printf("ERROR **  __cudaRegisterFatBinary() needs to be updated\n");
		abort();
        }
#endif
}

void cudaRegisterFunctionInternal(
		void   **fatCubinHandle,
		const char    *hostFun,
		char    *deviceFun,
		const char    *deviceName,
		int      thread_limit,
		uint3   *tid,
		uint3   *bid,
		dim3    *bDim,
		dim3    *gDim,
		gpgpu_context *gpgpu_ctx = NULL
)
{
    gpgpu_context *ctx;
    if (gpgpu_ctx){
	ctx = gpgpu_ctx;
    } else {
	ctx = GPGPU_Context();
    }
	if(g_debug_execution >= 3){
	    announce_call(__my_func__);
    }
	CUctx_st *context = GPGPUSim_Context();
	unsigned fat_cubin_handle = (unsigned)(unsigned long long)fatCubinHandle;
	printf("GPGPU-Sim PTX: __cudaRegisterFunction %s : hostFun 0x%p, fat_cubin_handle = %u\n",
			deviceFun, hostFun, fat_cubin_handle);
	if(context->get_device()->get_gpgpu()->get_config().use_cuobjdump())
		ctx->cuobjdumpParseBinary(fat_cubin_handle);
	context->register_function( fat_cubin_handle, hostFun, deviceFun );
}

void cudaRegisterVarInternal(
		void **fatCubinHandle,
		char *hostVar, //pointer to...something
		char *deviceAddress, //name of variable
		const char *deviceName, //name of variable (same as above)
		int ext,
		int size,
		int constant,
		int global,
		gpgpu_context *gpgpu_ctx = NULL)
{
    gpgpu_context *ctx;
    if (gpgpu_ctx){
	ctx = gpgpu_ctx;
    } else {
	ctx = GPGPU_Context();
    }
	if(g_debug_execution >= 3){
	    announce_call(__my_func__);
    }
	printf("GPGPU-Sim PTX: __cudaRegisterVar: hostVar = %p; deviceAddress = %s; deviceName = %s\n", hostVar, deviceAddress, deviceName);
	printf("GPGPU-Sim PTX: __cudaRegisterVar: Registering const memory space of %d bytes\n", size);
	if(GPGPUSim_Context()->get_device()->get_gpgpu()->get_config().use_cuobjdump())
		ctx->cuobjdumpParseBinary((unsigned)(unsigned long long)fatCubinHandle);
	fflush(stdout);
	if ( constant && !global && !ext ) {
		gpgpu_ptx_sim_register_const_variable(hostVar,deviceName,size);
	} else if ( !constant && !global && !ext ) {
		gpgpu_ptx_sim_register_global_variable(hostVar,deviceName,size);
	} else cuda_not_implemented(__my_func__,__LINE__);
}

cudaError_t cudaConfigureCallInternal(dim3 gridDim, dim3 blockDim, size_t sharedMem, cudaStream_t stream, gpgpu_context* gpgpu_ctx = NULL)
{
    gpgpu_context *ctx;
    if (gpgpu_ctx){
	ctx = gpgpu_ctx;
    } else {
	ctx = GPGPU_Context();
    }
	if(g_debug_execution >= 3){
	    announce_call(__my_func__);
    }
	struct CUstream_st *s = (struct CUstream_st *)stream;
	ctx->api->g_cuda_launch_stack.push_back( kernel_config(gridDim,blockDim,sharedMem,s) );
	return g_last_cudaError = cudaSuccess;
}

cudaError_t cudaSetupArgumentInternal(const void *arg, size_t size, size_t offset, gpgpu_context* gpgpu_ctx = NULL)
{
    gpgpu_context *ctx;
    if (gpgpu_ctx){
	ctx = gpgpu_ctx;
    } else {
	ctx = GPGPU_Context();
    }
	if(g_debug_execution >= 3){
	    announce_call(__my_func__);
    }
	gpgpusim_ptx_assert( !ctx->api->g_cuda_launch_stack.empty(), "empty launch stack" );
	kernel_config &config = ctx->api->g_cuda_launch_stack.back();
	config.set_arg(arg,size,offset);
	printf("GPGPU-Sim PTX: Setting up arguments for %zu bytes starting at 0x%llx..\n",size, (unsigned long long) arg);

	return g_last_cudaError = cudaSuccess;
}

cudaError_t cudaLaunchInternal( const char *hostFun, gpgpu_context* gpgpu_ctx = NULL )
{
    gpgpu_context *ctx;
    if (gpgpu_ctx){
	ctx = gpgpu_ctx;
    } else {
	ctx = GPGPU_Context();
    }
	if(g_debug_execution >= 3){
	    announce_call(__my_func__);
    }
	CUctx_st* context = GPGPUSim_Context();
	char *mode = getenv("PTX_SIM_MODE_FUNC");
	if( mode )
		sscanf(mode,"%u", &g_ptx_sim_mode);
	gpgpusim_ptx_assert( !ctx->api->g_cuda_launch_stack.empty(), "empty launch stack" );
	kernel_config config = ctx->api->g_cuda_launch_stack.back();
	struct CUstream_st *stream = config.get_stream();
	printf("\nGPGPU-Sim PTX: cudaLaunch for 0x%p (mode=%s) on stream %u\n", hostFun,
			g_ptx_sim_mode?"functional simulation":"performance simulation", stream?stream->get_uid():0 );
	kernel_info_t *grid = ctx->api->gpgpu_cuda_ptx_sim_init_grid(hostFun,config.get_args(),config.grid_dim(),config.block_dim(),context);
        //do dynamic PDOM analysis for performance simulation scenario
	std::string kname = grid->name();
	function_info *kernel_func_info = grid->entry();
	if (kernel_func_info->is_pdom_set()) {
    		printf("GPGPU-Sim PTX: PDOM analysis already done for %s \n", kname.c_str() );
    	} else {
    		printf("GPGPU-Sim PTX: finding reconvergence points for \'%s\'...\n", kname.c_str() );
		kernel_func_info->do_pdom();
		kernel_func_info->set_pdom();
    	} 
	dim3 gridDim = config.grid_dim();
	dim3 blockDim = config.block_dim();
		
	gpgpu_t *gpu = context->get_device()->get_gpgpu();
	checkpoint *g_checkpoint;
	g_checkpoint = new checkpoint();
	class memory_space *global_mem;
	global_mem = gpu->get_global_memory();

	if(gpu->resume_option ==1 && (grid->get_uid()==gpu->resume_kernel))
	{
		
	    char f1name[2048];
	    snprintf(f1name,2048,"checkpoint_files/global_mem_%d.txt", grid->get_uid());

	    g_checkpoint->load_global_mem(global_mem, f1name);	
		for (int i=0;i<gpu->resume_CTA;i++)
			grid->increment_cta_id();
	}
	if(gpu->resume_option==1 && (grid->get_uid()<gpu->resume_kernel))
	{
		char f1name[2048];
	    snprintf(f1name,2048,"checkpoint_files/global_mem_%d.txt", grid->get_uid());

	    g_checkpoint->load_global_mem(global_mem, f1name);	
		printf("Skipping kernel %d as resuming from kernel %d\n",grid->get_uid(),gpu->resume_kernel );
		ctx->api->g_cuda_launch_stack.pop_back();
		return g_last_cudaError = cudaSuccess;
		
	}
	if(gpu->checkpoint_option==1 && (grid->get_uid()>gpu->checkpoint_kernel))
	{
		printf("Skipping kernel %d as checkpoint from kernel %d\n",grid->get_uid(),gpu->checkpoint_kernel );
		ctx->api->g_cuda_launch_stack.pop_back();
		return g_last_cudaError = cudaSuccess;
		
	}
	printf("GPGPU-Sim PTX: pushing kernel \'%s\' to stream %u, gridDim= (%u,%u,%u) blockDim = (%u,%u,%u) \n",
			kname.c_str(), stream?stream->get_uid():0, gridDim.x,gridDim.y,gridDim.z,blockDim.x,blockDim.y,blockDim.z );
	stream_operation op(grid,g_ptx_sim_mode,stream);
	g_stream_manager()->push(op);
	ctx->api->g_cuda_launch_stack.pop_back();
	return g_last_cudaError = cudaSuccess;
}

cudaError_t cudaMallocInternal(void **devPtr, size_t size, gpgpu_context* gpgpu_ctx = NULL)
{
    gpgpu_context *ctx;
    if (gpgpu_ctx){
	ctx = gpgpu_ctx;
    } else {
	ctx = GPGPU_Context();
    }
	if(g_debug_execution >= 3){
	    announce_call(__my_func__);
    }
	CUctx_st* context = GPGPUSim_Context();
	*devPtr = context->get_device()->get_gpgpu()->gpu_malloc(size);
	if(g_debug_execution >= 3){
		printf("GPGPU-Sim PTX: cudaMallocing %zu bytes starting at 0x%llx..\n",size, (unsigned long long) *devPtr);
        ctx->api->g_mallocPtr_Size[(unsigned long long)*devPtr] = size;
    }
	if ( *devPtr  ) {
		return g_last_cudaError = cudaSuccess;
	} else {
		return g_last_cudaError = cudaErrorMemoryAllocation;
	}
}

cudaError_t cudaMallocHostInternal(void **ptr, size_t size, gpgpu_context* gpgpu_ctx = NULL)
{
    gpgpu_context *ctx;
    if (gpgpu_ctx){
	ctx = gpgpu_ctx;
    } else {
	ctx = GPGPU_Context();
    }
	if(g_debug_execution >= 3){
	    announce_call(__my_func__);
    }
	*ptr = malloc(size);
	if ( *ptr  ) {
		//track pinned memory size allocated in the host so that same amount of memory is also allocated in GPU.
		ctx->api->pinned_memory_size[*ptr]=size;
		return g_last_cudaError = cudaSuccess;
	} else {
		return g_last_cudaError = cudaErrorMemoryAllocation;
	}
}

cudaError_t cudaHostGetDevicePointerInternal(void **pDevice, void *pHost, unsigned int flags, gpgpu_context* gpgpu_ctx = NULL)
{
    gpgpu_context *ctx;
    if (gpgpu_ctx){
	ctx = gpgpu_ctx;
    } else {
	ctx = GPGPU_Context();
    }
	if(g_debug_execution >= 3){
	    announce_call(__my_func__);
    }
	if(g_debug_execution >= 3){
	    announce_call(__my_func__);
    }
	//only cpu memory allocation happens in cudaHostAlloc. Linking with device pointer to pinned memory happens here.
	//TODO: once kernel is executed, the contents in global pointer of GPU must be copied back to CPU host pointer!
	flags=0;
	CUctx_st* context = GPGPUSim_Context();
	gpgpu_t *gpu = context->get_device()->get_gpgpu();
	std::map<void *, size_t>::const_iterator i = ctx->api->pinned_memory_size.find(pHost);
	assert(i != ctx->api->pinned_memory_size.end());
	size_t size = i->second;
	*pDevice = gpu->gpu_malloc(size);
	if(g_debug_execution >= 3){
		printf("GPGPU-Sim PTX: cudaMallocing %zu bytes starting at 0x%llx..\n",size, (unsigned long long) *pDevice);
        ctx->api->g_mallocPtr_Size[(unsigned long long)*pDevice] = size;
    }
	if ( *pDevice  ) {
		ctx->api->pinned_memory[pHost]=pDevice;
		//Copy contents in cpu to gpu
		gpu->memcpy_to_gpu((size_t)*pDevice,pHost,size);
		return g_last_cudaError = cudaSuccess;
	} else {
		return g_last_cudaError = cudaErrorMemoryAllocation;
	}
}

cudaError_t cudaGLMapBufferObjectInternal(void** devPtr, GLuint bufferObj, gpgpu_context* gpgpu_ctx = NULL)
{
    gpgpu_context *ctx;
    if (gpgpu_ctx){
	ctx = gpgpu_ctx;
    } else {
	ctx = GPGPU_Context();
    }
	if(g_debug_execution >= 3){
	    announce_call(__my_func__);
    }
	if(g_debug_execution >= 3){
	    announce_call(__my_func__);
    }
#ifdef OPENGL_SUPPORT
	GLint buffer_size=0;
	CUctx_st* context = GPGPUSim_Context();

	glbmap_entry_t *p = ctx->api->g_glbmap;
	while ( p && p->m_bufferObj != bufferObj )
		p = p->m_next;
	if ( p == NULL ) {
		glBindBuffer(GL_ARRAY_BUFFER,bufferObj);
		glGetBufferParameteriv(GL_ARRAY_BUFFER,GL_BUFFER_SIZE,&buffer_size);
		assert( buffer_size != 0 );
		*devPtr = context->get_device()->get_gpgpu()->gpu_malloc(buffer_size);

		// create entry and insert to front of list
		glbmap_entry_t *n = (glbmap_entry_t *) calloc(1,sizeof(glbmap_entry_t));
		n->m_next = ctx->api->g_glbmap;
		ctx->api->g_glbmap = n;

		// initialize entry
		n->m_bufferObj = bufferObj;
		n->m_devPtr = *devPtr;
		n->m_size = buffer_size;

		p = n;
	} else {
		buffer_size = p->m_size;
		*devPtr = p->m_devPtr;
	}

	if ( *devPtr  ) {
		char *data = (char *) calloc(p->m_size,1);
		glGetBufferSubData(GL_ARRAY_BUFFER,0,buffer_size,data);
		memcpy_to_gpu( (size_t) *devPtr, data, buffer_size );
		free(data);
		printf("GPGPU-Sim PTX: cudaGLMapBufferObject %zu bytes starting at 0x%llx..\n", (size_t)buffer_size,
				(unsigned long long) *devPtr);
		return g_last_cudaError = cudaSuccess;
	} else {
		return g_last_cudaError = cudaErrorMemoryAllocation;
	}

	return g_last_cudaError = cudaSuccess;
#else
	fflush(stdout);
	fflush(stderr);
	printf("GPGPU-Sim PTX: GPGPU-Sim support for OpenGL integration disabled -- exiting\n");
	fflush(stdout);
	exit(50);
#endif
}

#if CUDART_VERSION >= 6050
CUresult
cuLinkAddFileInternal(CUlinkState state, CUjitInputType type, const char *path,
    unsigned int numOptions, CUjit_option *options, void **optionValues, gpgpu_context* gpgpu_ctx = NULL)
{
    gpgpu_context *ctx;
    if (gpgpu_ctx){
	ctx = gpgpu_ctx;
    } else {
	ctx = GPGPU_Context();
    }
	if(g_debug_execution >= 3){
	    announce_call(__my_func__);
    }
    static bool addedFile = false;
    if (addedFile){
        printf("GPGPU-Sim PTX: ERROR: cuLinkAddFile does not support multiple files\n");
        abort();
    }

    //blocking
    assert(type==CU_JIT_INPUT_PTX);
	CUctx_st *context = GPGPUSim_Context();
    char *file = getenv("PTX_JIT_PATH");
    if(file==NULL){
        printf("GPGPU-Sim PTX: ERROR: PTX_JIT_PATH has not been set\n");
        abort();
    }
    strcat(file,"/");
    strcat(file,path);
	symbol_table *symtab = ctx->gpgpu_ptx_sim_load_ptx_from_filename( file );
    std::string fname(path);
    ctx->api->name_symtab[fname] = symtab;
    context->add_binary(symtab, 1);
    ctx->api->load_static_globals(symtab,STATIC_ALLOC_LIMIT,0xFFFFFFFF,context->get_device()->get_gpgpu());
    ctx->api->load_constants(symtab,STATIC_ALLOC_LIMIT,context->get_device()->get_gpgpu());
    addedFile = true;
	return CUDA_SUCCESS;
}
#endif

#if (CUDART_VERSION >= 2010)

cudaError_t cudaHostAllocInternal(void **pHost,  size_t bytes, unsigned int flags, gpgpu_context* gpgpu_ctx = NULL)
{
    gpgpu_context *ctx;
    if (gpgpu_ctx){
	ctx = gpgpu_ctx;
    } else {
	ctx = GPGPU_Context();
    }
	if(g_debug_execution >= 3){
	    announce_call(__my_func__);
    }
	*pHost = malloc(bytes);
	//need to track the size allocated so that cudaHostGetDevicePointer() can function properly.
	//TODO: vary this function behavior based on flags value (following nvidia documentation)
	ctx->api->pinned_memory_size[*pHost]=bytes;
	if( *pHost )
		return g_last_cudaError = cudaSuccess;
	else
		return g_last_cudaError = cudaErrorMemoryAllocation;
}

#endif

/*******************************************************************************
 *                                                                              *
 *                                                                              *
 *                                                                              *
 *******************************************************************************/

extern "C" {

/*******************************************************************************
 *                                                                              *
 *                                                                              *
 *                                                                              *
 *******************************************************************************/
cudaError_t cudaPeekAtLastError(void)
{
	return g_last_cudaError;
}

__host__ cudaError_t CUDARTAPI cudaMalloc(void **devPtr, size_t size) 
{
    return cudaMallocInternal(devPtr, size);
}

__host__ cudaError_t CUDARTAPI cudaMallocHost(void **ptr, size_t size)
{
    return cudaMallocHostInternal(ptr, size);
}
__host__ cudaError_t CUDARTAPI cudaMallocPitch(void **devPtr, size_t *pitch, size_t width, size_t height)
{
	if(g_debug_execution >= 3){
	    announce_call(__my_func__);
    }
	unsigned malloc_width_inbytes = width;
	printf("GPGPU-Sim PTX: cudaMallocPitch (width = %d)\n", malloc_width_inbytes);
	CUctx_st* ctx = GPGPUSim_Context();
	*devPtr = ctx->get_device()->get_gpgpu()->gpu_malloc(malloc_width_inbytes*height);
	pitch[0] = malloc_width_inbytes;
	if ( *devPtr  ) {
		return g_last_cudaError = cudaSuccess;
	} else {
		return g_last_cudaError = cudaErrorMemoryAllocation;
	}
}

__host__ cudaError_t CUDARTAPI cudaMallocArray(struct cudaArray **array, const struct cudaChannelFormatDesc *desc, size_t width, size_t height __dv(1))
{
	if(g_debug_execution >= 3){
	    announce_call(__my_func__);
    }
	unsigned size = width * height * ((desc->x + desc->y + desc->z + desc->w)/8);
	CUctx_st* context = GPGPUSim_Context();
	(*array) = (struct cudaArray*) malloc(sizeof(struct cudaArray));
	(*array)->desc = *desc;
	(*array)->width = width;
	(*array)->height = height;
	(*array)->size = size;
	(*array)->dimensions = 2;
	((*array)->devPtr32)= (int) (long long)context->get_device()->get_gpgpu()->gpu_mallocarray(size);
	printf("GPGPU-Sim PTX: cudaMallocArray: devPtr32 = %d\n", ((*array)->devPtr32));
	((*array)->devPtr) = (void*) (long long) ((*array)->devPtr32);
	if ( ((*array)->devPtr) ) {
		return g_last_cudaError = cudaSuccess;
	} else {
		return g_last_cudaError = cudaErrorMemoryAllocation;
	}
}

__host__ cudaError_t CUDARTAPI cudaFree(void *devPtr)
{
	if(g_debug_execution >= 3){
	    announce_call(__my_func__);
    }
	// TODO...  manage g_global_mem space?
	return g_last_cudaError = cudaSuccess;
}
__host__ cudaError_t CUDARTAPI cudaFreeHost(void *ptr)
{
	if(g_debug_execution >= 3){
	    announce_call(__my_func__);
    }
	free (ptr);  // this will crash the system if called twice
	return g_last_cudaError = cudaSuccess;
}

__host__ cudaError_t CUDARTAPI cudaFreeArray(struct cudaArray *array)
{
	if(g_debug_execution >= 3){
	    announce_call(__my_func__);
    }
	// TODO...  manage g_global_mem space?
	return g_last_cudaError = cudaSuccess;
};


/*******************************************************************************
 *                                                                              *
 *                                                                              *
 *                                                                              *
 *******************************************************************************/

__host__ cudaError_t CUDARTAPI cudaMemcpy(void *dst, const void *src, size_t count, enum cudaMemcpyKind kind)
{
	if(g_debug_execution >= 3){
	    announce_call(__my_func__);
    }
	//CUctx_st *context = GPGPUSim_Context();
	//gpgpu_t *gpu = context->get_device()->get_gpgpu();
	if(g_debug_execution >= 3)
		printf("GPGPU-Sim PTX: cudaMemcpy(): devPtr = %p\n", dst);
	if( kind == cudaMemcpyHostToDevice )
		g_stream_manager()->push( stream_operation(src,(size_t)dst,count,0) );
	else if( kind == cudaMemcpyDeviceToHost )
		g_stream_manager()->push( stream_operation((size_t)src,dst,count,0) );
	else if( kind == cudaMemcpyDeviceToDevice )
		g_stream_manager()->push( stream_operation((size_t)src,(size_t)dst,count,0) );
	else if ( kind == cudaMemcpyDefault ) {
		if ((size_t)src >= GLOBAL_HEAP_START) {
			if ((size_t)dst >= GLOBAL_HEAP_START)
				g_stream_manager()->push( stream_operation((size_t)src,(size_t)dst,count,0) ); // device to device
			else
				g_stream_manager()->push( stream_operation((size_t)src,dst,count,0) ); // device to host
		}
		else {
			if ((size_t)dst >= GLOBAL_HEAP_START)
				g_stream_manager()->push( stream_operation(src,(size_t)dst,count,0) );
			else {
				printf("GPGPU-Sim PTX: cudaMemcpy - ERROR : unsupported transfer: host to host\n");
				abort();
			}
		}
	}
	else {
		printf("GPGPU-Sim PTX: cudaMemcpy - ERROR : unsupported cudaMemcpyKind\n");
		abort();
	}
	return g_last_cudaError = cudaSuccess;
}

__host__ cudaError_t CUDARTAPI cudaMemcpyToArray(struct cudaArray *dst, size_t wOffset, size_t hOffset, const void *src, size_t count, enum cudaMemcpyKind kind)
{ 
	if(g_debug_execution >= 3){
	    announce_call(__my_func__);
    }
	CUctx_st *context = GPGPUSim_Context();
	gpgpu_t *gpu = context->get_device()->get_gpgpu();
	size_t size = count;
	printf("GPGPU-Sim PTX: cudaMemcpyToArray\n");
	if( kind == cudaMemcpyHostToDevice )
		gpu->memcpy_to_gpu( (size_t)(dst->devPtr), src, size);
	else if( kind == cudaMemcpyDeviceToHost )
		gpu->memcpy_from_gpu( dst->devPtr, (size_t)src, size);
	else if( kind == cudaMemcpyDeviceToDevice )
		gpu->memcpy_gpu_to_gpu( (size_t)(dst->devPtr), (size_t)src, size);
	else {
		printf("GPGPU-Sim PTX: cudaMemcpyToArray - ERROR : unsupported cudaMemcpyKind\n");
		abort();
	}
	dst->devPtr32 = (unsigned) (size_t)(dst->devPtr);
	return g_last_cudaError = cudaSuccess;
}


__host__ cudaError_t CUDARTAPI cudaMemcpyFromArray(void *dst, const struct cudaArray *src, size_t wOffset, size_t hOffset, size_t count, enum cudaMemcpyKind kind)
{
	if(g_debug_execution >= 3){
	    announce_call(__my_func__);
    }
	cuda_not_implemented(__my_func__,__LINE__);
	return g_last_cudaError = cudaErrorUnknown;
}


__host__ cudaError_t CUDARTAPI cudaMemcpyArrayToArray(struct cudaArray *dst, size_t wOffsetDst, size_t hOffsetDst, const struct cudaArray *src, size_t wOffsetSrc, size_t hOffsetSrc, size_t count, enum cudaMemcpyKind kind __dv(cudaMemcpyDeviceToDevice))
{
	if(g_debug_execution >= 3){
	    announce_call(__my_func__);
    }
	cuda_not_implemented(__my_func__,__LINE__);
	return g_last_cudaError = cudaErrorUnknown;
}


__host__ cudaError_t CUDARTAPI cudaMemcpy2D(void *dst, size_t dpitch, const void *src, size_t spitch, size_t width, size_t height, enum cudaMemcpyKind kind)
{
	if(g_debug_execution >= 3){
	    announce_call(__my_func__);
    }
	CUctx_st *context = GPGPUSim_Context();
	gpgpu_t *gpu = context->get_device()->get_gpgpu();
	size_t size = spitch*height;
	gpgpusim_ptx_assert( (dpitch==spitch), "different src and dst pitch not supported yet" );
	if( kind == cudaMemcpyHostToDevice )
		gpu->memcpy_to_gpu( (size_t)dst, src, size );
	else if( kind == cudaMemcpyDeviceToHost )
		gpu->memcpy_from_gpu( dst, (size_t)src, size );
	else if( kind == cudaMemcpyDeviceToDevice )
		gpu->memcpy_gpu_to_gpu( (size_t)dst, (size_t)src, size);
	else {
		printf("GPGPU-Sim PTX: cudaMemcpy2D - ERROR : unsupported cudaMemcpyKind\n");
		abort();
	}
	return g_last_cudaError = cudaSuccess;
}


__host__ cudaError_t CUDARTAPI cudaMemcpy2DToArray(struct cudaArray *dst, size_t wOffset, size_t hOffset, const void *src, size_t spitch, size_t width, size_t height, enum cudaMemcpyKind kind)
{
	if(g_debug_execution >= 3){
	    announce_call(__my_func__);
    }
	CUctx_st *context = GPGPUSim_Context();
	gpgpu_t *gpu = context->get_device()->get_gpgpu();
	size_t size = spitch*height;
	size_t channel_size = dst->desc.w+dst->desc.x+dst->desc.y+dst->desc.z;
	gpgpusim_ptx_assert( ((channel_size%8) == 0), "none byte multiple destination channel size not supported (sz=%u)", channel_size );
	unsigned elem_size = channel_size/8;
	gpgpusim_ptx_assert( (dst->dimensions==2), "copy to none 2D array not supported" );
	gpgpusim_ptx_assert( (wOffset==0), "non-zero wOffset not yet supported" );
	gpgpusim_ptx_assert( (hOffset==0), "non-zero hOffset not yet supported" );
	gpgpusim_ptx_assert( (dst->height == (int)height), "partial copy not supported" );
	gpgpusim_ptx_assert( (elem_size*dst->width == width), "partial copy not supported" );
	gpgpusim_ptx_assert( (spitch == width), "spitch != width not supported" );
	if( kind == cudaMemcpyHostToDevice )
		gpu->memcpy_to_gpu( (size_t)(dst->devPtr), src, size);
	else if( kind == cudaMemcpyDeviceToHost )
		gpu->memcpy_from_gpu( dst->devPtr, (size_t)src, size);
	else if( kind == cudaMemcpyDeviceToDevice )
		gpu->memcpy_gpu_to_gpu( (size_t)dst->devPtr, (size_t)src, size);
	else {
		printf("GPGPU-Sim PTX: cudaMemcpy2D - ERROR : unsupported cudaMemcpyKind\n");
		abort();
	}
	dst->devPtr32 = (unsigned) (size_t)(dst->devPtr);
	return g_last_cudaError = cudaSuccess;
}


__host__ cudaError_t CUDARTAPI cudaMemcpy2DFromArray(void *dst, size_t dpitch, const struct cudaArray *src, size_t wOffset, size_t hOffset, size_t width, size_t height, enum cudaMemcpyKind kind)
{
	if(g_debug_execution >= 3){
	    announce_call(__my_func__);
    }
	cuda_not_implemented(__my_func__,__LINE__);
	return g_last_cudaError = cudaErrorUnknown;
}


__host__ cudaError_t CUDARTAPI cudaMemcpy2DArrayToArray(struct cudaArray *dst, size_t wOffsetDst, size_t hOffsetDst, const struct cudaArray *src, size_t wOffsetSrc, size_t hOffsetSrc, size_t width, size_t height, enum cudaMemcpyKind kind __dv(cudaMemcpyDeviceToDevice))
{
	if(g_debug_execution >= 3){
	    announce_call(__my_func__);
    }
	cuda_not_implemented(__my_func__,__LINE__);
	return g_last_cudaError = cudaErrorUnknown;
}


__host__ cudaError_t CUDARTAPI cudaMemcpyToSymbol(const char *symbol, const void *src, size_t count, size_t offset __dv(0), enum cudaMemcpyKind kind __dv(cudaMemcpyHostToDevice))
{
	if(g_debug_execution >= 3){
	    announce_call(__my_func__);
    }
	//CUctx_st *context = GPGPUSim_Context();
	assert(kind == cudaMemcpyHostToDevice);
	printf("GPGPU-Sim PTX: cudaMemcpyToSymbol: symbol = %p\n", symbol);
	//stream_operation( const char *symbol, const void *src, size_t count, size_t offset )
	g_stream_manager()->push( stream_operation(src,symbol,count,offset,0) );
	//gpgpu_ptx_sim_memcpy_symbol(symbol,src,count,offset,1,context->get_device()->get_gpgpu());
	return g_last_cudaError = cudaSuccess;
}


__host__ cudaError_t CUDARTAPI cudaMemcpyFromSymbol(void *dst, const char *symbol, size_t count, size_t offset __dv(0), enum cudaMemcpyKind kind __dv(cudaMemcpyDeviceToHost))
{
	if(g_debug_execution >= 3){
	    announce_call(__my_func__);
    }
	//CUctx_st *context = GPGPUSim_Context();
	assert(kind == cudaMemcpyDeviceToHost);
	printf("GPGPU-Sim PTX: cudaMemcpyFromSymbol: symbol = %p\n", symbol);
	g_stream_manager()->push( stream_operation(symbol,dst,count,offset,0) );
	//gpgpu_ptx_sim_memcpy_symbol(symbol,dst,count,offset,0,context->get_device()->get_gpgpu());
	return g_last_cudaError = cudaSuccess;
}

__host__ cudaError_t CUDARTAPI cudaMemGetInfo (size_t *free, size_t *total){
	if(g_debug_execution >= 3){
	    announce_call(__my_func__);
    }
	//placeholder; should interact with cudaMalloc and cudaFree?
	*free = 10000000000;
	*total = 10000000000;

	return g_last_cudaError = cudaSuccess;
}

/*******************************************************************************
 *                                                                              *
 *                                                                              *
 *                                                                              *
 *******************************************************************************/

__host__ cudaError_t CUDARTAPI cudaMemcpyAsync(void *dst, const void *src, size_t count, enum cudaMemcpyKind kind, cudaStream_t stream)
{
	if(g_debug_execution >= 3){
	    announce_call(__my_func__);
    }
	struct CUstream_st *s = (struct CUstream_st *)stream;
	switch( kind ) {
	case cudaMemcpyHostToDevice: g_stream_manager()->push( stream_operation(src,(size_t)dst,count,s) ); break;
	case cudaMemcpyDeviceToHost: g_stream_manager()->push( stream_operation((size_t)src,dst,count,s) ); break;
	case cudaMemcpyDeviceToDevice: g_stream_manager()->push( stream_operation((size_t)src,(size_t)dst,count,s) ); break;
	default:
		abort();
	}
	return g_last_cudaError = cudaSuccess;
}


__host__ cudaError_t CUDARTAPI cudaMemcpyToArrayAsync(struct cudaArray *dst, size_t wOffset, size_t hOffset, const void *src, size_t count, enum cudaMemcpyKind kind, cudaStream_t stream)
{
	if(g_debug_execution >= 3){
	    announce_call(__my_func__);
    }
	cuda_not_implemented(__my_func__,__LINE__);
	return g_last_cudaError = cudaErrorUnknown;
}


__host__ cudaError_t CUDARTAPI cudaMemcpyFromArrayAsync(void *dst, const struct cudaArray *src, size_t wOffset, size_t hOffset, size_t count, enum cudaMemcpyKind kind, cudaStream_t stream)
{
	if(g_debug_execution >= 3){
	    announce_call(__my_func__);
    }
	cuda_not_implemented(__my_func__,__LINE__);
	return g_last_cudaError = cudaErrorUnknown;
}


__host__ cudaError_t CUDARTAPI cudaMemcpy2DAsync(void *dst, size_t dpitch, const void *src, size_t spitch, size_t width, size_t height, enum cudaMemcpyKind kind, cudaStream_t stream)
{
	if(g_debug_execution >= 3){
	    announce_call(__my_func__);
    }
	cuda_not_implemented(__my_func__,__LINE__);
	return g_last_cudaError = cudaErrorUnknown;
}


__host__ cudaError_t CUDARTAPI cudaMemcpy2DToArrayAsync(struct cudaArray *dst, size_t wOffset, size_t hOffset, const void *src, size_t spitch, size_t width, size_t height, enum cudaMemcpyKind kind, cudaStream_t stream)
{
	if(g_debug_execution >= 3){
	    announce_call(__my_func__);
    }
	cuda_not_implemented(__my_func__,__LINE__);
	return g_last_cudaError = cudaErrorUnknown;
}


__host__ cudaError_t CUDARTAPI cudaMemcpy2DFromArrayAsync(void *dst, size_t dpitch, const struct cudaArray *src, size_t wOffset, size_t hOffset, size_t width, size_t height, enum cudaMemcpyKind kind, cudaStream_t stream)
{
	if(g_debug_execution >= 3){
	    announce_call(__my_func__);
    }
	cuda_not_implemented(__my_func__,__LINE__);
	return g_last_cudaError = cudaErrorUnknown;
}



/*******************************************************************************
 *                                                                              *
 *                                                                              *
 *                                                                              *
 *******************************************************************************/

__host__ cudaError_t CUDARTAPI cudaMemset(void *mem, int c, size_t count)
{
	if(g_debug_execution >= 3){
	    announce_call(__my_func__);
    }
	CUctx_st *context = GPGPUSim_Context();
	gpgpu_t *gpu = context->get_device()->get_gpgpu();
	gpu->gpu_memset((size_t)mem, c, count);
	return g_last_cudaError = cudaSuccess;
}

//memset operation is done but i think its not async?
__host__ cudaError_t CUDARTAPI cudaMemsetAsync(void *mem, int c, size_t count, 	cudaStream_t stream=0)
{
	if(g_debug_execution >= 3){
	    announce_call(__my_func__);
    }
	printf("GPGPU-Sim PTX: WARNING: Asynchronous memset not supported (%s)\n", __my_func__);
	CUctx_st *context = GPGPUSim_Context();
	gpgpu_t *gpu = context->get_device()->get_gpgpu();
	gpu->gpu_memset((size_t)mem, c, count);
	return g_last_cudaError = cudaSuccess;
}

__host__ cudaError_t CUDARTAPI cudaMemset2D(void *mem, size_t pitch, int c, size_t width, size_t height)
{
	if(g_debug_execution >= 3){
	    announce_call(__my_func__);
    }
	cuda_not_implemented(__my_func__,__LINE__);
	return g_last_cudaError = cudaErrorUnknown;
}



/*******************************************************************************
 *                                                                              *
 *                                                                              *
 *                                                                              *
 *******************************************************************************/

__host__ cudaError_t CUDARTAPI cudaGetSymbolAddress(void **devPtr, const char *symbol)
{
	if(g_debug_execution >= 3){
	    announce_call(__my_func__);
    }
	cuda_not_implemented(__my_func__,__LINE__);
	return g_last_cudaError = cudaErrorUnknown;
}


__host__ cudaError_t CUDARTAPI cudaGetSymbolSize(size_t *size, const char *symbol)
{
	if(g_debug_execution >= 3){
	    announce_call(__my_func__);
    }
	cuda_not_implemented(__my_func__,__LINE__);
	return g_last_cudaError = cudaErrorUnknown;
}



/*******************************************************************************
 *                                                                              *
 *                                                                              *
 *                                                                              *
 *******************************************************************************/
__host__ cudaError_t CUDARTAPI cudaGetDeviceCount(int *count)
{
	if(g_debug_execution >= 3){
	    announce_call(__my_func__);
    }
	_cuda_device_id *dev = GPGPUSim_Init();
	*count = dev->num_devices();
	return g_last_cudaError = cudaSuccess;
}

__host__ cudaError_t CUDARTAPI cudaGetDeviceProperties(struct cudaDeviceProp *prop, int device)
{
	if(g_debug_execution >= 3){
	    announce_call(__my_func__);
    }
	_cuda_device_id *dev = GPGPUSim_Init();
	if (device <= dev->num_devices() )  {
		*prop= *dev->get_prop();
		return g_last_cudaError = cudaSuccess;
	} else {
		return g_last_cudaError = cudaErrorInvalidDevice;
	}
}

#if (CUDART_VERSION > 5000)
__host__ cudaError_t CUDARTAPI cudaDeviceGetAttribute(int *value, enum cudaDeviceAttr attr, int device)
{
	if(g_debug_execution >= 3){
	    announce_call(__my_func__);
    }
        const struct cudaDeviceProp *prop;
        _cuda_device_id *dev = GPGPUSim_Init();
        if (device <= dev->num_devices() )  {
                prop = dev->get_prop();
                switch (attr) {
                case 1:
                        *value= prop->maxThreadsDim[0] * prop->maxThreadsDim[1] * prop->maxThreadsDim[2] * prop->maxGridSize[0] * prop->maxGridSize[1] * prop->maxGridSize[2];
                        break;
                case 2:
                        *value= prop->maxThreadsDim[0];
                        break;
                case 3:
                        *value= prop->maxThreadsDim[1];
                        break;
                case 4:
                        *value= prop->maxThreadsDim[2];
                        break; 
		case 5:
                        *value= prop->maxGridSize[0];
                        break;
                case 6:
                        *value= prop->maxGridSize[1];
                        break;
                case 7:
                        *value= prop->maxGridSize[2];
                        break;
		case 8:
                        *value= prop->sharedMemPerBlock;
                        break;
		case 9:
                        *value= prop->totalConstMem;
                        break;
                case 10:
                        *value= prop->warpSize;
                        break;
                case 11:
                        *value= 16;//dummy value
                        break;
                case 12:
                        *value= prop->regsPerBlock;
                        break;
                case 13:
                        *value= 1480000;//for 1080ti
                        break;
                case 14:
                        *value= prop->textureAlignment ;
                        break;
                case 15:
                        *value = 0;
                        break;
                case 16:
                        *value= prop->multiProcessorCount ;
                        break;
                case 17:
                case 18:
                case 19:
                        *value = 0;
                        break;
                case 21:
                case 22:
                case 23:
                case 24:
                case 25:
                case 26:
                case 27:
                case 28:
                case 42:
                case 45:
                case 46:
                case 47:
                case 48:
                case 49:
                case 52:
                case 53:
                case 55:
                case 56:
                case 57:
                case 58:
                case 59:
                case 60:
                case 61:
                case 62:
                case 63:
                case 64:
                case 66:
                case 67:
                case 69:
                case 70:
                case 71:
                case 73:
                case 74:
                case 77:
                        *value = 1000;//dummy value
                        break;
                case 29:
                case 43:
                case 54:
                case 65:
                case 68:
                case 72:
                        *value = 10;//dummy value
                        break;
                case 30:
                case 51:
                        *value = 128;//dummy value
                        break;
                case 31:
                        *value = 1;
                        break;
                case 32:
                        *value = 0;
                        break;
                case 33:
                case 50:
                        *value = 0;//dummy value
                        break;
		        case 34:
                        *value= 0;
                        break;
                case 35:
                        *value = 0;
                        break;
                case 36:
                        *value = 1250000;//CK value for 1080ti
                        break;
                case 37:
                        *value = 352;//value for 1080ti
                        break;
                case 38:
                        *value = 3000000;//value for 1080ti
                        break;
                case 39:
                        *value= dev->get_gpgpu()->threads_per_core();
                        break;
                case 40:
                        *value= 0;
                        break;
                case 41:
                        *value= 0;
                        break;
                case 75://cudaDevAttrComputeCapabilityMajor
                        *value= prop->major ;
                        break;
                case 76://cudaDevAttrComputeCapabilityMinor
                        *value= prop->minor ;
                        break;
                case 78:
                        *value= 0 ; //TODO: as of now, we dont support stream priorities.
                        break;
                case 79:
                        *value= 0;
                        break;
                case 80:
                        *value= 0;
                        break;
		#if (CUDART_VERSION > 5050)
		case 81:
                        *value= prop->sharedMemPerMultiprocessor;
                        break;
                case 82:
                        *value= prop->regsPerMultiprocessor;
                        break;
		#endif
                case 83:
                case 84:
                case 85:
                case 86:
                        *value= 0;
                        break;
                case 87:
                        *value= 4;//dummy value
                        break;
                case 88:
                case 89:
                case 90:
                case 91:
                case 92:
                case 93:
                case 94:
                case 95:
                        *value= 0;
                        break;
		default:
			printf("ERROR: Attribute number %d unimplemented \n",attr);
			abort();
                }
                return g_last_cudaError = cudaSuccess;
        } else {
                return g_last_cudaError = cudaErrorInvalidDevice;
        }
}
#endif

__host__ cudaError_t CUDARTAPI cudaChooseDevice(int *device, const struct cudaDeviceProp *prop)
{
	if(g_debug_execution >= 3){
	    announce_call(__my_func__);
    }
	_cuda_device_id *dev = GPGPUSim_Init();
	*device = dev->get_id();
	return g_last_cudaError = cudaSuccess;
}

__host__ cudaError_t CUDARTAPI cudaSetDevice(int device)
{
    return cudaSetDeviceInternal(device);
}

__host__ cudaError_t CUDARTAPI cudaGetDevice(int *device)
{
    return cudaGetDeviceInternal(device);
}

__host__ cudaError_t CUDARTAPI cudaDeviceGetLimit ( size_t* pValue, cudaLimit limit )
{
	if(g_debug_execution >= 3){
            announce_call(__my_func__);
   	 }
        _cuda_device_id *dev = GPGPUSim_Init();
	const struct cudaDeviceProp *prop = dev->get_prop();
	const gpgpu_sim_config& config=dev->get_gpgpu()->get_config();
        switch(limit) {
        case 0:  // cudaLimitStackSize
        	*pValue=config.stack_limit();
                break;
        case 2:  // cudaLimitMallocHeapSize
                *pValue=config.heap_limit();
                break;
#if (CUDART_VERSION > 5050)
        case 3: // cudaLimitDevRuntimeSyncDepth
		if(prop->major > 2){
			*pValue=config.sync_depth_limit();
	                break;
		}
		else{
			printf("ERROR:Limit %s is not supported on this architecture \n",limit);
			abort();
		}
        case 4: // cudaLimitDevRuntimePendingLaunchCount
		if(prop->major > 2){
     	        	*pValue=config.pending_launch_count_limit();
	                break;
		}
		else{
			printf("ERROR:Limit %s is not supported on this architecture \n",limit);
			abort();
		}
#endif
        default:
                        printf("ERROR:Limit %s unimplemented \n",limit);
                        abort();
        }
	return g_last_cudaError = cudaSuccess;

}

__host__ cudaError_t CUDARTAPI cudaStreamGetPriority ( cudaStream_t hStream, int* priority )
{
        if(g_debug_execution >= 3){
            announce_call(__my_func__);
   	 }
        cuda_not_implemented(__my_func__,__LINE__);
        return g_last_cudaError = cudaSuccess;

}

__host__ cudaError_t CUDARTAPI cudaDeviceGetPCIBusId (
		char *pciBusId,
		int len,
		int device
) 
{
	if(g_debug_execution >= 3){
	    announce_call(__my_func__);
    }
	cuda_not_implemented(__my_func__,__LINE__);
	return g_last_cudaError = cudaErrorUnknown;
}

__host__ cudaError_t CUDARTAPI cudaIpcGetMemHandle( cudaIpcMemHandle_t* handle, void* devPtr )
{
	if(g_debug_execution >= 3){
	    announce_call(__my_func__);
    }
	cuda_not_implemented(__my_func__,__LINE__);
	return g_last_cudaError = cudaErrorUnknown;
}

__host__ cudaError_t cudaIpcOpenMemHandle(
		void **devPtr,
		cudaIpcMemHandle_t handle,
		unsigned int flags
)
{
	if(g_debug_execution >= 3){
	    announce_call(__my_func__);
    }
	cuda_not_implemented(__my_func__,__LINE__);
	return g_last_cudaError = cudaErrorUnknown;
}

__host__ cudaError_t CUDARTAPI cudaDestroyTextureObject(cudaTextureObject_t texObject)
{
        if(g_debug_execution >= 3){
            announce_call(__my_func__);
   	 }
        cuda_not_implemented(__my_func__,__LINE__);
        return g_last_cudaError = cudaErrorUnknown;
}


/*******************************************************************************
 *                                                                              *
 *                                                                              *
 *                                                                              *
 *******************************************************************************/

__host__ cudaError_t CUDARTAPI cudaBindTexture(size_t *offset,
		const struct textureReference *texref,
		const void *devPtr,
		const struct cudaChannelFormatDesc *desc,
		size_t size __dv(UINT_MAX))
{
	if(g_debug_execution >= 3){
	    announce_call(__my_func__);
    }
	CUctx_st *context = GPGPUSim_Context();
	gpgpu_t *gpu = context->get_device()->get_gpgpu();
	printf("GPGPU-Sim PTX: in cudaBindTexture: sizeof(struct textureReference) = %zu\n", sizeof(struct textureReference));
	struct cudaArray *array;
	array = (struct cudaArray*) malloc(sizeof(struct cudaArray));
	array->desc = *desc;
	array->size = size;
	array->width = size;
	array->height = 1;
	array->dimensions = 1;
	array->devPtr = (void*)devPtr;
	array->devPtr32 = (int)(long long)devPtr;
	offset = 0;
	printf("GPGPU-Sim PTX:   size = %zu\n", size);
	printf("GPGPU-Sim PTX:   texref = %p, array = %p\n", texref, array);
	printf("GPGPU-Sim PTX:   devPtr32 = %x\n", array->devPtr32);
	printf("GPGPU-Sim PTX:   Name corresponding to textureReference: %s\n", gpu->gpgpu_ptx_sim_findNamefromTexture(texref));
	printf("GPGPU-Sim PTX:   ChannelFormatDesc: x=%d, y=%d, z=%d, w=%d\n", desc->x, desc->y, desc->z, desc->w);
	printf("GPGPU-Sim PTX:   Texture Normalized? = %d\n", texref->normalized);
	gpu->gpgpu_ptx_sim_bindTextureToArray(texref, array);
	devPtr = (void*)(long long)array->devPtr32;
	printf("GPGPU-Sim PTX: devPtr = %p\n", devPtr);
	return g_last_cudaError = cudaSuccess;
}


__host__ cudaError_t CUDARTAPI cudaBindTextureToArray(const struct textureReference *texref, const struct cudaArray *array, const struct cudaChannelFormatDesc *desc)
{
	if(g_debug_execution >= 3){
	    announce_call(__my_func__);
    }
	CUctx_st *context = GPGPUSim_Context();
	gpgpu_t *gpu = context->get_device()->get_gpgpu();
	printf("GPGPU-Sim PTX: in cudaBindTextureToArray: %p %p\n", texref, array);
	printf("GPGPU-Sim PTX:   devPtr32 = %x\n", array->devPtr32);
	printf("GPGPU-Sim PTX:   Name corresponding to textureReference: %s\n", gpu->gpgpu_ptx_sim_findNamefromTexture(texref));
	printf("GPGPU-Sim PTX:   Texture Normalized? = %d\n", texref->normalized);
	gpu->gpgpu_ptx_sim_bindTextureToArray(texref, array);
	return g_last_cudaError = cudaSuccess;
}

__host__ cudaError_t CUDARTAPI cudaUnbindTexture(const struct textureReference *texref){
	if(g_debug_execution >= 3){
	    announce_call(__my_func__);
    }
   CUctx_st *context = GPGPUSim_Context();
   gpgpu_t *gpu = context->get_device()->get_gpgpu();
   printf("GPGPU-Sim PTX: in cudaUnbindTexture: sizeof(struct textureReference) = %zu\n", sizeof(struct textureReference));
   printf("GPGPU-Sim PTX:   Name corresponding to textureReference: %s\n", gpu->gpgpu_ptx_sim_findNamefromTexture(texref));

   gpu->gpgpu_ptx_sim_unbindTexture(texref);
   return g_last_cudaError = cudaSuccess;
}

__host__ cudaError_t CUDARTAPI cudaGetTextureAlignmentOffset(size_t *offset, const struct textureReference *texref)
{
	if(g_debug_execution >= 3){
	    announce_call(__my_func__);
    }
	cuda_not_implemented(__my_func__,__LINE__);
	return g_last_cudaError = cudaErrorUnknown;
}

__host__ cudaError_t CUDARTAPI cudaGetTextureReference(const struct textureReference **texref, const char *symbol)
{
	if(g_debug_execution >= 3){
	    announce_call(__my_func__);
    }
	cuda_not_implemented(__my_func__,__LINE__);
	return g_last_cudaError = cudaErrorUnknown;
}

__host__ cudaError_t CUDARTAPI cudaGetChannelDesc(struct cudaChannelFormatDesc *desc, const struct cudaArray *array)
{
	if(g_debug_execution >= 3){
	    announce_call(__my_func__);
    }
	*desc = array->desc;
	return g_last_cudaError = cudaSuccess;
}


__host__ struct cudaChannelFormatDesc CUDARTAPI cudaCreateChannelDesc(int x, int y, int z, int w, enum cudaChannelFormatKind f)
{
	if(g_debug_execution >= 3){
	    announce_call(__my_func__);
    }
	struct cudaChannelFormatDesc dummy;
	dummy.x = x;
	dummy.y = y;
	dummy.z = z;
	dummy.w = w;
	dummy.f = f;
	return dummy;
}

__host__ cudaError_t CUDARTAPI cudaGetLastError(void)
{
	if(g_debug_execution >= 3){
	    announce_call(__my_func__);
    }
	return g_last_cudaError;
}

__host__ const char *cudaGetErrorName(cudaError_t error)
{
	if(g_debug_execution >= 3){
	    announce_call(__my_func__);
    }
	cuda_not_implemented(__my_func__,__LINE__);
	return NULL;
}

__host__ const char* CUDARTAPI cudaGetErrorString(cudaError_t error)
{
	if(g_debug_execution >= 3){
	    announce_call(__my_func__);
    }
	if( g_last_cudaError == cudaSuccess )
		return "no error";
	char buf[1024];
	snprintf(buf,1024,"<<GPGPU-Sim PTX: there was an error (code = %d)>>", g_last_cudaError);
	return strdup(buf);
}

__host__ cudaError_t CUDARTAPI cudaSetupArgument(const void *arg, size_t size, size_t offset)
{
    return cudaSetupArgumentInternal(arg, size, offset);
}


__host__ cudaError_t CUDARTAPI cudaLaunch( const char *hostFun )
{
<<<<<<< HEAD
    return cudaLaunchInternal( hostFun );
=======
	if(g_debug_execution >= 3){
	    announce_call(__my_func__);
    }
	CUctx_st* context = GPGPUSim_Context();
	char *mode = getenv("PTX_SIM_MODE_FUNC");
	if( mode )
		sscanf(mode,"%u", &g_ptx_sim_mode);
	gpgpusim_ptx_assert( !g_cuda_launch_stack.empty(), "empty launch stack" );
	kernel_config config = g_cuda_launch_stack.back();
	{
		dim3 gridDim = config.grid_dim();
		dim3 blockDim = config.block_dim();
		if (gridDim.x * gridDim.y * gridDim.z == 0 || blockDim.x * blockDim.y * blockDim.z == 0)
		{
			//can't launch
			printf("can't launch a empty kernel\n");
			g_cuda_launch_stack.pop_back();
			return g_last_cudaError = cudaErrorInvalidConfiguration;
		}
	}
	struct CUstream_st *stream = config.get_stream();
	printf("\nGPGPU-Sim PTX: cudaLaunch for 0x%p (mode=%s) on stream %u\n", hostFun,
			g_ptx_sim_mode?"functional simulation":"performance simulation", stream?stream->get_uid():0 );
	kernel_info_t *grid = gpgpu_cuda_ptx_sim_init_grid(hostFun,config.get_args(),config.grid_dim(),config.block_dim(),context);
        //do dynamic PDOM analysis for performance simulation scenario
	std::string kname = grid->name();
	function_info *kernel_func_info = grid->entry();
	if (kernel_func_info->is_pdom_set()) {
    		printf("GPGPU-Sim PTX: PDOM analysis already done for %s \n", kname.c_str() );
    	} else {
    		printf("GPGPU-Sim PTX: finding reconvergence points for \'%s\'...\n", kname.c_str() );
		kernel_func_info->do_pdom();
		kernel_func_info->set_pdom();
    	} 
	dim3 gridDim = config.grid_dim();
	dim3 blockDim = config.block_dim();
		
	gpgpu_t *gpu = context->get_device()->get_gpgpu();
	checkpoint *g_checkpoint;
	g_checkpoint = new checkpoint();
	class memory_space *global_mem;
	global_mem = gpu->get_global_memory();

	if(gpu->resume_option ==1 && (grid->get_uid()==gpu->resume_kernel))
	{
		
	    char f1name[2048];
	    snprintf(f1name,2048,"checkpoint_files/global_mem_%d.txt", grid->get_uid());

	    g_checkpoint->load_global_mem(global_mem, f1name);	
		for (int i=0;i<gpu->resume_CTA;i++)
			grid->increment_cta_id();
	}
	if(gpu->resume_option==1 && (grid->get_uid()<gpu->resume_kernel))
	{
		char f1name[2048];
	    snprintf(f1name,2048,"checkpoint_files/global_mem_%d.txt", grid->get_uid());

	    g_checkpoint->load_global_mem(global_mem, f1name);	
		printf("Skipping kernel %d as resuming from kernel %d\n",grid->get_uid(),gpu->resume_kernel );
		g_cuda_launch_stack.pop_back();
		return g_last_cudaError = cudaSuccess;
		
	}
	if(gpu->checkpoint_option==1 && (grid->get_uid()>gpu->checkpoint_kernel))
	{
		printf("Skipping kernel %d as checkpoint from kernel %d\n",grid->get_uid(),gpu->checkpoint_kernel );
		g_cuda_launch_stack.pop_back();
		return g_last_cudaError = cudaSuccess;
		
	}
	printf("GPGPU-Sim PTX: pushing kernel \'%s\' to stream %u, gridDim= (%u,%u,%u) blockDim = (%u,%u,%u) \n",
			kname.c_str(), stream?stream->get_uid():0, gridDim.x,gridDim.y,gridDim.z,blockDim.x,blockDim.y,blockDim.z );
	stream_operation op(grid,g_ptx_sim_mode,stream);
	g_stream_manager->push(op);
	g_cuda_launch_stack.pop_back();
	return g_last_cudaError = cudaSuccess;
>>>>>>> a1e2c427
}

__host__ cudaError_t CUDARTAPI cudaLaunchKernel ( const char* hostFun, dim3 gridDim, dim3 blockDim, const void** args, size_t sharedMem, cudaStream_t stream )
{

    if(g_debug_execution >= 3){
        announce_call(__my_func__);
    }
    CUctx_st *context = GPGPUSim_Context();
    function_info *entry = context->get_kernel(hostFun);
#if CUDART_VERSION < 10000
    cudaConfigureCallInternal(gridDim, blockDim, sharedMem, stream);
#endif
    for(unsigned i = 0; i < entry->num_args(); i++){
        std::pair<size_t, unsigned> p = entry->get_param_config(i);
        cudaSetupArgumentInternal(args[i], p.first, p.second);
    }

    cudaLaunchInternal(hostFun);
    return g_last_cudaError = cudaSuccess;
}


/*******************************************************************************
 *                                                                              *
 *                                                                              *
 *                                                                              *
 *******************************************************************************/

__host__ cudaError_t CUDARTAPI cudaStreamCreate(cudaStream_t *stream)
{
	if(g_debug_execution >= 3){
	    announce_call(__my_func__);
    }
	printf("GPGPU-Sim PTX: cudaStreamCreate\n");
#if (CUDART_VERSION >= 3000)
	*stream = new struct CUstream_st();
	g_stream_manager()->add_stream(*stream);
#else
	*stream = 0;
	printf("GPGPU-Sim PTX: WARNING: Asynchronous kernel execution not supported (%s)\n", __my_func__);
#endif
	return g_last_cudaError = cudaSuccess;
}

//TODO: introduce priorities
__host__ cudaError_t CUDARTAPI cudaStreamCreateWithPriority(cudaStream_t *stream, unsigned int flags, int  priority) {
	if(g_debug_execution >= 3){
	    announce_call(__my_func__);
    }
        return cudaStreamCreate(stream);
}

__host__ cudaError_t CUDARTAPI cudaDeviceGetStreamPriorityRange(int* leastPriority, int* greatestPriority) {
	if(g_debug_execution >= 3){
	    announce_call(__my_func__);
    }
       	return cudaSuccess;	
}

__host__ __device__ cudaError_t CUDARTAPI cudaStreamCreateWithFlags(cudaStream_t *stream, unsigned int flags) {
	if(g_debug_execution >= 3){
	    announce_call(__my_func__);
    }
	return cudaStreamCreate(stream);
}

__host__ cudaError_t CUDARTAPI cudaStreamDestroy(cudaStream_t stream)
{
	if(g_debug_execution >= 3){
	    announce_call(__my_func__);
    }
#if (CUDART_VERSION >= 3000)
	//per-stream synchronization required for application using external libraries without explicit synchronization in the code to 
	//avoid the stream_manager from spinning forever to destroy non-empty streams without making any forward progress. 
	stream->synchronize();
	g_stream_manager()->destroy_stream(stream);
#endif
	return g_last_cudaError = cudaSuccess;
}

__host__ cudaError_t CUDARTAPI cudaStreamSynchronize(cudaStream_t stream)
{
	if(g_debug_execution >= 3){
	    announce_call(__my_func__);
    }
#if (CUDART_VERSION >= 3000)
	if( stream == NULL )
		synchronize();
		return g_last_cudaError = cudaSuccess;
	stream->synchronize();
#else
	printf("GPGPU-Sim PTX: WARNING: Asynchronous kernel execution not supported (%s)\n", __my_func__);
#endif
	return g_last_cudaError = cudaSuccess;
}

__host__ cudaError_t CUDARTAPI cudaStreamQuery(cudaStream_t stream)
{
	if(g_debug_execution >= 3){
	    announce_call(__my_func__);
    }
#if (CUDART_VERSION >= 3000)
	if( stream == NULL )
		return g_last_cudaError = cudaErrorInvalidResourceHandle;
	return g_last_cudaError = stream->empty()?cudaSuccess:cudaErrorNotReady;
#else
	printf("GPGPU-Sim PTX: WARNING: Asynchronous kernel execution not supported (%s)\n", __my_func__);
	return g_last_cudaError = cudaSuccess; // it is always success because all cuda calls are synchronous
#endif
}

/*******************************************************************************
 *                                                                              *
 *                                                                              *
 *                                                                              *
 *******************************************************************************/

__host__ cudaError_t CUDARTAPI cudaEventCreate(cudaEvent_t *event)
{
	if(g_debug_execution >= 3){
	    announce_call(__my_func__);
    }
	CUevent_st *e = new CUevent_st(false);
	g_timer_events[e->get_uid()] = e;
#if CUDART_VERSION >= 3000
	*event = e;
#else
	*event = e->get_uid();
#endif
	return g_last_cudaError = cudaSuccess;
}

CUevent_st *get_event(cudaEvent_t event)
{
	unsigned event_uid;
#if CUDART_VERSION >= 3000
	event_uid = event->get_uid();
#else
	event_uid = event;
#endif
	event_tracker_t::iterator e = g_timer_events.find(event_uid);
	if( e == g_timer_events.end() )
		return NULL;
	return e->second;
}

__host__ cudaError_t CUDARTAPI cudaEventRecord(cudaEvent_t event, cudaStream_t stream)
{
	if(g_debug_execution >= 3){
	    announce_call(__my_func__);
    }
	CUevent_st *e = get_event(event);
	if( !e ) return g_last_cudaError = cudaErrorUnknown;
	struct CUstream_st *s = (struct CUstream_st *)stream;
	stream_operation op(e,s);
	g_stream_manager()->push(op);
	return g_last_cudaError = cudaSuccess;
}

__host__ cudaError_t CUDARTAPI cudaStreamWaitEvent(cudaStream_t stream, cudaEvent_t event, unsigned int flags)
{
	if(g_debug_execution >= 3){
	    announce_call(__my_func__);
    }
   //reference: https://www.cs.cmu.edu/afs/cs/academic/class/15668-s11/www/cuda-doc/html/group__CUDART__STREAM_gfe68d207dc965685d92d3f03d77b0876.html 
	CUevent_st *e = get_event(event);
	if( !e ){
	   printf("GPGPU-Sim API: Warning: cudaEventRecord has not been called on event before calling cudaStreamWaitEvent.\nNothing to be done.\n");
      return g_last_cudaError = cudaSuccess;
   }
   if (!stream){
      g_stream_manager()->pushCudaStreamWaitEventToAllStreams(e, flags);
   } else {
	   struct CUstream_st *s = (struct CUstream_st *)stream;
	   stream_operation op(s,e,flags);
	   g_stream_manager()->push(op);
   }
	return g_last_cudaError = cudaSuccess;
}

__host__ cudaError_t CUDARTAPI cudaEventQuery(cudaEvent_t event)
{
	if(g_debug_execution >= 3){
	    announce_call(__my_func__);
    }
	CUevent_st *e = get_event(event);
	if( e == NULL ) {
		return g_last_cudaError = cudaErrorInvalidValue;
	} else if( e->done() ) {
		return g_last_cudaError = cudaSuccess;
	} else {
		return g_last_cudaError = cudaErrorNotReady;
	}
}

__host__ cudaError_t CUDARTAPI cudaEventSynchronize(cudaEvent_t event)
{
	if(g_debug_execution >= 3){
	    announce_call(__my_func__);
    }
	printf("GPGPU-Sim API: cudaEventSynchronize ** waiting for event\n");
	fflush(stdout);
	CUevent_st *e = (CUevent_st*) event;
	while( !e->done() )
		;
	printf("GPGPU-Sim API: cudaEventSynchronize ** event detected\n");
	fflush(stdout);
	return g_last_cudaError = cudaSuccess;
}

__host__ cudaError_t CUDARTAPI cudaEventDestroy(cudaEvent_t event)
{
	if(g_debug_execution >= 3){
	    announce_call(__my_func__);
    }
	CUevent_st *e = get_event(event);
	unsigned event_uid = e->get_uid();
	event_tracker_t::iterator pe = g_timer_events.find(event_uid);
	if( pe == g_timer_events.end() )
		return g_last_cudaError = cudaErrorInvalidValue;
	g_timer_events.erase(pe);
	return g_last_cudaError = cudaSuccess;
}


__host__ cudaError_t CUDARTAPI cudaEventElapsedTime(float *ms, cudaEvent_t start, cudaEvent_t end)
{
	if(g_debug_execution >= 3){
	    announce_call(__my_func__);
    }
	time_t elapsed_time;
	CUevent_st *s = get_event(start);
	CUevent_st *e = get_event(end);
	if( s==NULL || e==NULL )
		return g_last_cudaError = cudaErrorUnknown;
	elapsed_time = e->clock() - s->clock();
	*ms = 1000*elapsed_time;
	return g_last_cudaError = cudaSuccess;
}



/*******************************************************************************
 *                                                                              *
 *                                                                              *
 *                                                                              *
 *******************************************************************************/

__host__ cudaError_t CUDARTAPI cudaThreadExit(void)
{
	if(g_debug_execution >= 3){
	    announce_call(__my_func__);
    }
	exit_simulation();
	return g_last_cudaError = cudaSuccess;
}

__host__ cudaError_t CUDARTAPI cudaThreadSynchronize(void)
{
	if(g_debug_execution >= 3){
	    announce_call(__my_func__);
    }
	//Called on host side
	synchronize();
	return g_last_cudaError = cudaSuccess;
};

int CUDARTAPI __cudaSynchronizeThreads(void**, void*)
{
	if(g_debug_execution >= 3){
	    announce_call(__my_func__);
    }
	return cudaThreadExit();
}



/*******************************************************************************
 *                                                                              *
 *                                                                              *
 *                                                                              *
 *******************************************************************************/

#if (CUDART_VERSION >= 3010)
int dummy0() {
	if(g_debug_execution >= 3){
	    announce_call(__my_func__);
    }
return 0; }

int dummy1() {
	if(g_debug_execution >= 3){
	    announce_call(__my_func__);
    }
return 2 << 20; }

typedef int (*ExportedFunction)();

static ExportedFunction exportTable[3] = {&dummy0, &dummy0, &dummy0};

__host__ cudaError_t CUDARTAPI cudaGetExportTable(const void **ppExportTable, const cudaUUID_t *pExportTableId)
{
	if(g_debug_execution >= 3){
	    announce_call(__my_func__);
    }
	printf("cudaGetExportTable: UUID = "); 
	for (int s = 0; s < 16; s++) {
		printf("%#2x ", (unsigned char) (pExportTableId->bytes[s])); 
	}
	*ppExportTable = &exportTable;

	printf("\n"); 
	return g_last_cudaError = cudaSuccess;
}

#endif


/*******************************************************************************
 *                                                                              *
 *                                                                              *
 *                                                                              *
 *******************************************************************************/

//#include "../../cuobjdump_to_ptxplus/cuobjdump_parser.h"

//extracts all ptx files from binary and dumps into prog_name.unique_no.sm_<>.ptx files
void cuda_runtime_api::extract_ptx_files_using_cuobjdump(CUctx_st *context){
    extern bool g_cdp_enabled;
    char command[1000];
    char *pytorch_bin = getenv("PYTORCH_BIN");
    std::string app_binary = get_app_binary(); 


    char ptx_list_file_name[1024];
    snprintf(ptx_list_file_name,1024,"_cuobjdump_list_ptx_XXXXXX");
    int fd2=mkstemp(ptx_list_file_name);
    close(fd2);

    if (pytorch_bin!=NULL && strlen(pytorch_bin)!=0){
        app_binary = std::string(pytorch_bin);
    }

    //only want file names
    snprintf(command,1000,"$CUDA_INSTALL_PATH/bin/cuobjdump -lptx %s  | cut -d \":\" -f 2 | awk '{$1=$1}1' > %s", app_binary.c_str(), ptx_list_file_name);
    if( system(command) != 0 ) {
        printf("WARNING: Failed to execute cuobjdump to get list of ptx files \n");
        exit(0);
    }   
    if(!g_cdp_enabled) {
        //based on the list above, dump ptx files individually. Format of dumped ptx file is prog_name.unique_no.sm_<>.ptx

       std::ifstream infile(ptx_list_file_name);
       std::string line;
       while (std::getline(infile, line))
       {
            //int pos = line.find(std::string(get_app_binary_name(app_binary)));
            const char *ptx_file = line.c_str();
            printf("Extracting specific PTX file named %s \n",ptx_file);
            snprintf(command,1000,"$CUDA_INSTALL_PATH/bin/cuobjdump -xptx %s %s", ptx_file, app_binary.c_str());
            if (system(command)!=0) {
                printf("ERROR: command: %s failed \n",command);
                exit(0);
            }
            context->no_of_ptx++;
       }
    }

	 if(!context->no_of_ptx){
	 	printf("WARNING: Number of ptx in the executable file are 0. One of the reasons might be\n");
	 	printf("\t1. CDP is enabled\n");
	 	printf("\t2. When using PyTorch, PYTORCH_BIN is not set correctly\n");
	 }

    std::ifstream infile(ptx_list_file_name);
    std::string line;
    while (std::getline(infile, line))
    {
         //int pos = line.find(std::string(get_app_binary_name(app_binary)));
         const char *ptx_file = line.c_str();
         int pos1 = line.find("sm_");
         int pos2 = line.find_last_of(".");
         if (pos1==std::string::npos&&pos2==std::string::npos){
             printf("ERROR: PTX list is not in correct format");
             exit(0);
         }
         std::string vstr = line.substr(pos1+3,pos2-pos1-3);
         int version = atoi(vstr.c_str());
         if (version_filename.find(version)==version_filename.end()){
            version_filename[version] = std::set<std::string>();
         }
         version_filename[version].insert(line);
    }

}


//! Call cuobjdump to extract everything (-elf -sass -ptx)
/*!
 *	This Function extract the whole PTX (for all the files) using cuobjdump
 *	to _cuobjdump_complete_output_XXXXXX then runs a parser to chop it up with each binary in
 *	its own file
 *	It is also responsible for extracting the libraries linked to the binary if the option is
 *	enabled
 * */
void cuda_runtime_api::extract_code_using_cuobjdump(){
    CUctx_st *context = GPGPUSim_Context();
    unsigned forced_max_capability = context->get_device()->get_gpgpu()->get_config().get_forced_max_capability();

    //prevent the dumping by cuobjdump everytime we execute the code!
    const char *override_cuobjdump = getenv("CUOBJDUMP_SIM_FILE"); 
    char command[1000], ptx_file[1000];
    std::string app_binary = get_app_binary(); 
    //Running cuobjdump using dynamic link to current process
    snprintf(command,1000,"md5sum %s ", app_binary.c_str());
    printf("Running md5sum using \"%s\"\n", command);
    if(system(command)){
        std::cout << "Failed to execute: " << command << std::endl;
        exit(1);
    }
    // Running cuobjdump using dynamic link to current process
    // Needs the option '-all' to extract PTX from CDP-enabled binary 
    extern bool g_cdp_enabled;

    //dump ptx for all individial ptx files into sepearte files which is later used by ptxas.
    int result=0;
#if (CUDART_VERSION >= 6000)
    extract_ptx_files_using_cuobjdump(context);
    return;
#endif
    //TODO: redundant to dump twice. how can it be prevented?
    //dump only for specific arch
    char fname[1024];
    if ((override_cuobjdump == NULL) || (strlen(override_cuobjdump)==0)) {
	snprintf(fname,1024,"_cuobjdump_complete_output_XXXXXX");
	int fd=mkstemp(fname);
	close(fd);
	if(!g_cdp_enabled)
            snprintf(command,1000,"$CUDA_INSTALL_PATH/bin/cuobjdump -ptx -elf -sass %s > %s", app_binary.c_str(), fname);
	else
            snprintf(command,1000,"$CUDA_INSTALL_PATH/bin/cuobjdump -ptx -elf -sass -all %s > %s", app_binary.c_str(), fname);
	bool parse_output = true; 
	result = system(command);
	if(result) {
            if (context->get_device()->get_gpgpu()->get_config().experimental_lib_support() && (result == 65280)) {  
                // Some CUDA application may exclusively use kernels provided by CUDA
                // libraries (e.g. CUBLAS).  Skipping cuobjdump extraction from the
                // executable for this case. 
                // 65280 is the return code from cuobjdump denoting the specific error (tested on CUDA 4.0/4.1/4.2)
                printf("WARNING: Failed to execute: %s\n", command); 
                printf("         Executable binary does not contain any GPU kernel.\n"); 
                parse_output = false; 
            } else {
                printf("ERROR: Failed to execute: %s\n", command); 
                exit(1);
            }
        }

        if (parse_output) {
            printf("Parsing file %s\n", fname);
	    FILE *cuobjdump_in;
            cuobjdump_in = fopen(fname, "r");

	    struct cuobjdump_parser parser;
	    parser.elfserial = 1;
	    parser.ptxserial = 1;
	    cuobjdump_lex_init(&(parser.scanner));
	    cuobjdump_set_in(cuobjdump_in, (parser.scanner));
	    cuobjdump_parse(parser.scanner, &parser, cuobjdumpSectionList);
	    cuobjdump_lex_destroy(parser.scanner);
            fclose(cuobjdump_in);
            printf("Done parsing!!!\n");
        } else {
            printf("Parsing skipped for %s\n", fname); 
        }

        if (context->get_device()->get_gpgpu()->get_config().experimental_lib_support()){
            //Experimental library support
            //Currently only for cufft

            std::stringstream cmd;
            cmd << "ldd " << app_binary << " | grep $CUDA_INSTALL_PATH | awk \'{print $3}\' > _tempfile_.txt";
            int result = system(cmd.str().c_str());
            if(result){
                std::cout << "Failed to execute: " << cmd.str() << std::endl;
                exit(1);
            }
            std::ifstream libsf;
            libsf.open("_tempfile_.txt");
            if(!libsf.is_open()) {
                std::cout << "Failed to open: _tempfile_.txt" << std::endl;
                exit(1);
            }

            //Save the original section list
            std::list<cuobjdumpSection*> tmpsl = cuobjdumpSectionList;
            cuobjdumpSectionList.clear();

            std::string line;
            std::getline(libsf, line);
            std::cout << "DOING: " << line << std::endl;
            int cnt=1;
            while(libsf.good()){
                std::stringstream libcodfn;
                libcodfn << "_cuobjdump_complete_lib_" << cnt << "_";
                cmd.str(""); //resetting
                cmd << "$CUDA_INSTALL_PATH/bin/cuobjdump -ptx -elf -sass ";
                cmd << line;
                cmd << " > ";
                cmd << libcodfn.str();
                std::cout << "Running cuobjdump on " << line << std::endl;
                std::cout << "Using command: " << cmd.str() << std::endl;
                result = system(cmd.str().c_str());
                if(result) {printf("ERROR: Failed to execute: %s\n", command); exit(1);}
                    std::cout << "Done" << std::endl;

                    std::cout << "Trying to parse " << libcodfn.str() << std::endl;
		    FILE *cuobjdump_in;
                    cuobjdump_in = fopen(libcodfn.str().c_str(), "r");
		    struct cuobjdump_parser parser;
		    parser.elfserial = 1;
		    parser.ptxserial = 1;
		    cuobjdump_lex_init(&(parser.scanner));
		    cuobjdump_set_in(cuobjdump_in, (parser.scanner));
		    cuobjdump_parse(parser.scanner, &parser, cuobjdumpSectionList);
		    cuobjdump_lex_destroy(parser.scanner);
                    fclose(cuobjdump_in);
                    std::getline(libsf, line);
            }
            libSectionList = cuobjdumpSectionList;

            //Restore the original section list
            cuobjdumpSectionList = tmpsl;
        }
    } else {
        printf("GPGPU-Sim PTX: overriding cuobjdump with '%s' (CUOBJDUMP_SIM_FILE is set)\n", override_cuobjdump);
        snprintf(fname,1024, "%s",override_cuobjdump);
    }
}

//! Read file into char*
//TODO: convert this to C++ streams, will be way cleaner
char* readfile (const std::string filename){
	assert (filename != "");
	FILE* fp = fopen(filename.c_str(),"r");
	if (!fp) {
		std::cout << "ERROR: Could not open file %s for reading\n" << filename << std::endl;
		assert (0);
	}
	// finding size of the file
	int filesize= 0;
	fseek (fp , 0 , SEEK_END);

	filesize = ftell (fp);
	fseek (fp, 0, SEEK_SET);
	// allocate and copy the entire ptx
	char* ret = (char*)malloc((filesize +1)* sizeof(char));
	fread(ret,1,filesize,fp);
	ret[filesize]='\0';
	fclose(fp);
	return ret;
}

//! Function that helps debugging
void printSectionList(std::list<cuobjdumpSection*> sl) {
	std::list<cuobjdumpSection*>::iterator iter;
	for (	iter = sl.begin();
			iter != sl.end();
			iter++
	){
		(*iter)->print();
	}
}

//! Remove unecessary sm versions from the section list
std::list<cuobjdumpSection*> cuda_runtime_api::pruneSectionList(CUctx_st *context) {
	unsigned forced_max_capability = context->get_device()->get_gpgpu()->get_config().get_forced_max_capability();

	//For ptxplus, force the max capability to 19 if it's higher or unspecified(0)
	if (context->get_device()->get_gpgpu()->get_config().convert_to_ptxplus()){
		if (	(forced_max_capability == 0) ||
				(forced_max_capability >= 20)){
			printf("GPGPU-Sim: WARNING: Capability >= 20 are not supported in PTXPlus\n\tSetting forced_max_capability to 19\n");
			forced_max_capability = 19;
		}
	}

	std::list<cuobjdumpSection*> prunedList;

	//Find the highest capability (that is lower than the forced maximum) for each cubin file
	//and set it in cuobjdumpSectionMap. Do this only for ptx sections
	std::map<std::string, unsigned> cuobjdumpSectionMap;
	int min_ptx_capability_found=0;
	for (	std::list<cuobjdumpSection*>::iterator iter = cuobjdumpSectionList.begin();
			iter != cuobjdumpSectionList.end();
			iter++){
		unsigned capability = (*iter)->getArch();
		if(dynamic_cast<cuobjdumpPTXSection*>(*iter) != NULL){
			if(capability<min_ptx_capability_found || min_ptx_capability_found==0)
				min_ptx_capability_found=capability;
			if (capability <= forced_max_capability ||	forced_max_capability==0) {
				if((cuobjdumpSectionMap.find((*iter)->getIdentifier())==cuobjdumpSectionMap.end())
						|| (cuobjdumpSectionMap[(*iter)->getIdentifier()] < capability))
						cuobjdumpSectionMap[(*iter)->getIdentifier()] = capability;
			}
		}
	}

	//Throw away the sections with the lower capabilites and push those with the highest in
	//the pruned list
	for (	std::list<cuobjdumpSection*>::iterator iter = cuobjdumpSectionList.begin();
			iter != cuobjdumpSectionList.end();
			iter++){
		unsigned capability = (*iter)->getArch();
		if(capability == cuobjdumpSectionMap[(*iter)->getIdentifier()]){
			prunedList.push_back(*iter);
		} else {
			delete *iter;
		}
	}
	if(prunedList.empty()){
		printf("Error: No PTX sections found with sm capability that is lower than current forced maximum capability \n minimum ptx capability found = %u, maximum forced ptx capability = %u \n User might want to change either the forced maximum capability from gpgpusim configuration or update the compilation to generate the required PTX version\n",min_ptx_capability_found,forced_max_capability);
		abort();
	}
	return prunedList;
}

//! Merge all PTX sections that have a specific identifier into one file
std::list<cuobjdumpSection*> cuda_runtime_api::mergeMatchingSections(std::string identifier){
	const char *ptxcode = "";
	std::list<cuobjdumpSection*>::iterator old_iter;
	cuobjdumpPTXSection* old_ptxsection = NULL;
	cuobjdumpPTXSection* ptxsection;
	std::list<cuobjdumpSection*> mergedList;

	for (	std::list<cuobjdumpSection*>::iterator iter = cuobjdumpSectionList.begin();
			iter != cuobjdumpSectionList.end();
			iter++){
		if((ptxsection=dynamic_cast<cuobjdumpPTXSection*>(*iter)) != NULL &&
			strcmp(ptxsection->getIdentifier().c_str(), identifier.c_str()) == 0){
			// Read and remove the last PTX section
			if (old_ptxsection != NULL) {
				ptxcode = readfile(old_ptxsection->getPTXfilename());
				// remove ptx file?
				delete *old_iter;
			}

			// Append all the PTX from the last PTX section into the current PTX section
			// Add 50 to ptxcode to ignore the information regarding version/target/address_size
			if (strlen(ptxcode) >= 50) {
				FILE *ptxfile = fopen((ptxsection->getPTXfilename()).c_str(), "a");
				fprintf(ptxfile, "%s", ptxcode + 50);
				fclose(ptxfile);
			}

			old_iter = iter;
			old_ptxsection = ptxsection;
		}
		// Store all non-PTX sections and PTX sections with non-matching identifiers
		else {
			mergedList.push_back(*iter);
		}
	}

	// Store the final PTX section
	mergedList.push_back(*old_iter);

	return mergedList;
}

//! Merge any PTX sections with matching identifiers
std::list<cuobjdumpSection*> cuda_runtime_api::mergeSections(){
	std::vector<std::string> identifier;
	cuobjdumpPTXSection* ptxsection;

	// Add all identifiers present in PTX sections to a vector
	for (	std::list<cuobjdumpSection*>::iterator iter = cuobjdumpSectionList.begin();
			iter != cuobjdumpSectionList.end();
			iter++){
		if((ptxsection=dynamic_cast<cuobjdumpPTXSection*>(*iter)) != NULL){
			std::string current_id = ptxsection->getIdentifier();

			// If we haven't yet seen a given identifier, add it to the vector
			if (std::find(identifier.begin(), identifier.end(), current_id) == identifier.end()) {
				identifier.push_back(current_id);
			}
		}
	}

	// Call mergeMatchingSections on all identifiers in the vector
	for (	std::vector<std::string>::iterator iter = identifier.begin();
			iter != identifier.end();
			iter++) {
		cuobjdumpSectionList = mergeMatchingSections(*iter);
	}

	return cuobjdumpSectionList;
}


//! Within the section list, find the ELF section corresponding to a given identifier
cuobjdumpELFSection* findELFSectionInList(std::list<cuobjdumpSection*> sectionlist, const std::string identifier){

	std::list<cuobjdumpSection*>::iterator iter;
	for (	iter = sectionlist.begin();
			iter != sectionlist.end();
			iter++
	){
		cuobjdumpELFSection* elfsection;
		if((elfsection=dynamic_cast<cuobjdumpELFSection*>(*iter)) != NULL){
			if(elfsection->getIdentifier() == identifier)
				return elfsection;
		}
	}
	return NULL;
}

//! Find an ELF section in all the known lists
cuobjdumpELFSection* cuda_runtime_api::findELFSection(const std::string identifier){
	cuobjdumpELFSection* sec = findELFSectionInList(cuobjdumpSectionList, identifier);
	if (sec!=NULL)return sec;
	sec = findELFSectionInList(libSectionList, identifier);
	if (sec!=NULL)return sec;
	std::cout << "Could not find " << identifier << std::endl;
	assert(0 && "Could not find the required ELF section");
	return NULL;
}

//! Within the section list, find the PTX section corresponding to a given identifier
cuobjdumpPTXSection* findPTXSectionInList(std::list<cuobjdumpSection*> &sectionlist, const std::string identifier){
	std::list<cuobjdumpSection*>::iterator iter;
	for (	iter = sectionlist.begin();
			iter != sectionlist.end();
			iter++
	){
		cuobjdumpPTXSection* ptxsection;
		if((ptxsection=dynamic_cast<cuobjdumpPTXSection*>(*iter)) != NULL){
			if(ptxsection->getIdentifier() == identifier)
				return ptxsection;
			else {
				extern bool g_cdp_enabled;
				if(g_cdp_enabled) {
					printf("Warning: __cudaRegisterFatBinary needs %s, but find PTX section with %s\n",
						identifier.c_str(), ptxsection->getIdentifier().c_str());
					return ptxsection;
				}
			}
		}
	}
	return NULL;
}

//! Find an PTX section in all the known lists
cuobjdumpPTXSection* cuda_runtime_api::findPTXSection(const std::string identifier){
	cuobjdumpPTXSection* sec = findPTXSectionInList(cuobjdumpSectionList, identifier);
	if (sec!=NULL)return sec;
	sec = findPTXSectionInList(libSectionList, identifier);
	if (sec!=NULL)return sec;
	std::cout << "Could not find " << identifier << std::endl;
	assert(0 && "Could not find the required PTX section");
	return NULL;
}



//! Extract the code using cuobjdump and remove unnecessary sections
void cuda_runtime_api::cuobjdumpInit(){
	CUctx_st *context = GPGPUSim_Context();
	extract_code_using_cuobjdump(); //extract all the output of cuobjdump to _cuobjdump_*.*
	const char* pre_load = getenv("CUOBJDUMP_SIM_FILE");
	if (pre_load ==NULL || strlen(pre_load)==0){
		cuobjdumpSectionList = pruneSectionList(context);
		cuobjdumpSectionList = mergeSections();
	}
}


//! Either submit PTX for simulation or convert SASS to PTXPlus and submit it
void gpgpu_context::cuobjdumpParseBinary(unsigned int handle){

	CUctx_st *context = GPGPUSim_Context();
	if(api->fatbin_registered[handle]) return;
	api->fatbin_registered[handle] = true;
	std::string fname = api->fatbinmap[handle];

	if (api->name_symtab.find(fname) != api->name_symtab.end()) {
		symbol_table *symtab = api->name_symtab[fname];
		context->add_binary(symtab, handle);
		return;
	}
	symbol_table *symtab;

#if (CUDART_VERSION >= 6000)
   //loops through all ptx files from smallest sm version to largest
   std::map<unsigned,std::set<std::string> >::iterator itr_m;
   for (itr_m = api->version_filename.begin(); itr_m!=api->version_filename.end(); itr_m++){
      std::set<std::string>::iterator itr_s;
      for (itr_s = itr_m->second.begin(); itr_s!=itr_m->second.end(); itr_s++){
          std::string ptx_filename = *itr_s;
          printf("GPGPU-Sim PTX: Parsing %s\n",ptx_filename.c_str());
          symtab = gpgpu_ptx_sim_load_ptx_from_filename( ptx_filename.c_str() );
      }
   }
   api->name_symtab[fname] = symtab;
   context->add_binary(symtab, handle);
   api->load_static_globals(symtab,STATIC_ALLOC_LIMIT,0xFFFFFFFF,context->get_device()->get_gpgpu());
   api->load_constants(symtab,STATIC_ALLOC_LIMIT,context->get_device()->get_gpgpu());
   for (itr_m = api->version_filename.begin(); itr_m!=api->version_filename.end(); itr_m++){
      std::set<std::string>::iterator itr_s;
      for (itr_s = itr_m->second.begin(); itr_s!=itr_m->second.end(); itr_s++){
          std::string ptx_filename = *itr_s;
          printf("GPGPU-Sim PTX: Loading PTXInfo from %s\n",ptx_filename.c_str());
          gpgpu_ptx_info_load_from_filename( ptx_filename.c_str(), itr_m->first );
      }
   }
   return;
#endif

	unsigned max_capability = 0;
	for (	std::list<cuobjdumpSection*>::iterator iter = api->cuobjdumpSectionList.begin();
			iter != api->cuobjdumpSectionList.end();
			iter++){
		unsigned capability = (*iter)->getArch();
		if (capability > max_capability) max_capability = capability;
	}
	if (max_capability > 20) printf("WARNING: No guarantee that PTX will be parsed for SM version %u\n", max_capability);
	if (max_capability == 0) max_capability=context->get_device()->get_gpgpu()->get_config().get_forced_max_capability();

	cuobjdumpPTXSection* ptx = NULL;
	const char* pre_load = getenv("CUOBJDUMP_SIM_FILE");
	if(pre_load==NULL || strlen(pre_load)==0)
		ptx = api->findPTXSection(fname);
	char *ptxcode;
	const char *override_ptx_name = getenv("PTX_SIM_KERNELFILE"); 
	if (override_ptx_name == NULL or getenv("PTX_SIM_USE_PTX_FILE") == NULL or strlen(getenv("PTX_SIM_USE_PTX_FILE"))==0) {
		ptxcode = readfile(ptx->getPTXfilename());
	} else {
		printf("GPGPU-Sim PTX: overriding embedded ptx with '%s' (PTX_SIM_USE_PTX_FILE is set)\n", override_ptx_name);
		ptxcode = readfile(override_ptx_name);
	}
	if(context->get_device()->get_gpgpu()->get_config().convert_to_ptxplus() ) {
		cuobjdumpELFSection* elfsection = api->findELFSection(ptx->getIdentifier());
		assert (elfsection!= NULL);
		char *ptxplus_str = gpgpu_ptx_sim_convert_ptx_and_sass_to_ptxplus(
				ptx->getPTXfilename(),
				elfsection->getELFfilename(),
				elfsection->getSASSfilename());
		symtab=gpgpu_ptx_sim_load_ptx_from_string(ptxplus_str, handle);
		printf("Adding %s with cubin handle %u\n", ptx->getPTXfilename().c_str(), handle);
		context->add_binary(symtab, handle);
		gpgpu_ptxinfo_load_from_string( ptxcode, handle, max_capability, context->no_of_ptx );
		delete[] ptxplus_str;
	} else {
		symtab=gpgpu_ptx_sim_load_ptx_from_string(ptxcode, handle);
		//if CUOBJDUMP_SIM_FILE is not set, ptx is NULL. So comment below.
		//printf("Adding %s with cubin handle %u\n", ptx->getPTXfilename().c_str(), handle);
		context->add_binary(symtab, handle);
		gpgpu_ptxinfo_load_from_string( ptxcode, handle, max_capability, context->no_of_ptx );
	}
	api->load_static_globals(symtab,STATIC_ALLOC_LIMIT,0xFFFFFFFF,context->get_device()->get_gpgpu());
	api->load_constants(symtab,STATIC_ALLOC_LIMIT,context->get_device()->get_gpgpu());
	api->name_symtab[fname] = symtab;

	//TODO: Remove temporarily files as per configurations
}
}

extern "C" {

void** CUDARTAPI __cudaRegisterFatBinary( void *fatCubin )
{
	if(g_debug_execution >= 3){
	    announce_call(__my_func__);
    }
    return cudaRegisterFatBinaryInternal(fatCubin);
}

void CUDARTAPI __cudaRegisterFatBinaryEnd( void **fatCubinHandle )
{
	if(g_debug_execution >= 3){
	    announce_call(__my_func__);
    }
}

unsigned CUDARTAPI __cudaPushCallConfiguration(dim3 gridDim,
                                      dim3 blockDim, 
                                      size_t sharedMem = 0, 
                                      struct CUstream_st *stream = 0)
{
	if(g_debug_execution >= 3){
	    announce_call(__my_func__);
    }
    cudaConfigureCallInternal(gridDim, blockDim, sharedMem, stream);
}

cudaError_t CUDARTAPI __cudaPopCallConfiguration(
  dim3         *gridDim,
  dim3         *blockDim,
  size_t       *sharedMem,
  void         *stream
)
{
	if(g_debug_execution >= 3){
	    announce_call(__my_func__);
    }
    return g_last_cudaError = cudaSuccess;
}

void CUDARTAPI __cudaRegisterFunction(
		void   **fatCubinHandle,
		const char    *hostFun,
		char    *deviceFun,
		const char    *deviceName,
		int      thread_limit,
		uint3   *tid,
		uint3   *bid,
		dim3    *bDim,
		dim3    *gDim
) {
    cudaRegisterFunctionInternal(
	    fatCubinHandle,
	    hostFun,
	    deviceFun,
	    deviceName,
	    thread_limit,
	    tid,
	    bid,
	    bDim,
	    gDim
	    );

}

extern void __cudaRegisterVar(
		void **fatCubinHandle,
		char *hostVar, //pointer to...something
		char *deviceAddress, //name of variable
		const char *deviceName, //name of variable (same as above)
		int ext,
		int size,
		int constant,
		int global )
{
    cudaRegisterVarInternal(
	    fatCubinHandle,
	    hostVar,
	    deviceAddress,
	    deviceName,
	    ext,
	    size,
	    constant,
	    global );
}

__host__ cudaError_t CUDARTAPI cudaConfigureCall(dim3 gridDim, dim3 blockDim, size_t sharedMem, cudaStream_t stream)
{
    return cudaConfigureCallInternal(gridDim, blockDim, sharedMem, stream);
}

void __cudaUnregisterFatBinary(void **fatCubinHandle)
{
	if(g_debug_execution >= 3){
	    announce_call(__my_func__);
    }
}

cudaError_t cudaDeviceReset ( void ) {
	// Should reset the simulated GPU
	if(g_debug_execution >= 3){
	    announce_call(__my_func__);
    }
	return g_last_cudaError = cudaSuccess;
}
cudaError_t CUDARTAPI cudaDeviceSynchronize(void){
	if(g_debug_execution >= 3){
	    announce_call(__my_func__);
    }
	//Blocks until the device has completed all preceding requested tasks
	synchronize();
	return g_last_cudaError = cudaSuccess;
}


void __cudaRegisterShared(
		void **fatCubinHandle,
		void **devicePtr
)
{
	if(g_debug_execution >= 3){
	    announce_call(__my_func__);
    }
	// we don't do anything here
	printf("GPGPU-Sim PTX: __cudaRegisterShared\n" );
}

void CUDARTAPI __cudaRegisterSharedVar(
		void   **fatCubinHandle,
		void   **devicePtr,
		size_t   size,
		size_t   alignment,
		int      storage
)
{
	if(g_debug_execution >= 3){
	    announce_call(__my_func__);
    }
	// we don't do anything here
	printf("GPGPU-Sim PTX: __cudaRegisterSharedVar\n" );
}

void __cudaRegisterTexture(
		void **fatCubinHandle,
		const struct textureReference *hostVar,
		const void **deviceAddress,
		const char *deviceName,
		int dim,
		int norm,
		int ext
) //passes in a newly created textureReference
{
	if(g_debug_execution >= 3){
	    announce_call(__my_func__);
    }
	std::string devStr (deviceName);
	#if (CUDART_VERSION > 4020)
	if (devStr.size() > 2 && devStr.data()[0] == ':' && devStr.data()[1] == ':')
		devStr = devStr.replace(0, 2, "");
	#endif
	CUctx_st *context = GPGPUSim_Context();
	gpgpu_t *gpu = context->get_device()->get_gpgpu();
	printf("GPGPU-Sim PTX: in __cudaRegisterTexture:\n");
	gpu->gpgpu_ptx_sim_bindNameToTexture(devStr.data(), hostVar, dim, norm, ext);
	printf("GPGPU-Sim PTX:   int dim = %d\n", dim);
	printf("GPGPU-Sim PTX:   int norm = %d\n", norm);
	printf("GPGPU-Sim PTX:   int ext = %d\n", ext);
	printf("GPGPU-Sim PTX:   Execution warning: Not finished implementing \"%s\"\n", __my_func__ );
}


char __cudaInitModule(
		void **fatCubinHandle
)
{
	if(g_debug_execution >= 3){
	    announce_call(__my_func__);
    }
	cuda_not_implemented(__my_func__,__LINE__);
	return g_last_cudaError = cudaErrorUnknown;
}


cudaError_t cudaGLRegisterBufferObject(GLuint bufferObj)
{
	if(g_debug_execution >= 3){
	    announce_call(__my_func__);
    }
	printf("GPGPU-Sim PTX: Execution warning: ignoring call to \"%s\"\n", __my_func__ );
	return g_last_cudaError = cudaSuccess;
}

cudaError_t cudaGLMapBufferObject(void** devPtr, GLuint bufferObj) 
{
    return cudaGLMapBufferObjectInternal(devPtr, bufferObj);
}

cudaError_t cudaGLUnmapBufferObject(GLuint bufferObj)
{
	if(g_debug_execution >= 3){
	    announce_call(__my_func__);
    }
#ifdef OPENGL_SUPPORT
	CUctx_st* ctx = GPGPUSim_Context();
	glbmap_entry_t *p = ctx->api->g_glbmap;
	while ( p && p->m_bufferObj != bufferObj )
		p = p->m_next;
	if ( p == NULL )
		return g_last_cudaError = cudaErrorUnknown;

	char *data = (char *) calloc(p->m_size,1);
	memcpy_from_gpu( data,(size_t)p->m_devPtr,p->m_size );
	glBufferSubData(GL_ARRAY_BUFFER,0,p->m_size,data);
	free(data);

	return g_last_cudaError = cudaSuccess;
#else
	fflush(stdout);
	fflush(stderr);
	printf("GPGPU-Sim PTX: support for OpenGL integration disabled -- exiting\n");
	fflush(stdout);
	exit(50);
#endif
}

cudaError_t cudaGLUnregisterBufferObject(GLuint bufferObj) 
{
	if(g_debug_execution >= 3){
	    announce_call(__my_func__);
    }
	printf("GPGPU-Sim PTX: Execution warning: ignoring call to \"%s\"\n", __my_func__ );
	return g_last_cudaError = cudaSuccess;
}

#if (CUDART_VERSION >= 2010)

cudaError_t CUDARTAPI cudaHostAlloc(void **pHost,  size_t bytes, unsigned int flags)
{
    return cudaHostAllocInternal(pHost, bytes, flags);
}

cudaError_t CUDARTAPI cudaHostGetDevicePointer(void **pDevice, void *pHost, unsigned int flags)
{
    return cudaHostGetDevicePointerInternal(pDevice, pHost, flags);
}

__host__ cudaError_t CUDARTAPI cudaPointerGetAttributes(
		cudaPointerAttributes *attributes, 
		const void *ptr
)
{
	if(g_debug_execution >= 3){
	    announce_call(__my_func__);
    }
	cuda_not_implemented(__my_func__,__LINE__);
	return g_last_cudaError = cudaErrorUnknown;
}

__host__ cudaError_t CUDARTAPI cudaDeviceCanAccessPeer(
		int *canAccessPeer,
		int device,
		int peerDevice
)
{
	if(g_debug_execution >= 3){
	    announce_call(__my_func__);
    }
	cuda_not_implemented(__my_func__,__LINE__);
	return g_last_cudaError = cudaErrorUnknown;
}

__host__ cudaError_t CUDARTAPI cudaDeviceEnablePeerAccess(
		int peerDevice,
		unsigned int flags
)
{
	if(g_debug_execution >= 3){
	    announce_call(__my_func__);
    }
	cuda_not_implemented(__my_func__,__LINE__);
	return g_last_cudaError = cudaErrorUnknown;
}

cudaError_t CUDARTAPI cudaSetValidDevices(int *device_arr, int len)
{
	if(g_debug_execution >= 3){
	    announce_call(__my_func__);
    }
	cuda_not_implemented(__my_func__,__LINE__);
	return g_last_cudaError = cudaErrorUnknown;
}

cudaError_t CUDARTAPI cudaSetDeviceFlags( int flags )
{
	if(g_debug_execution >= 3){
	    announce_call(__my_func__);
    }
    // This flag is implicitly always on (unless you are using the driver API). It is safe for GPGPU-Sim to
    // just ignore it.
    if ( cudaDeviceMapHost == flags ) {
		return g_last_cudaError = cudaSuccess;
    } else {
	    cuda_not_implemented(__my_func__,__LINE__);
	    return g_last_cudaError = cudaErrorUnknown;
    }
}

size_t getMaxThreadsPerBlock(struct cudaFuncAttributes *attr) {
  _cuda_device_id *dev = GPGPUSim_Init();
  struct cudaDeviceProp prop;

  prop = *dev->get_prop();

  size_t max = prop.maxThreadsPerBlock;

  if ((prop.regsPerBlock / attr->numRegs) < max)
    max = prop.regsPerBlock / attr->numRegs;

  return max;
}

cudaError_t CUDARTAPI cudaFuncGetAttributes(struct cudaFuncAttributes *attr, const char *hostFun )
{
	if(g_debug_execution >= 3){
	    announce_call(__my_func__);
    }
	CUctx_st *context = GPGPUSim_Context();
	function_info *entry = context->get_kernel(hostFun);
	if( entry ) {
		const struct gpgpu_ptx_sim_info *kinfo = entry->get_kernel_info();
		attr->sharedSizeBytes = kinfo->smem;
		attr->constSizeBytes  = kinfo->cmem;
		attr->localSizeBytes  = kinfo->lmem;
		attr->numRegs         = kinfo->regs;
		if(kinfo->maxthreads > 0)
		  attr->maxThreadsPerBlock = kinfo->maxthreads;
		else
		  attr->maxThreadsPerBlock = getMaxThreadsPerBlock(attr);
#if CUDART_VERSION >= 3000
		attr->ptxVersion      = kinfo->ptx_version;
		attr->binaryVersion   = kinfo->sm_target;
#endif
	}
	return g_last_cudaError = cudaSuccess;
}

cudaError_t CUDARTAPI cudaEventCreateWithFlags(cudaEvent_t *event, int flags)
{
	if(g_debug_execution >= 3){
	    announce_call(__my_func__);
    }
	CUevent_st *e = new CUevent_st(flags==cudaEventBlockingSync);
	g_timer_events[e->get_uid()] = e;
#if CUDART_VERSION >= 3000
	*event = e;
#else
	*event = e->get_uid();
#endif
	return g_last_cudaError = cudaSuccess;
}

cudaError_t CUDARTAPI cudaDriverGetVersion(int *driverVersion)
{
	if(g_debug_execution >= 3){
	    announce_call(__my_func__);
    }
	*driverVersion = CUDART_VERSION;
	return g_last_cudaError = cudaSuccess;
}

cudaError_t CUDARTAPI cudaRuntimeGetVersion(int *runtimeVersion)
{
	if(g_debug_execution >= 3){
	    announce_call(__my_func__);
    }
	*runtimeVersion = CUDART_VERSION;
	return g_last_cudaError = cudaSuccess;
}

#if CUDART_VERSION >= 3000
__host__ cudaError_t CUDARTAPI cudaFuncSetCacheConfig(const char *func, enum cudaFuncCache  cacheConfig )
{
	if(g_debug_execution >= 3){
	    announce_call(__my_func__);
    }
	CUctx_st *context = GPGPUSim_Context();
	context->get_device()->get_gpgpu()->set_cache_config(context->get_kernel(func)->get_name(), (FuncCache)cacheConfig);
	return g_last_cudaError = cudaSuccess;
}

//Jin: hack for cdp
__host__ cudaError_t CUDARTAPI cudaDeviceSetLimit(enum cudaLimit limit, size_t value) {
	if(g_debug_execution >= 3){
	    announce_call(__my_func__);
    }
    return g_last_cudaError = cudaSuccess;
}


#endif

#endif


#if CUDART_VERSION >= 9000
/**
 * \brief Set attributes for a given function
 *
 * This function sets the attributes of a function specified via \p entry.
 * The parameter \p entry must be a pointer to a function that executes
 * on the device. The parameter specified by \p entry must be declared as a \p __global__
 * function. The enumeration defined by \p attr is set to the value defined by \p value
 * If the specified function does not exist, then ::cudaErrorInvalidDeviceFunction is returned.
 * If the specified attribute cannot be written, or if the value is incorrect, 
 * then ::cudaErrorInvalidValue is returned.
 *
 * Valid values for \p attr are:
 * ::cuFuncAttrMaxDynamicSharedMem - Maximum size of dynamic shared memory per block
 * ::cudaFuncAttributePreferredSharedMemoryCarveout - Preferred shared memory-L1 cache split ratio
 *
 * \param entry - Function to get attributes of
 * \param attr  - Attribute to set
 * \param value - Value to set
 *
 * \return
 * ::cudaSuccess,
 * ::cudaErrorInitializationError,
 * ::cudaErrorInvalidDeviceFunction,
 * ::cudaErrorInvalidValue
 * \notefnerr
 *
 * \ref ::cudaLaunchKernel(const T *func, dim3 gridDim, dim3 blockDim, void **args, size_t sharedMem, cudaStream_t stream) "cudaLaunchKernel (C++ API)",
 * \ref ::cudaFuncSetCacheConfig(T*, enum cudaFuncCache) "cudaFuncSetCacheConfig (C++ API)",
 * \ref ::cudaFuncGetAttributes(struct cudaFuncAttributes*, const void*) "cudaFuncGetAttributes (C API)",
 * ::cudaSetDoubleForDevice,
 * ::cudaSetDoubleForHost,
 * \ref ::cudaSetupArgument(T, size_t) "cudaSetupArgument (C++ API)"
 */
cudaError_t CUDARTAPI cudaFuncSetAttribute(const void *func, enum cudaFuncAttribute attr, int value)
{
   	if(g_debug_execution >= 3){
	    announce_call(__my_func__);
    }
	printf("GPGPU-Sim PTX: Execution warning: ignoring call to \"%s ( func=%p, attr=%d, value=%d )\"\n",
        __my_func__, func, attr, value );
    return g_last_cudaError = cudaSuccess;
}
#endif

cudaError_t CUDARTAPI cudaGLSetGLDevice(int device)
{
	if(g_debug_execution >= 3){
	    announce_call(__my_func__);
    }
	printf("GPGPU-Sim PTX: Execution warning: ignoring call to \"%s\"\n", __my_func__ );
	return g_last_cudaError = cudaErrorUnknown;
}

typedef void* HGPUNV;

cudaError_t CUDARTAPI cudaWGLGetDevice(int *device, HGPUNV hGpu)
{
	if(g_debug_execution >= 3){
	    announce_call(__my_func__);
    }
	cuda_not_implemented(__my_func__,__LINE__);
	return g_last_cudaError = cudaErrorUnknown;
}

void CUDARTAPI __cudaMutexOperation(int lock)
{
	if(g_debug_execution >= 3){
	    announce_call(__my_func__);
    }
	cuda_not_implemented(__my_func__,__LINE__);
}

void  CUDARTAPI __cudaTextureFetch(const void *tex, void *index, int integer, void *val) 
{
	if(g_debug_execution >= 3){
	    announce_call(__my_func__);
    }
	cuda_not_implemented(__my_func__,__LINE__);
}

}

namespace cuda_math {

void CUDARTAPI __cudaMutexOperation(int lock)
{
	if(g_debug_execution >= 3){
	    announce_call(__my_func__);
    }
	cuda_not_implemented(__my_func__,__LINE__);
}

void  CUDARTAPI __cudaTextureFetch(const void *tex, void *index, int integer, void *val) 
{
	if(g_debug_execution >= 3){
	    announce_call(__my_func__);
    }
	cuda_not_implemented(__my_func__,__LINE__);
}

int CUDARTAPI __cudaSynchronizeThreads(void**, void*)
{
	if(g_debug_execution >= 3){
	    announce_call(__my_func__);
    }
	//TODO This function should syncronize if we support Asyn kernel calls
	return g_last_cudaError = cudaSuccess;
}

}

////////

/// static functions

int cuda_runtime_api::load_static_globals( symbol_table *symtab, unsigned min_gaddr, unsigned max_gaddr, gpgpu_t *gpu ) 
{
	if(g_debug_execution >= 3){
	    announce_call(__my_func__);
    }
	printf( "GPGPU-Sim PTX: loading globals with explicit initializers... \n" );
	fflush(stdout);
	int ng_bytes=0;
	symbol_table::iterator g=symtab->global_iterator_begin();

	for ( ; g!=symtab->global_iterator_end(); g++) {
		symbol *global = *g;
		if ( global->has_initializer() ) {
			printf( "GPGPU-Sim PTX:     initializing '%s' ... ", global->name().c_str() );
			unsigned addr=global->get_address();
			const type_info *type = global->type();
			type_info_key ti=type->get_key();
			size_t size;
			int t;
			ti.type_decode(size,t);
			int nbytes = size/8;
			int offset=0;
			std::list<operand_info> init_list = global->get_initializer();
			for ( std::list<operand_info>::iterator i=init_list.begin(); i!=init_list.end(); i++ ) {
				operand_info op = *i;
				ptx_reg_t value = op.get_literal_value();
				assert( (addr+offset+nbytes) < min_gaddr ); // min_gaddr is start of "heap" for cudaMalloc
				gpu->get_global_memory()->write(addr+offset,nbytes,&value,NULL,NULL); // assuming little endian here
				offset+=nbytes;
				ng_bytes+=nbytes;
			}
			printf(" wrote %u bytes\n", offset );
		}
	}
	printf( "GPGPU-Sim PTX: finished loading globals (%u bytes total).\n", ng_bytes );
	fflush(stdout);
	return ng_bytes;
}

int cuda_runtime_api::load_constants( symbol_table *symtab, addr_t min_gaddr, gpgpu_t *gpu ) 
{
	if(g_debug_execution >= 3){
	    announce_call(__my_func__);
    }
	printf( "GPGPU-Sim PTX: loading constants with explicit initializers... " );
	fflush(stdout);
	int nc_bytes = 0;
	symbol_table::iterator g=symtab->const_iterator_begin();

	for ( ; g!=symtab->const_iterator_end(); g++) {
		symbol *constant = *g;
		if ( constant->is_const() && constant->has_initializer() ) {

			// get the constant element data size
			int basic_type;
			size_t num_bits;
			constant->type()->get_key().type_decode(num_bits,basic_type);

			std::list<operand_info> init_list = constant->get_initializer();
			int nbytes_written = 0;
			for ( std::list<operand_info>::iterator i=init_list.begin(); i!=init_list.end(); i++ ) {
				operand_info op = *i;
				ptx_reg_t value = op.get_literal_value();
				int nbytes = num_bits/8;
				switch ( op.get_type() ) {
				case int_t: assert(nbytes >= 1); break;
				case float_op_t: assert(nbytes == 4); break;
				case double_op_t: assert(nbytes >= 4); break; // account for double DEMOTING
				default:
					abort();
				}
				unsigned addr=constant->get_address() + nbytes_written;
				assert( addr+nbytes < min_gaddr );

				gpu->get_global_memory()->write(addr,nbytes,&value,NULL,NULL); // assume little endian (so u8 is the first byte in u32)
				nc_bytes+=nbytes;
				nbytes_written += nbytes;
			}
		}
	}
	printf( " done.\n");
	fflush(stdout);
	return nc_bytes;
}

kernel_info_t * cuda_runtime_api::gpgpu_cuda_ptx_sim_init_grid( const char *hostFun,
		gpgpu_ptx_sim_arg_list_t args,
		struct dim3 gridDim,
		struct dim3 blockDim,
		CUctx_st* context )
{
	if(g_debug_execution >= 3){
	    announce_call(__my_func__);
    }
	function_info *entry = context->get_kernel(hostFun);
	gpgpu_t* gpu= context->get_device()->get_gpgpu();
	/*
	Passing a snapshot of the GPU's current texture mapping to the kernel's info
	as kernels should use texture bindings present at the time of their launch.
	*/
	kernel_info_t *result = new kernel_info_t(gridDim,blockDim,entry,gpu->getNameArrayMapping(),gpu->getNameInfoMapping());
	if( entry == NULL ) {
		printf("GPGPU-Sim PTX: ERROR launching kernel -- no PTX implementation found for %p\n", hostFun);
		abort();
	}
	unsigned argcount=args.size();
	unsigned argn=1;
	for( gpgpu_ptx_sim_arg_list_t::iterator a = args.begin(); a != args.end(); a++ ) {
		entry->add_param_data(argcount-argn,&(*a));
		argn++;
	}

	entry->finalize(result->get_param_memory());
	g_ptx_kernel_count++;
	fflush(stdout);
	
	if(g_debug_execution >= 4){
        entry->ptx_jit_config(g_mallocPtr_Size, result->get_param_memory(), (gpgpu_t *) context->get_device()->get_gpgpu(), gridDim, blockDim);
    }

	return result;
}

/*******************************************************************************
 *                                                                              *
 *                                                                              *
 *                                                                              *
 *******************************************************************************/
//***extra api for pytorch***

CUresult CUDAAPI cuGetErrorString(CUresult error, const char **pStr)
{
	if(g_debug_execution >= 3){
	    announce_call(__my_func__);
    }
	printf("WARNING: this function has not been implemented yet.");
	return CUDA_SUCCESS;
}

CUresult CUDAAPI cuGetErrorName(CUresult error, const char **pStr)
{
	if(g_debug_execution >= 3){
	    announce_call(__my_func__);
    }
	printf("WARNING: this function has not been implemented yet.");
	return CUDA_SUCCESS;
}

CUresult CUDAAPI cuInit(unsigned int Flags)
{
	if(g_debug_execution >= 3){
	    announce_call(__my_func__);
    }
	printf("WARNING: this function has not been implemented yet.");
	return CUDA_SUCCESS;
}

CUresult CUDAAPI cuDriverGetVersion(int *driverVersion)
{
	if(g_debug_execution >= 3){
	    announce_call(__my_func__);
    }
    cudaError_t e = cudaDriverGetVersion(driverVersion);
    assert(e == cudaSuccess);
	return CUDA_SUCCESS;
}

CUresult CUDAAPI cuDeviceGet(CUdevice *device, int ordinal)
{
	if(g_debug_execution >= 3){
	    announce_call(__my_func__);
    }
	int deviceI = -1;
	cudaError_t e = cudaGetDevice(&deviceI);
    assert(e == cudaSuccess);
	assert(deviceI!=-1);
    *device = deviceI;
	return CUDA_SUCCESS;
}

CUresult CUDAAPI cuDeviceGetCount(int *count)
{
	if(g_debug_execution >= 3){
	    announce_call(__my_func__);
    }
    cudaError_t e = cudaGetDeviceCount(count);
    assert(e == cudaSuccess);
	return CUDA_SUCCESS;
}

CUresult CUDAAPI cuDeviceGetName(char *name, int len, CUdevice dev)
{
	if(g_debug_execution >= 3){
	    announce_call(__my_func__);
    }
    assert(len>=10);
    strcpy(name, "GPGPU-Sim");
	return CUDA_SUCCESS;
}

#if CUDART_VERSION >= 3020
CUresult CUDAAPI cuDeviceTotalMem(size_t *bytes, CUdevice dev)
{
	if(g_debug_execution >= 3){
	    announce_call(__my_func__);
    }
    *bytes = 20000000000;//dummy value
	return CUDA_SUCCESS;
}
#endif /* CUDART_VERSION >= 3020 */
#if (CUDART_VERSION > 5000)
CUresult CUDAAPI cuDeviceGetAttribute(int *pi, CUdevice_attribute attrib, CUdevice dev)
{
	if(g_debug_execution >= 3){
	    announce_call(__my_func__);
    }
    cudaError_t e = cudaDeviceGetAttribute(pi, (cudaDeviceAttr)attrib, dev);
    assert(e == cudaSuccess);

	return CUDA_SUCCESS;
}
#endif
CUresult CUDAAPI cuDeviceGetProperties(CUdevprop *prop, CUdevice dev)
{
	if(g_debug_execution >= 3){
	    announce_call(__my_func__);
    }
	printf("WARNING: this function has not been implemented yet.");
	return CUDA_SUCCESS;
}

CUresult CUDAAPI cuDeviceComputeCapability(int *major, int *minor, CUdevice dev)
{
	if(g_debug_execution >= 3){
	    announce_call(__my_func__);
    }
	printf("WARNING: this function has not been implemented yet.");
	return CUDA_SUCCESS;
}

#if CUDART_VERSION >= 7000

CUresult CUDAAPI cuDevicePrimaryCtxRetain(CUcontext *pctx, CUdevice dev)
{
	if(g_debug_execution >= 3){
	    announce_call(__my_func__);
    }
	printf("WARNING: this function has not been implemented yet.");
	return CUDA_SUCCESS;
}

CUresult CUDAAPI cuDevicePrimaryCtxRelease(CUdevice dev)
{
	if(g_debug_execution >= 3){
	    announce_call(__my_func__);
    }
	printf("WARNING: this function has not been implemented yet.");
	return CUDA_SUCCESS;
}

CUresult CUDAAPI cuDevicePrimaryCtxSetFlags(CUdevice dev, unsigned int flags)
{
	if(g_debug_execution >= 3){
	    announce_call(__my_func__);
    }
	printf("WARNING: this function has not been implemented yet.");
	return CUDA_SUCCESS;
}

CUresult CUDAAPI cuDevicePrimaryCtxGetState(CUdevice dev, unsigned int *flags, int *active)
{
	if(g_debug_execution >= 3){
	    announce_call(__my_func__);
    }
	printf("WARNING: this function has not been implemented yet.");
	return CUDA_SUCCESS;
}

CUresult CUDAAPI cuDevicePrimaryCtxReset(CUdevice dev)
{
	if(g_debug_execution >= 3){
	    announce_call(__my_func__);
    }
	printf("WARNING: this function has not been implemented yet.");
	return CUDA_SUCCESS;
}

#endif /* CUDART_VERSION >= 7000 */

#if CUDART_VERSION >= 3020
CUresult CUDAAPI cuCtxCreate(CUcontext *pctx, unsigned int flags, CUdevice dev)
{
	if(g_debug_execution >= 3){
	    announce_call(__my_func__);
    }
	printf("WARNING: this function has not been implemented yet.");
	return CUDA_SUCCESS;
}
#endif /* CUDART_VERSION >= 3020 */

#if CUDART_VERSION >= 4000
CUresult CUDAAPI cuCtxDestroy(CUcontext ctx)
{
	if(g_debug_execution >= 3){
	    announce_call(__my_func__);
    }
	printf("WARNING: this function has not been implemented yet.");
	return CUDA_SUCCESS;
}
#endif /* CUDART_VERSION >= 4000 */

#if CUDART_VERSION >= 4000
CUresult CUDAAPI cuCtxPushCurrent(CUcontext ctx)
{
	if(g_debug_execution >= 3){
	    announce_call(__my_func__);
    }
	printf("WARNING: this function has not been implemented yet.");
	return CUDA_SUCCESS;
}

CUresult CUDAAPI cuCtxPopCurrent(CUcontext *pctx)
{
	if(g_debug_execution >= 3){
	    announce_call(__my_func__);
    }
	printf("WARNING: this function has not been implemented yet.");
	return CUDA_SUCCESS;
}

CUresult CUDAAPI cuCtxSetCurrent(CUcontext ctx)
{
	if(g_debug_execution >= 3){
	    announce_call(__my_func__);
    }
	printf("WARNING: this function has not been implemented yet.");
	return CUDA_SUCCESS;
}

CUresult CUDAAPI cuCtxGetCurrent(CUcontext *pctx)
{
	if(g_debug_execution >= 3){
	    announce_call(__my_func__);
    }
	printf("WARNING: this function has not been implemented yet.");
	return CUDA_SUCCESS;
}
#endif /* CUDART_VERSION >= 4000 */

CUresult CUDAAPI cuCtxGetDevice(CUdevice *device)
{
	if(g_debug_execution >= 3){
	    announce_call(__my_func__);
    }
	printf("WARNING: this function has not been implemented yet.");
	return CUDA_SUCCESS;
}

#if CUDART_VERSION >= 7000
CUresult CUDAAPI cuCtxGetFlags(unsigned int *flags)
{
	if(g_debug_execution >= 3){
	    announce_call(__my_func__);
    }
	printf("WARNING: this function has not been implemented yet.");
	return CUDA_SUCCESS;
}
#endif /* CUDART_VERSION >= 7000 */

CUresult CUDAAPI cuCtxSynchronize(void)
{
	if(g_debug_execution >= 3){
	    announce_call(__my_func__);
    }
	printf("WARNING: this function has not been implemented yet.");
	return CUDA_SUCCESS;
}

CUresult CUDAAPI cuCtxSetLimit(CUlimit limit, size_t value)
{
	if(g_debug_execution >= 3){
	    announce_call(__my_func__);
    }
	printf("WARNING: this function has not been implemented yet.");
	return CUDA_SUCCESS;
}

CUresult CUDAAPI cuCtxGetLimit(size_t *pvalue, CUlimit limit)
{
	if(g_debug_execution >= 3){
	    announce_call(__my_func__);
    }
	printf("WARNING: this function has not been implemented yet.");
	return CUDA_SUCCESS;
}

CUresult CUDAAPI cuCtxGetCacheConfig(CUfunc_cache *pconfig)
{
	if(g_debug_execution >= 3){
	    announce_call(__my_func__);
    }
	printf("WARNING: this function has not been implemented yet.");
	return CUDA_SUCCESS;
}

CUresult CUDAAPI cuCtxSetCacheConfig(CUfunc_cache config)
{
	if(g_debug_execution >= 3){
	    announce_call(__my_func__);
    }
	printf("WARNING: this function has not been implemented yet.");
	return CUDA_SUCCESS;
}

#if CUDART_VERSION >= 4020
CUresult CUDAAPI cuCtxGetSharedMemConfig(CUsharedconfig *pConfig)
{
	if(g_debug_execution >= 3){
	    announce_call(__my_func__);
    }
	printf("WARNING: this function has not been implemented yet.");
	return CUDA_SUCCESS;
}

CUresult CUDAAPI cuCtxSetSharedMemConfig(CUsharedconfig config)
{
	if(g_debug_execution >= 3){
	    announce_call(__my_func__);
    }
	printf("WARNING: this function has not been implemented yet.");
	return CUDA_SUCCESS;
}
#endif

CUresult CUDAAPI cuCtxGetApiVersion(CUcontext ctx, unsigned int *version)
{
	if(g_debug_execution >= 3){
	    announce_call(__my_func__);
    }
	printf("WARNING: this function has not been implemented yet.");
	return CUDA_SUCCESS;
}

CUresult CUDAAPI cuCtxGetStreamPriorityRange(int *leastPriority, int *greatestPriority)
{
	if(g_debug_execution >= 3){
	    announce_call(__my_func__);
    }
	printf("WARNING: this function has not been implemented yet.");
	return CUDA_SUCCESS;
}

CUresult CUDAAPI cuCtxAttach(CUcontext *pctx, unsigned int flags)
{
	if(g_debug_execution >= 3){
	    announce_call(__my_func__);
    }
	printf("WARNING: this function has not been implemented yet.");
	return CUDA_SUCCESS;
}

CUresult CUDAAPI cuCtxDetach(CUcontext ctx)
{
	if(g_debug_execution >= 3){
	    announce_call(__my_func__);
    }
	printf("WARNING: this function has not been implemented yet.");
	return CUDA_SUCCESS;
}

CUresult CUDAAPI cuModuleLoad(CUmodule *module, const char *fname)
{
	if(g_debug_execution >= 3){
	    announce_call(__my_func__);
    }
	printf("WARNING: this function has not been implemented yet.");
	return CUDA_SUCCESS;
}

CUresult CUDAAPI cuModuleLoadData(CUmodule *module, const void *image)
{
	if(g_debug_execution >= 3){
	    announce_call(__my_func__);
    }
	printf("WARNING: this function has not been implemented yet.");
	return CUDA_SUCCESS;
}

CUresult CUDAAPI cuModuleLoadDataEx(CUmodule *module, const void *image, unsigned int numOptions, CUjit_option *options, void **optionValues)
{
	if(g_debug_execution >= 3){
	    announce_call(__my_func__);
    }
	printf("WARNING: this function has not been implemented yet.");
	return CUDA_SUCCESS;
}

CUresult CUDAAPI cuModuleLoadFatBinary(CUmodule *module, const void *fatCubin)
{
	if(g_debug_execution >= 3){
	    announce_call(__my_func__);
    }
	printf("WARNING: this function has not been implemented yet.");
	return CUDA_SUCCESS;
}

CUresult CUDAAPI cuModuleUnload(CUmodule hmod)
{
	if(g_debug_execution >= 3){
	    announce_call(__my_func__);
    }
	printf("WARNING: this function has not been implemented yet.");
	return CUDA_SUCCESS;
}

CUresult CUDAAPI cuModuleGetFunction(CUfunction *hfunc, CUmodule hmod, const char *name)
{
	if(g_debug_execution >= 3){
	    announce_call(__my_func__);
    }
	printf("WARNING: this function has not been implemented yet.");
	return CUDA_SUCCESS;
}

#if CUDART_VERSION >= 3020
CUresult CUDAAPI cuModuleGetGlobal(CUdeviceptr *dptr, size_t *bytes, CUmodule hmod, const char *name)
{
	if(g_debug_execution >= 3){
	    announce_call(__my_func__);
    }
	printf("WARNING: this function has not been implemented yet.");
	return CUDA_SUCCESS;
}
#endif /* CUDART_VERSION >= 3020 */

CUresult CUDAAPI cuModuleGetTexRef(CUtexref *pTexRef, CUmodule hmod, const char *name)
{
	if(g_debug_execution >= 3){
	    announce_call(__my_func__);
    }
	printf("WARNING: this function has not been implemented yet.");
	return CUDA_SUCCESS;
}

CUresult CUDAAPI cuModuleGetSurfRef(CUsurfref *pSurfRef, CUmodule hmod, const char *name)
{
	if(g_debug_execution >= 3){
	    announce_call(__my_func__);
    }
	printf("WARNING: this function has not been implemented yet.");
	return CUDA_SUCCESS;
}

#if CUDART_VERSION >= 6050

CUresult CUDAAPI
cuLinkCreate(unsigned int numOptions, CUjit_option *options, void **optionValues, CUlinkState *stateOut)
{
	if(g_debug_execution >= 3){
	    announce_call(__my_func__);
    }
    //currently do not support options or multiple CUlinkStates
	return CUDA_SUCCESS;
}

CUresult CUDAAPI
cuLinkAddData(CUlinkState state, CUjitInputType type, void *data, size_t size, const char *name,
    unsigned int numOptions, CUjit_option *options, void **optionValues)
{
	if(g_debug_execution >= 3){
	    announce_call(__my_func__);
    }
    assert(type==CU_JIT_INPUT_PTX);
	cuda_not_implemented(__my_func__,__LINE__);
	return CUDA_ERROR_UNKNOWN;
}

CUresult CUDAAPI
cuLinkAddFile(CUlinkState state, CUjitInputType type, const char *path,
    unsigned int numOptions, CUjit_option *options, void **optionValues)
{
    return cuLinkAddFileInternal(state, type, path,
	    numOptions, options, optionValues);
}
#endif

#if CUDART_VERSION >= 5050

CUresult CUDAAPI
cuLinkComplete(CUlinkState state, void **cubinOut, size_t *sizeOut)
{
	if(g_debug_execution >= 3){
	    announce_call(__my_func__);
    }
    //all cuLink* function are implemented to block until completion so nothing to do here
	return CUDA_SUCCESS;
}

CUresult CUDAAPI
cuLinkDestroy(CUlinkState state)
{
	if(g_debug_execution >= 3){
	    announce_call(__my_func__);
    }
    //currently do not support options or multiple CUlinkStates
	return CUDA_SUCCESS;
}

#endif /* CUDART_VERSION >= 5050 */

#if CUDART_VERSION >= 3020
CUresult CUDAAPI cuMemGetInfo(size_t *free, size_t *total)
{
	if(g_debug_execution >= 3){
	    announce_call(__my_func__);
    }
	printf("WARNING: this function has not been implemented yet.");
	return CUDA_SUCCESS;
}

CUresult CUDAAPI cuMemAlloc(CUdeviceptr *dptr, size_t bytesize)
{
	if(g_debug_execution >= 3){
	    announce_call(__my_func__);
    }
	printf("WARNING: this function has not been implemented yet.");
	return CUDA_SUCCESS;
}

CUresult CUDAAPI cuMemAllocPitch(CUdeviceptr *dptr, size_t *pPitch, size_t WidthInBytes, size_t Height, unsigned int ElementSizeBytes)
{
	if(g_debug_execution >= 3){
	    announce_call(__my_func__);
    }
	printf("WARNING: this function has not been implemented yet.");
	return CUDA_SUCCESS;
}

CUresult CUDAAPI cuMemFree(CUdeviceptr dptr)
{
	if(g_debug_execution >= 3){
	    announce_call(__my_func__);
    }
	printf("WARNING: this function has not been implemented yet.");
	return CUDA_SUCCESS;
}

CUresult CUDAAPI cuMemGetAddressRange(CUdeviceptr *pbase, size_t *psize, CUdeviceptr dptr)
{
	if(g_debug_execution >= 3){
	    announce_call(__my_func__);
    }
	printf("WARNING: this function has not been implemented yet.");
	return CUDA_SUCCESS;
}

CUresult CUDAAPI cuMemAllocHost(void **pp, size_t bytesize)
{
	if(g_debug_execution >= 3){
	    announce_call(__my_func__);
    }
	printf("WARNING: this function has not been implemented yet.");
	return CUDA_SUCCESS;
}
#endif /* CUDART_VERSION >= 3020 */

CUresult CUDAAPI cuMemFreeHost(void *p)
{
	if(g_debug_execution >= 3){
	    announce_call(__my_func__);
    }
	printf("WARNING: this function has not been implemented yet.");
	return CUDA_SUCCESS;
}

CUresult CUDAAPI cuMemHostAlloc(void **pp, size_t bytesize, unsigned int Flags)
{
	if(g_debug_execution >= 3){
	    announce_call(__my_func__);
    }
	printf("WARNING: this function has not been implemented yet.");
	return CUDA_SUCCESS;
}

#if CUDART_VERSION >= 3020
CUresult CUDAAPI cuMemHostGetDevicePointer(CUdeviceptr *pdptr, void *p, unsigned int Flags)
{
	if(g_debug_execution >= 3){
	    announce_call(__my_func__);
    }
	printf("WARNING: this function has not been implemented yet.");
	return CUDA_SUCCESS;
}
#endif /* CUDART_VERSION >= 3020 */

CUresult CUDAAPI cuMemHostGetFlags(unsigned int *pFlags, void *p)
{
	if(g_debug_execution >= 3){
	    announce_call(__my_func__);
    }
	printf("WARNING: this function has not been implemented yet.");
	return CUDA_SUCCESS;
}

#if CUDART_VERSION >= 6000

CUresult CUDAAPI cuMemAllocManaged(CUdeviceptr *dptr, size_t bytesize, unsigned int flags)
{
	if(g_debug_execution >= 3){
	    announce_call(__my_func__);
    }
	printf("WARNING: this function has not been implemented yet.");
	return CUDA_SUCCESS;
}

#endif /* CUDART_VERSION >= 6000 */

#if CUDART_VERSION >= 4010

CUresult CUDAAPI cuDeviceGetByPCIBusId(CUdevice *dev, const char *pciBusId)
{
	if(g_debug_execution >= 3){
	    announce_call(__my_func__);
    }
	printf("WARNING: this function has not been implemented yet.");
	return CUDA_SUCCESS;
}

CUresult CUDAAPI cuDeviceGetPCIBusId(char *pciBusId, int len, CUdevice dev)
{
	if(g_debug_execution >= 3){
	    announce_call(__my_func__);
    }
	printf("WARNING: this function has not been implemented yet.");
	return CUDA_SUCCESS;
}

CUresult CUDAAPI cuIpcGetEventHandle(CUipcEventHandle *pHandle, CUevent event)
{
	if(g_debug_execution >= 3){
	    announce_call(__my_func__);
    }
	printf("WARNING: this function has not been implemented yet.");
	return CUDA_SUCCESS;
}

CUresult CUDAAPI cuIpcOpenEventHandle(CUevent *phEvent, CUipcEventHandle handle)
{
	if(g_debug_execution >= 3){
	    announce_call(__my_func__);
    }
	printf("WARNING: this function has not been implemented yet.");
	return CUDA_SUCCESS;
}

CUresult CUDAAPI cuIpcGetMemHandle(CUipcMemHandle *pHandle, CUdeviceptr dptr)
{
	if(g_debug_execution >= 3){
	    announce_call(__my_func__);
    }
	printf("WARNING: this function has not been implemented yet.");
	return CUDA_SUCCESS;
}

CUresult CUDAAPI cuIpcOpenMemHandle(CUdeviceptr *pdptr, CUipcMemHandle handle, unsigned int Flags)
{
	if(g_debug_execution >= 3){
	    announce_call(__my_func__);
    }
	printf("WARNING: this function has not been implemented yet.");
	return CUDA_SUCCESS;
}

CUresult CUDAAPI cuIpcCloseMemHandle(CUdeviceptr dptr)
{
	if(g_debug_execution >= 3){
	    announce_call(__my_func__);
    }
	printf("WARNING: this function has not been implemented yet.");
	return CUDA_SUCCESS;
}

#endif /* CUDART_VERSION >= 4010 */

#if CUDART_VERSION >= 6050
CUresult CUDAAPI cuMemHostRegister(void *p, size_t bytesize, unsigned int Flags)
{
	if(g_debug_execution >= 3){
	    announce_call(__my_func__);
    }
	printf("WARNING: this function has not been implemented yet.");
	return CUDA_SUCCESS;
}
#endif
#if CUDART_VERSION >= 4000

CUresult CUDAAPI cuMemHostUnregister(void *p)
{
	if(g_debug_execution >= 3){
	    announce_call(__my_func__);
    }
	printf("WARNING: this function has not been implemented yet.");
	return CUDA_SUCCESS;
}

CUresult CUDAAPI cuMemcpy(CUdeviceptr dst, CUdeviceptr src, size_t ByteCount)
{
	if(g_debug_execution >= 3){
	    announce_call(__my_func__);
    }
	printf("WARNING: this function has not been implemented yet.");
	return CUDA_SUCCESS;
}

CUresult CUDAAPI cuMemcpyPeer(CUdeviceptr dstDevice, CUcontext dstContext, CUdeviceptr srcDevice, CUcontext srcContext, size_t ByteCount)
{
	if(g_debug_execution >= 3){
	    announce_call(__my_func__);
    }
	printf("WARNING: this function has not been implemented yet.");
	return CUDA_SUCCESS;
}

#endif /* CUDART_VERSION >= 4000 */

#if CUDART_VERSION >= 3020
CUresult CUDAAPI cuMemcpyHtoD(CUdeviceptr dstDevice, const void *srcHost, size_t ByteCount)
{
	if(g_debug_execution >= 3){
	    announce_call(__my_func__);
    }
	printf("WARNING: this function has not been implemented yet.");
	return CUDA_SUCCESS;
}

CUresult CUDAAPI cuMemcpyDtoH(void *dstHost, CUdeviceptr srcDevice, size_t ByteCount)
{
	if(g_debug_execution >= 3){
	    announce_call(__my_func__);
    }
	printf("WARNING: this function has not been implemented yet.");
	return CUDA_SUCCESS;
}

CUresult CUDAAPI cuMemcpyDtoD(CUdeviceptr dstDevice, CUdeviceptr srcDevice, size_t ByteCount)
{
	if(g_debug_execution >= 3){
	    announce_call(__my_func__);
    }
	printf("WARNING: this function has not been implemented yet.");
	return CUDA_SUCCESS;
}

CUresult CUDAAPI cuMemcpyDtoA(CUarray dstArray, size_t dstOffset, CUdeviceptr srcDevice, size_t ByteCount)
{
	if(g_debug_execution >= 3){
	    announce_call(__my_func__);
    }
	printf("WARNING: this function has not been implemented yet.");
	return CUDA_SUCCESS;
}

CUresult CUDAAPI cuMemcpyAtoD(CUdeviceptr dstDevice, CUarray srcArray, size_t srcOffset, size_t ByteCount)
{
	if(g_debug_execution >= 3){
	    announce_call(__my_func__);
    }
	printf("WARNING: this function has not been implemented yet.");
	return CUDA_SUCCESS;
}

CUresult CUDAAPI cuMemcpyHtoA(CUarray dstArray, size_t dstOffset, const void *srcHost, size_t ByteCount)
{
	if(g_debug_execution >= 3){
	    announce_call(__my_func__);
    }
	printf("WARNING: this function has not been implemented yet.");
	return CUDA_SUCCESS;
}

CUresult CUDAAPI cuMemcpyAtoH(void *dstHost, CUarray srcArray, size_t srcOffset, size_t ByteCount)
{
	if(g_debug_execution >= 3){
	    announce_call(__my_func__);
    }
	printf("WARNING: this function has not been implemented yet.");
	return CUDA_SUCCESS;
}

CUresult CUDAAPI cuMemcpyAtoA(CUarray dstArray, size_t dstOffset, CUarray srcArray, size_t srcOffset, size_t ByteCount)
{
	if(g_debug_execution >= 3){
	    announce_call(__my_func__);
    }
	printf("WARNING: this function has not been implemented yet.");
	return CUDA_SUCCESS;
}

CUresult CUDAAPI cuMemcpy2D(const CUDA_MEMCPY2D *pCopy)
{
	if(g_debug_execution >= 3){
	    announce_call(__my_func__);
    }
	printf("WARNING: this function has not been implemented yet.");
	return CUDA_SUCCESS;
}

CUresult CUDAAPI cuMemcpy2DUnaligned(const CUDA_MEMCPY2D *pCopy)
{
	if(g_debug_execution >= 3){
	    announce_call(__my_func__);
    }
	printf("WARNING: this function has not been implemented yet.");
	return CUDA_SUCCESS;
}

CUresult CUDAAPI cuMemcpy3D(const CUDA_MEMCPY3D *pCopy)
{
	if(g_debug_execution >= 3){
	    announce_call(__my_func__);
    }
	printf("WARNING: this function has not been implemented yet.");
	return CUDA_SUCCESS;
}
#endif /* CUDART_VERSION >= 3020 */

#if CUDART_VERSION >= 4000
CUresult CUDAAPI cuMemcpy3DPeer(const CUDA_MEMCPY3D_PEER *pCopy)
{
	if(g_debug_execution >= 3){
	    announce_call(__my_func__);
    }
	printf("WARNING: this function has not been implemented yet.");
	return CUDA_SUCCESS;
}

CUresult CUDAAPI cuMemcpyAsync(CUdeviceptr dst, CUdeviceptr src, size_t ByteCount, CUstream hStream)
{
	if(g_debug_execution >= 3){
	    announce_call(__my_func__);
    }
	printf("WARNING: this function has not been implemented yet.");
	return CUDA_SUCCESS;
}

CUresult CUDAAPI cuMemcpyPeerAsync(CUdeviceptr dstDevice, CUcontext dstContext, CUdeviceptr srcDevice, CUcontext srcContext, size_t ByteCount, CUstream hStream)
{
	if(g_debug_execution >= 3){
	    announce_call(__my_func__);
    }
	printf("WARNING: this function has not been implemented yet.");
	return CUDA_SUCCESS;
}
#endif /* CUDART_VERSION >= 4000 */

#if CUDART_VERSION >= 3020
CUresult CUDAAPI cuMemcpyHtoDAsync(CUdeviceptr dstDevice, const void *srcHost, size_t ByteCount, CUstream hStream)
{
	if(g_debug_execution >= 3){
	    announce_call(__my_func__);
    }
	printf("WARNING: this function has not been implemented yet.");
	return CUDA_SUCCESS;
}

CUresult CUDAAPI cuMemcpyDtoHAsync(void *dstHost, CUdeviceptr srcDevice, size_t ByteCount, CUstream hStream)
{
	if(g_debug_execution >= 3){
	    announce_call(__my_func__);
    }
	printf("WARNING: this function has not been implemented yet.");
	return CUDA_SUCCESS;
}

CUresult CUDAAPI cuMemcpyDtoDAsync(CUdeviceptr dstDevice, CUdeviceptr srcDevice, size_t ByteCount, CUstream hStream)
{
	if(g_debug_execution >= 3){
	    announce_call(__my_func__);
    }
	printf("WARNING: this function has not been implemented yet.");
	return CUDA_SUCCESS;
}

CUresult CUDAAPI cuMemcpyHtoAAsync(CUarray dstArray, size_t dstOffset, const void *srcHost, size_t ByteCount, CUstream hStream)
{
	if(g_debug_execution >= 3){
	    announce_call(__my_func__);
    }
	printf("WARNING: this function has not been implemented yet.");
	return CUDA_SUCCESS;
}

CUresult CUDAAPI cuMemcpyAtoHAsync(void *dstHost, CUarray srcArray, size_t srcOffset, size_t ByteCount, CUstream hStream)
{
	if(g_debug_execution >= 3){
	    announce_call(__my_func__);
    }
	printf("WARNING: this function has not been implemented yet.");
	return CUDA_SUCCESS;
}

CUresult CUDAAPI cuMemcpy2DAsync(const CUDA_MEMCPY2D *pCopy, CUstream hStream)
{
	if(g_debug_execution >= 3){
	    announce_call(__my_func__);
    }
	printf("WARNING: this function has not been implemented yet.");
	return CUDA_SUCCESS;
}

CUresult CUDAAPI cuMemcpy3DAsync(const CUDA_MEMCPY3D *pCopy, CUstream hStream)
{
	if(g_debug_execution >= 3){
	    announce_call(__my_func__);
    }
	printf("WARNING: this function has not been implemented yet.");
	return CUDA_SUCCESS;
}
#endif /* CUDART_VERSION >= 3020 */

#if CUDART_VERSION >= 4000
CUresult CUDAAPI cuMemcpy3DPeerAsync(const CUDA_MEMCPY3D_PEER *pCopy, CUstream hStream)
{
	if(g_debug_execution >= 3){
	    announce_call(__my_func__);
    }
	printf("WARNING: this function has not been implemented yet.");
	return CUDA_SUCCESS;
}
#endif /* CUDART_VERSION >= 4000 */

#if CUDART_VERSION >= 3020
CUresult CUDAAPI cuMemsetD8(CUdeviceptr dstDevice, unsigned char uc, size_t N)
{
	if(g_debug_execution >= 3){
	    announce_call(__my_func__);
    }
	printf("WARNING: this function has not been implemented yet.");
	return CUDA_SUCCESS;
}

CUresult CUDAAPI cuMemsetD16(CUdeviceptr dstDevice, unsigned short us, size_t N)
{
	if(g_debug_execution >= 3){
	    announce_call(__my_func__);
    }
	printf("WARNING: this function has not been implemented yet.");
	return CUDA_SUCCESS;
}

CUresult CUDAAPI cuMemsetD32(CUdeviceptr dstDevice, unsigned int ui, size_t N)
{
	if(g_debug_execution >= 3){
	    announce_call(__my_func__);
    }
	printf("WARNING: this function has not been implemented yet.");
	return CUDA_SUCCESS;
}

CUresult CUDAAPI cuMemsetD2D8(CUdeviceptr dstDevice, size_t dstPitch, unsigned char uc, size_t Width, size_t Height)
{
	if(g_debug_execution >= 3){
	    announce_call(__my_func__);
    }
	printf("WARNING: this function has not been implemented yet.");
	return CUDA_SUCCESS;
}

CUresult CUDAAPI cuMemsetD2D16(CUdeviceptr dstDevice, size_t dstPitch, unsigned short us, size_t Width, size_t Height)
{
	if(g_debug_execution >= 3){
	    announce_call(__my_func__);
    }
	printf("WARNING: this function has not been implemented yet.");
	return CUDA_SUCCESS;
}

CUresult CUDAAPI cuMemsetD2D32(CUdeviceptr dstDevice, size_t dstPitch, unsigned int ui, size_t Width, size_t Height)
{
	if(g_debug_execution >= 3){
	    announce_call(__my_func__);
    }
	printf("WARNING: this function has not been implemented yet.");
	return CUDA_SUCCESS;
}

CUresult CUDAAPI cuMemsetD8Async(CUdeviceptr dstDevice, unsigned char uc, size_t N, CUstream hStream)
{
	if(g_debug_execution >= 3){
	    announce_call(__my_func__);
    }
	printf("WARNING: this function has not been implemented yet.");
	return CUDA_SUCCESS;
}

CUresult CUDAAPI cuMemsetD16Async(CUdeviceptr dstDevice, unsigned short us, size_t N, CUstream hStream)
{
	if(g_debug_execution >= 3){
	    announce_call(__my_func__);
    }
	printf("WARNING: this function has not been implemented yet.");
	return CUDA_SUCCESS;
}

CUresult CUDAAPI cuMemsetD32Async(CUdeviceptr dstDevice, unsigned int ui, size_t N, CUstream hStream)
{
	if(g_debug_execution >= 3){
	    announce_call(__my_func__);
    }
	printf("WARNING: this function has not been implemented yet.");
	return CUDA_SUCCESS;
}

CUresult CUDAAPI cuMemsetD2D8Async(CUdeviceptr dstDevice, size_t dstPitch, unsigned char uc, size_t Width, size_t Height, CUstream hStream)
{
	if(g_debug_execution >= 3){
	    announce_call(__my_func__);
    }
	printf("WARNING: this function has not been implemented yet.");
	return CUDA_SUCCESS;
}

CUresult CUDAAPI cuMemsetD2D16Async(CUdeviceptr dstDevice, size_t dstPitch, unsigned short us, size_t Width, size_t Height, CUstream hStream)
{
	if(g_debug_execution >= 3){
	    announce_call(__my_func__);
    }
	printf("WARNING: this function has not been implemented yet.");
	return CUDA_SUCCESS;
}

CUresult CUDAAPI cuMemsetD2D32Async(CUdeviceptr dstDevice, size_t dstPitch, unsigned int ui, size_t Width, size_t Height, CUstream hStream)
{
	if(g_debug_execution >= 3){
	    announce_call(__my_func__);
    }
	printf("WARNING: this function has not been implemented yet.");
	return CUDA_SUCCESS;
}

CUresult CUDAAPI cuArrayCreate(CUarray *pHandle, const CUDA_ARRAY_DESCRIPTOR *pAllocateArray)
{
	if(g_debug_execution >= 3){
	    announce_call(__my_func__);
    }
	printf("WARNING: this function has not been implemented yet.");
	return CUDA_SUCCESS;
}

CUresult CUDAAPI cuArrayGetDescriptor(CUDA_ARRAY_DESCRIPTOR *pArrayDescriptor, CUarray hArray)
{
	if(g_debug_execution >= 3){
	    announce_call(__my_func__);
    }
	printf("WARNING: this function has not been implemented yet.");
	return CUDA_SUCCESS;
}
#endif /* CUDART_VERSION >= 3020 */


CUresult CUDAAPI cuArrayDestroy(CUarray hArray)
{
	if(g_debug_execution >= 3){
	    announce_call(__my_func__);
    }
	printf("WARNING: this function has not been implemented yet.");
	return CUDA_SUCCESS;
}

#if CUDART_VERSION >= 3020
CUresult CUDAAPI cuArray3DCreate(CUarray *pHandle, const CUDA_ARRAY3D_DESCRIPTOR *pAllocateArray)
{
	if(g_debug_execution >= 3){
	    announce_call(__my_func__);
    }
	printf("WARNING: this function has not been implemented yet.");
	return CUDA_SUCCESS;
}

CUresult CUDAAPI cuArray3DGetDescriptor(CUDA_ARRAY3D_DESCRIPTOR *pArrayDescriptor, CUarray hArray)
{
	if(g_debug_execution >= 3){
	    announce_call(__my_func__);
    }
	printf("WARNING: this function has not been implemented yet.");
	return CUDA_SUCCESS;
}
#endif /* CUDART_VERSION >= 3020 */

#if CUDART_VERSION >= 5000

CUresult CUDAAPI cuMipmappedArrayCreate(CUmipmappedArray *pHandle, const CUDA_ARRAY3D_DESCRIPTOR *pMipmappedArrayDesc, unsigned int numMipmapLevels)
{
	if(g_debug_execution >= 3){
	    announce_call(__my_func__);
    }
	printf("WARNING: this function has not been implemented yet.");
	return CUDA_SUCCESS;
}

CUresult CUDAAPI cuMipmappedArrayGetLevel(CUarray *pLevelArray, CUmipmappedArray hMipmappedArray, unsigned int level)
{
	if(g_debug_execution >= 3){
	    announce_call(__my_func__);
    }
	printf("WARNING: this function has not been implemented yet.");
	return CUDA_SUCCESS;
}

CUresult CUDAAPI cuMipmappedArrayDestroy(CUmipmappedArray hMipmappedArray)
{
	if(g_debug_execution >= 3){
	    announce_call(__my_func__);
    }
	printf("WARNING: this function has not been implemented yet.");
	return CUDA_SUCCESS;
}

#endif /* CUDART_VERSION >= 5000 */

/** @} */ /* END CUDA_MEM */


#if CUDART_VERSION >= 4000
CUresult CUDAAPI cuPointerGetAttribute(void *data, CUpointer_attribute attribute, CUdeviceptr ptr)
{
	if(g_debug_execution >= 3){
	    announce_call(__my_func__);
    }
	printf("WARNING: this function has not been implemented yet.");
	return CUDA_SUCCESS;
}
#endif /* CUDART_VERSION >= 4000 */

#if CUDART_VERSION >= 8000
__host__ cudaError_t CUDARTAPI cudaCreateTextureObject ( cudaTextureObject_t* pTexObject, const cudaResourceDesc* pResDesc, const cudaTextureDesc* pTexDesc, const cudaResourceViewDesc* pResViewDesc )
{
         if(g_debug_execution >= 3){
            announce_call(__my_func__);
        }
        cuda_not_implemented(__my_func__,__LINE__);
        return g_last_cudaError = cudaSuccess;

}

CUresult CUDAAPI cuMemPrefetchAsync(CUdeviceptr devPtr, size_t count, CUdevice dstDevice, CUstream hStream)
{
	if(g_debug_execution >= 3){
	    announce_call(__my_func__);
    }
	printf("WARNING: this function has not been implemented yet.");
	return CUDA_SUCCESS;
}

CUresult CUDAAPI cuMemAdvise(CUdeviceptr devPtr, size_t count, CUmem_advise advice, CUdevice device)
{
	if(g_debug_execution >= 3){
	    announce_call(__my_func__);
    }
	printf("WARNING: this function has not been implemented yet.");
	return CUDA_SUCCESS;
}

CUresult CUDAAPI cuMemRangeGetAttribute(void *data, size_t dataSize, CUmem_range_attribute attribute, CUdeviceptr devPtr, size_t count)
{
	if(g_debug_execution >= 3){
	    announce_call(__my_func__);
    }
	printf("WARNING: this function has not been implemented yet.");
	return CUDA_SUCCESS;
}

CUresult CUDAAPI cuMemRangeGetAttributes(void **data, size_t *dataSizes, CUmem_range_attribute *attributes, size_t numAttributes, CUdeviceptr devPtr, size_t count)
{
	if(g_debug_execution >= 3){
	    announce_call(__my_func__);
    }
	printf("WARNING: this function has not been implemented yet.");
	return CUDA_SUCCESS;
}
#endif /* CUDART_VERSION >= 8000 */

#if CUDART_VERSION >= 6000
CUresult CUDAAPI cuPointerSetAttribute(const void *value, CUpointer_attribute attribute, CUdeviceptr ptr)
{
	if(g_debug_execution >= 3){
	    announce_call(__my_func__);
    }
	printf("WARNING: this function has not been implemented yet.");
	return CUDA_SUCCESS;
}
#endif /* CUDART_VERSION >= 6000 */

#if CUDART_VERSION >= 7000
CUresult CUDAAPI cuPointerGetAttributes(unsigned int numAttributes, CUpointer_attribute *attributes, void **data, CUdeviceptr ptr)
{
	if(g_debug_execution >= 3){
	    announce_call(__my_func__);
    }
	printf("WARNING: this function has not been implemented yet.");
	return CUDA_SUCCESS;
}
#endif /* CUDART_VERSION >= 7000 */

/** @} */ /* END CUDA_UNIFIED */


CUresult CUDAAPI cuStreamCreate(CUstream *phStream, unsigned int Flags)
{
	if(g_debug_execution >= 3){
	    announce_call(__my_func__);
    }
	printf("WARNING: this function has not been implemented yet.");
	return CUDA_SUCCESS;
}

CUresult CUDAAPI cuStreamCreateWithPriority(CUstream *phStream, unsigned int flags, int priority)
{
	if(g_debug_execution >= 3){
	    announce_call(__my_func__);
    }
	printf("WARNING: this function has not been implemented yet.");
	return CUDA_SUCCESS;
}


CUresult CUDAAPI cuStreamGetPriority(CUstream hStream, int *priority)
{
	if(g_debug_execution >= 3){
	    announce_call(__my_func__);
    }
	printf("WARNING: this function has not been implemented yet.");
	return CUDA_SUCCESS;
}

CUresult CUDAAPI cuStreamGetFlags(CUstream hStream, unsigned int *flags)
{
	if(g_debug_execution >= 3){
	    announce_call(__my_func__);
    }
	printf("WARNING: this function has not been implemented yet.");
	return CUDA_SUCCESS;
}


CUresult CUDAAPI cuStreamWaitEvent(CUstream hStream, CUevent hEvent, unsigned int Flags)
{
	if(g_debug_execution >= 3){
	    announce_call(__my_func__);
    }
	printf("WARNING: this function has not been implemented yet.");
	return CUDA_SUCCESS;
}

CUresult CUDAAPI cuStreamAddCallback(CUstream hStream, CUstreamCallback callback, void *userData, unsigned int flags)
{
	if(g_debug_execution >= 3){
	    announce_call(__my_func__);
    }
	printf("WARNING: this function has not been implemented yet.");
	return CUDA_SUCCESS;
}

#if CUDART_VERSION >= 6000

CUresult CUDAAPI cuStreamAttachMemAsync(CUstream hStream, CUdeviceptr dptr, size_t length, unsigned int flags)
{
	if(g_debug_execution >= 3){
	    announce_call(__my_func__);
    }
	printf("WARNING: this function has not been implemented yet.");
	return CUDA_SUCCESS;
}

#endif /* CUDART_VERSION >= 6000 */

CUresult CUDAAPI cuStreamQuery(CUstream hStream)
{
	if(g_debug_execution >= 3){
	    announce_call(__my_func__);
    }
	printf("WARNING: this function has not been implemented yet.");
	return CUDA_SUCCESS;
}

CUresult CUDAAPI cuStreamSynchronize(CUstream hStream)
{
	if(g_debug_execution >= 3){
	    announce_call(__my_func__);
    }
	printf("WARNING: this function has not been implemented yet.");
	return CUDA_SUCCESS;
}

#if CUDART_VERSION >= 4000
CUresult CUDAAPI cuStreamDestroy(CUstream hStream)
{
	if(g_debug_execution >= 3){
	    announce_call(__my_func__);
    }
	printf("WARNING: this function has not been implemented yet.");
	return CUDA_SUCCESS;
}
#endif /* CUDART_VERSION >= 4000 */

/** @} */ /* END CUDA_STREAM */



CUresult CUDAAPI cuEventCreate(CUevent *phEvent, unsigned int Flags)
{
	if(g_debug_execution >= 3){
	    announce_call(__my_func__);
    }
	printf("WARNING: this function has not been implemented yet.");
	return CUDA_SUCCESS;
}

CUresult CUDAAPI cuEventRecord(CUevent hEvent, CUstream hStream)
{
	if(g_debug_execution >= 3){
	    announce_call(__my_func__);
    }
	printf("WARNING: this function has not been implemented yet.");
	return CUDA_SUCCESS;
}

CUresult CUDAAPI cuEventQuery(CUevent hEvent)
{
	if(g_debug_execution >= 3){
	    announce_call(__my_func__);
    }
	printf("WARNING: this function has not been implemented yet.");
	return CUDA_SUCCESS;
}

CUresult CUDAAPI cuEventSynchronize(CUevent hEvent)
{
	if(g_debug_execution >= 3){
	    announce_call(__my_func__);
    }
	printf("WARNING: this function has not been implemented yet.");
	return CUDA_SUCCESS;
}

#if CUDART_VERSION >= 4000
CUresult CUDAAPI cuEventDestroy(CUevent hEvent)
{
	if(g_debug_execution >= 3){
	    announce_call(__my_func__);
    }
	printf("WARNING: this function has not been implemented yet.");
	return CUDA_SUCCESS;
}
#endif /* CUDART_VERSION >= 4000 */

CUresult CUDAAPI cuEventElapsedTime(float *pMilliseconds, CUevent hStart, CUevent hEnd)
{
	if(g_debug_execution >= 3){
	    announce_call(__my_func__);
    }
	printf("WARNING: this function has not been implemented yet.");
	return CUDA_SUCCESS;
}

#if CUDART_VERSION >= 8000
CUresult CUDAAPI cuStreamWaitValue32(CUstream stream, CUdeviceptr addr, cuuint32_t value, unsigned int flags)
{
	if(g_debug_execution >= 3){
	    announce_call(__my_func__);
    }
	printf("WARNING: this function has not been implemented yet.");
	return CUDA_SUCCESS;
}

CUresult CUDAAPI cuStreamWriteValue32(CUstream stream, CUdeviceptr addr, cuuint32_t value, unsigned int flags)
{
	if(g_debug_execution >= 3){
	    announce_call(__my_func__);
    }
	printf("WARNING: this function has not been implemented yet.");
	return CUDA_SUCCESS;
}

CUresult CUDAAPI cuStreamBatchMemOp(CUstream stream, unsigned int count, CUstreamBatchMemOpParams *paramArray, unsigned int flags)
{
	if(g_debug_execution >= 3){
	    announce_call(__my_func__);
    }
	printf("WARNING: this function has not been implemented yet.");
	return CUDA_SUCCESS;
}
#endif /* CUDART_VERSION >= 8000 */

/** @} */ /* END CUDA_EVENT */


CUresult CUDAAPI cuFuncGetAttribute(int *pi, CUfunction_attribute attrib, CUfunction hfunc)
{
	if(g_debug_execution >= 3){
	    announce_call(__my_func__);
    }
	printf("WARNING: this function has not been implemented yet.");
	return CUDA_SUCCESS;
}

CUresult CUDAAPI cuFuncSetCacheConfig(CUfunction hfunc, CUfunc_cache config)
{
	if(g_debug_execution >= 3){
	    announce_call(__my_func__);
    }
	printf("WARNING: this function has not been implemented yet.");
	return CUDA_SUCCESS;
}

#if CUDART_VERSION >= 4020
CUresult CUDAAPI cuFuncSetSharedMemConfig(CUfunction hfunc, CUsharedconfig config)
{
	if(g_debug_execution >= 3){
	    announce_call(__my_func__);
    }
	printf("WARNING: this function has not been implemented yet.");
	return CUDA_SUCCESS;
}
#endif

#if CUDART_VERSION >= 4000
CUresult CUDAAPI cuLaunchKernel(CUfunction f,
                                unsigned int gridDimX,
                                unsigned int gridDimY,
                                unsigned int gridDimZ,
                                unsigned int blockDimX,
                                unsigned int blockDimY,
                                unsigned int blockDimZ,
                                unsigned int sharedMemBytes,
                                CUstream hStream,
                                void **kernelParams,
                                void **extra)
{
	if(g_debug_execution >= 3){
	    announce_call(__my_func__);
    }
    if (extra!=NULL){
	    printf("GPGPU-Sim CUDA DRIVER API: ERROR: Currently do not support void** extra.\n");
        abort();
    }
    const char *hostFun = (const char*) f;
	CUctx_st *context = GPGPUSim_Context();
	function_info *entry = context->get_kernel(hostFun);
    cudaConfigureCallInternal(dim3(gridDimX, gridDimY, gridDimZ), dim3(blockDimX, blockDimY, blockDimZ), sharedMemBytes, (cudaStream_t) hStream);
    for(unsigned i = 0; i < entry->num_args(); i++){
        std::pair<size_t, unsigned> p = entry->get_param_config(i);
        cudaSetupArgument(kernelParams[i], p.first, p.second);
    }
    cudaLaunchInternal(hostFun);
	return CUDA_SUCCESS;
}
#endif /* CUDART_VERSION >= 4000 */

/** @} */ /* END CUDA_EXEC */


CUresult CUDAAPI cuFuncSetBlockShape(CUfunction hfunc, int x, int y, int z)
{
	if(g_debug_execution >= 3){
	    announce_call(__my_func__);
    }
	printf("WARNING: this function has not been implemented yet.");
	return CUDA_SUCCESS;
}

CUresult CUDAAPI cuFuncSetSharedSize(CUfunction hfunc, unsigned int bytes)
{
	if(g_debug_execution >= 3){
	    announce_call(__my_func__);
    }
	printf("WARNING: this function has not been implemented yet.");
	return CUDA_SUCCESS;
}

CUresult CUDAAPI cuParamSetSize(CUfunction hfunc, unsigned int numbytes)
{
	if(g_debug_execution >= 3){
	    announce_call(__my_func__);
    }
	printf("WARNING: this function has not been implemented yet.");
	return CUDA_SUCCESS;
}

CUresult CUDAAPI cuParamSeti(CUfunction hfunc, int offset, unsigned int value)
{
	if(g_debug_execution >= 3){
	    announce_call(__my_func__);
    }
	printf("WARNING: this function has not been implemented yet.");
	return CUDA_SUCCESS;
}

CUresult CUDAAPI cuParamSetf(CUfunction hfunc, int offset, float value)
{
	if(g_debug_execution >= 3){
	    announce_call(__my_func__);
    }
	printf("WARNING: this function has not been implemented yet.");
	return CUDA_SUCCESS;
}

CUresult CUDAAPI cuParamSetv(CUfunction hfunc, int offset, void *ptr, unsigned int numbytes)
{
	if(g_debug_execution >= 3){
	    announce_call(__my_func__);
    }
	printf("WARNING: this function has not been implemented yet.");
	return CUDA_SUCCESS;
}

CUresult CUDAAPI cuLaunch(CUfunction f)
{
	if(g_debug_execution >= 3){
	    announce_call(__my_func__);
    }
	printf("WARNING: this function has not been implemented yet.");
	return CUDA_SUCCESS;
}

CUresult CUDAAPI cuLaunchGrid(CUfunction f, int grid_width, int grid_height)
{
	if(g_debug_execution >= 3){
	    announce_call(__my_func__);
    }
	printf("WARNING: this function has not been implemented yet.");
	return CUDA_SUCCESS;
}

CUresult CUDAAPI cuLaunchGridAsync(CUfunction f, int grid_width, int grid_height, CUstream hStream)
{
	if(g_debug_execution >= 3){
	    announce_call(__my_func__);
    }
	printf("WARNING: this function has not been implemented yet.");
	return CUDA_SUCCESS;
}


CUresult CUDAAPI cuParamSetTexRef(CUfunction hfunc, int texunit, CUtexref hTexRef)
{
	if(g_debug_execution >= 3){
	    announce_call(__my_func__);
    }
	printf("WARNING: this function has not been implemented yet.");
	return CUDA_SUCCESS;
}
/** @} */ /* END CUDA_EXEC_DEPRECATED */


#if CUDART_VERSION >= 6050

CUresult CUDAAPI cuOccupancyMaxActiveBlocksPerMultiprocessor(int *numBlocks, CUfunction func, int blockSize, size_t dynamicSMemSize)
{
	if(g_debug_execution >= 3){
	    announce_call(__my_func__);
    }
	printf("WARNING: this function has not been implemented yet.");
	return CUDA_SUCCESS;
}

CUresult CUDAAPI cuOccupancyMaxActiveBlocksPerMultiprocessorWithFlags(int *numBlocks, CUfunction func, int blockSize, size_t dynamicSMemSize, unsigned int flags)
{
	if(g_debug_execution >= 3){
	    announce_call(__my_func__);
    }
	printf("WARNING: this function has not been implemented yet.");
	return CUDA_SUCCESS;
}
    
CUresult CUDAAPI cuOccupancyMaxPotentialBlockSize(int *minGridSize, int *blockSize, CUfunction func, CUoccupancyB2DSize blockSizeToDynamicSMemSize, size_t dynamicSMemSize, int blockSizeLimit)
{
	if(g_debug_execution >= 3){
	    announce_call(__my_func__);
    }
	printf("WARNING: this function has not been implemented yet.");
	return CUDA_SUCCESS;
}

CUresult CUDAAPI cuOccupancyMaxPotentialBlockSizeWithFlags(int *minGridSize, int *blockSize, CUfunction func, CUoccupancyB2DSize blockSizeToDynamicSMemSize, size_t dynamicSMemSize, int blockSizeLimit, unsigned int flags)
{
	if(g_debug_execution >= 3){
	    announce_call(__my_func__);
    }
	printf("WARNING: this function has not been implemented yet.");
	return CUDA_SUCCESS;
}

/** @} */ /* END CUDA_OCCUPANCY */
#endif /* CUDART_VERSION >= 6050 */

CUresult CUDAAPI cuTexRefSetArray(CUtexref hTexRef, CUarray hArray, unsigned int Flags)
{
	if(g_debug_execution >= 3){
	    announce_call(__my_func__);
    }
	printf("WARNING: this function has not been implemented yet.");
	return CUDA_SUCCESS;
}

CUresult CUDAAPI cuTexRefSetMipmappedArray(CUtexref hTexRef, CUmipmappedArray hMipmappedArray, unsigned int Flags)
{
	if(g_debug_execution >= 3){
	    announce_call(__my_func__);
    }
	printf("WARNING: this function has not been implemented yet.");
	return CUDA_SUCCESS;
}

#if CUDART_VERSION >= 3020
CUresult CUDAAPI cuTexRefSetAddress(size_t *ByteOffset, CUtexref hTexRef, CUdeviceptr dptr, size_t bytes)
{
	if(g_debug_execution >= 3){
	    announce_call(__my_func__);
    }
	printf("WARNING: this function has not been implemented yet.");
	return CUDA_SUCCESS;
}

CUresult CUDAAPI cuTexRefSetAddress2D(CUtexref hTexRef, const CUDA_ARRAY_DESCRIPTOR *desc, CUdeviceptr dptr, size_t Pitch)
{
	if(g_debug_execution >= 3){
	    announce_call(__my_func__);
    }
	printf("WARNING: this function has not been implemented yet.");
	return CUDA_SUCCESS;
}
#endif /* CUDART_VERSION >= 3020 */

CUresult CUDAAPI cuTexRefSetFormat(CUtexref hTexRef, CUarray_format fmt, int NumPackedComponents)
{
	if(g_debug_execution >= 3){
	    announce_call(__my_func__);
    }
	printf("WARNING: this function has not been implemented yet.");
	return CUDA_SUCCESS;
}

CUresult CUDAAPI cuTexRefSetAddressMode(CUtexref hTexRef, int dim, CUaddress_mode am)
{
	if(g_debug_execution >= 3){
	    announce_call(__my_func__);
    }
	printf("WARNING: this function has not been implemented yet.");
	return CUDA_SUCCESS;
}

CUresult CUDAAPI cuTexRefSetFilterMode(CUtexref hTexRef, CUfilter_mode fm)
{
	if(g_debug_execution >= 3){
	    announce_call(__my_func__);
    }
	printf("WARNING: this function has not been implemented yet.");
	return CUDA_SUCCESS;
}

CUresult CUDAAPI cuTexRefSetMipmapFilterMode(CUtexref hTexRef, CUfilter_mode fm)
{
	if(g_debug_execution >= 3){
	    announce_call(__my_func__);
    }
	printf("WARNING: this function has not been implemented yet.");
	return CUDA_SUCCESS;
}

CUresult CUDAAPI cuTexRefSetMipmapLevelBias(CUtexref hTexRef, float bias)
{
	if(g_debug_execution >= 3){
	    announce_call(__my_func__);
    }
	printf("WARNING: this function has not been implemented yet.");
	return CUDA_SUCCESS;
}

CUresult CUDAAPI cuTexRefSetMipmapLevelClamp(CUtexref hTexRef, float minMipmapLevelClamp, float maxMipmapLevelClamp)
{
	if(g_debug_execution >= 3){
	    announce_call(__my_func__);
    }
	printf("WARNING: this function has not been implemented yet.");
	return CUDA_SUCCESS;
}

CUresult CUDAAPI cuTexRefSetMaxAnisotropy(CUtexref hTexRef, unsigned int maxAniso)
{
	if(g_debug_execution >= 3){
	    announce_call(__my_func__);
    }
	printf("WARNING: this function has not been implemented yet.");
	return CUDA_SUCCESS;
}

CUresult CUDAAPI cuTexRefSetBorderColor(CUtexref hTexRef, float *pBorderColor)
{
	if(g_debug_execution >= 3){
	    announce_call(__my_func__);
    }
	printf("WARNING: this function has not been implemented yet.");
	return CUDA_SUCCESS;
}

CUresult CUDAAPI cuTexRefSetFlags(CUtexref hTexRef, unsigned int Flags)
{
	if(g_debug_execution >= 3){
	    announce_call(__my_func__);
    }
	printf("WARNING: this function has not been implemented yet.");
	return CUDA_SUCCESS;
}

#if CUDART_VERSION >= 3020
CUresult CUDAAPI cuTexRefGetAddress(CUdeviceptr *pdptr, CUtexref hTexRef)
{
	if(g_debug_execution >= 3){
	    announce_call(__my_func__);
    }
	printf("WARNING: this function has not been implemented yet.");
	return CUDA_SUCCESS;
}
#endif /* CUDART_VERSION >= 3020 */

CUresult CUDAAPI cuTexRefGetArray(CUarray *phArray, CUtexref hTexRef)
{
	if(g_debug_execution >= 3){
	    announce_call(__my_func__);
    }
	printf("WARNING: this function has not been implemented yet.");
	return CUDA_SUCCESS;
}

CUresult CUDAAPI cuTexRefGetMipmappedArray(CUmipmappedArray *phMipmappedArray, CUtexref hTexRef)
{
	if(g_debug_execution >= 3){
	    announce_call(__my_func__);
    }
	printf("WARNING: this function has not been implemented yet.");
	return CUDA_SUCCESS;
}

CUresult CUDAAPI cuTexRefGetAddressMode(CUaddress_mode *pam, CUtexref hTexRef, int dim)
{
	if(g_debug_execution >= 3){
	    announce_call(__my_func__);
    }
	printf("WARNING: this function has not been implemented yet.");
	return CUDA_SUCCESS;
}

CUresult CUDAAPI cuTexRefGetFilterMode(CUfilter_mode *pfm, CUtexref hTexRef)
{
	if(g_debug_execution >= 3){
	    announce_call(__my_func__);
    }
	printf("WARNING: this function has not been implemented yet.");
	return CUDA_SUCCESS;
}

CUresult CUDAAPI cuTexRefGetFormat(CUarray_format *pFormat, int *pNumChannels, CUtexref hTexRef)
{
	if(g_debug_execution >= 3){
	    announce_call(__my_func__);
    }
	printf("WARNING: this function has not been implemented yet.");
	return CUDA_SUCCESS;
}

CUresult CUDAAPI cuTexRefGetMipmapFilterMode(CUfilter_mode *pfm, CUtexref hTexRef)
{
	if(g_debug_execution >= 3){
	    announce_call(__my_func__);
    }
	printf("WARNING: this function has not been implemented yet.");
	return CUDA_SUCCESS;
}

CUresult CUDAAPI cuTexRefGetMipmapLevelBias(float *pbias, CUtexref hTexRef)
{
	if(g_debug_execution >= 3){
	    announce_call(__my_func__);
    }
	printf("WARNING: this function has not been implemented yet.");
	return CUDA_SUCCESS;
}

CUresult CUDAAPI cuTexRefGetMipmapLevelClamp(float *pminMipmapLevelClamp, float *pmaxMipmapLevelClamp, CUtexref hTexRef)
{
	if(g_debug_execution >= 3){
	    announce_call(__my_func__);
    }
	printf("WARNING: this function has not been implemented yet.");
	return CUDA_SUCCESS;
}

CUresult CUDAAPI cuTexRefGetMaxAnisotropy(int *pmaxAniso, CUtexref hTexRef)
{
	if(g_debug_execution >= 3){
	    announce_call(__my_func__);
    }
	printf("WARNING: this function has not been implemented yet.");
	return CUDA_SUCCESS;
}

CUresult CUDAAPI cuTexRefGetBorderColor(float *pBorderColor, CUtexref hTexRef)
{
	if(g_debug_execution >= 3){
	    announce_call(__my_func__);
    }
	printf("WARNING: this function has not been implemented yet.");
	return CUDA_SUCCESS;
} 

CUresult CUDAAPI cuTexRefGetFlags(unsigned int *pFlags, CUtexref hTexRef)
{
	if(g_debug_execution >= 3){
	    announce_call(__my_func__);
    }
	printf("WARNING: this function has not been implemented yet.");
	return CUDA_SUCCESS;
}

CUresult CUDAAPI cuTexRefCreate(CUtexref *pTexRef)
{
	if(g_debug_execution >= 3){
	    announce_call(__my_func__);
    }
	printf("WARNING: this function has not been implemented yet.");
	return CUDA_SUCCESS;
}

CUresult CUDAAPI cuTexRefDestroy(CUtexref hTexRef)
{
	if(g_debug_execution >= 3){
	    announce_call(__my_func__);
    }
	printf("WARNING: this function has not been implemented yet.");
	return CUDA_SUCCESS;
}

CUresult CUDAAPI cuSurfRefSetArray(CUsurfref hSurfRef, CUarray hArray, unsigned int Flags)
{
	if(g_debug_execution >= 3){
	    announce_call(__my_func__);
    }
	printf("WARNING: this function has not been implemented yet.");
	return CUDA_SUCCESS;
}

CUresult CUDAAPI cuSurfRefGetArray(CUarray *phArray, CUsurfref hSurfRef)
{
	if(g_debug_execution >= 3){
	    announce_call(__my_func__);
    }
	printf("WARNING: this function has not been implemented yet.");
	return CUDA_SUCCESS;
}

/** @} */ /* END CUDA_SURFREF */

#if CUDART_VERSION >= 5000
CUresult CUDAAPI cuTexObjectCreate(CUtexObject *pTexObject, const CUDA_RESOURCE_DESC *pResDesc, const CUDA_TEXTURE_DESC *pTexDesc, const CUDA_RESOURCE_VIEW_DESC *pResViewDesc)
{
	if(g_debug_execution >= 3){
	    announce_call(__my_func__);
    }
	printf("WARNING: this function has not been implemented yet.");
	return CUDA_SUCCESS;
}

CUresult CUDAAPI cuTexObjectDestroy(CUtexObject texObject)
{
	if(g_debug_execution >= 3){
	    announce_call(__my_func__);
    }
	printf("WARNING: this function has not been implemented yet.");
	return CUDA_SUCCESS;
}

CUresult CUDAAPI cuTexObjectGetResourceDesc(CUDA_RESOURCE_DESC *pResDesc, CUtexObject texObject)
{
	if(g_debug_execution >= 3){
	    announce_call(__my_func__);
    }
	printf("WARNING: this function has not been implemented yet.");
	return CUDA_SUCCESS;
}

CUresult CUDAAPI cuTexObjectGetTextureDesc(CUDA_TEXTURE_DESC *pTexDesc, CUtexObject texObject)
{
	if(g_debug_execution >= 3){
	    announce_call(__my_func__);
    }
	printf("WARNING: this function has not been implemented yet.");
	return CUDA_SUCCESS;
}

CUresult CUDAAPI cuTexObjectGetResourceViewDesc(CUDA_RESOURCE_VIEW_DESC *pResViewDesc, CUtexObject texObject)
{
	if(g_debug_execution >= 3){
	    announce_call(__my_func__);
    }
	printf("WARNING: this function has not been implemented yet.");
	return CUDA_SUCCESS;
}

/** @} */ /* END CUDA_TEXOBJECT */


CUresult CUDAAPI cuSurfObjectCreate(CUsurfObject *pSurfObject, const CUDA_RESOURCE_DESC *pResDesc)
{
	if(g_debug_execution >= 3){
	    announce_call(__my_func__);
    }
	printf("WARNING: this function has not been implemented yet.");
	return CUDA_SUCCESS;
}

CUresult CUDAAPI cuSurfObjectDestroy(CUsurfObject surfObject)
{
	if(g_debug_execution >= 3){
	    announce_call(__my_func__);
    }
	printf("WARNING: this function has not been implemented yet.");
	return CUDA_SUCCESS;
}

CUresult CUDAAPI cuSurfObjectGetResourceDesc(CUDA_RESOURCE_DESC *pResDesc, CUsurfObject surfObject)
{
	if(g_debug_execution >= 3){
	    announce_call(__my_func__);
    }
	printf("WARNING: this function has not been implemented yet.");
	return CUDA_SUCCESS;
}

#endif /* CUDART_VERSION >= 5000 */

#if CUDART_VERSION >= 4000
CUresult CUDAAPI cuDeviceCanAccessPeer(int *canAccessPeer, CUdevice dev, CUdevice peerDev)
{
	if(g_debug_execution >= 3){
	    announce_call(__my_func__);
    }
	printf("WARNING: this function has not been implemented yet.");
	return CUDA_SUCCESS;
}

CUresult CUDAAPI cuDeviceGetP2PAttribute(int* value, CUdevice_P2PAttribute attrib, CUdevice srcDevice, CUdevice dstDevice)
{
	if(g_debug_execution >= 3){
	    announce_call(__my_func__);
    }
	printf("WARNING: this function has not been implemented yet.");
	return CUDA_SUCCESS;
}

CUresult CUDAAPI cuCtxEnablePeerAccess(CUcontext peerContext, unsigned int Flags)
{
	if(g_debug_execution >= 3){
	    announce_call(__my_func__);
    }
	printf("WARNING: this function has not been implemented yet.");
	return CUDA_SUCCESS;
}

CUresult CUDAAPI cuCtxDisablePeerAccess(CUcontext peerContext)
{
	if(g_debug_execution >= 3){
	    announce_call(__my_func__);
    }
	printf("WARNING: this function has not been implemented yet.");
	return CUDA_SUCCESS;
}

/** @} */ /* END CUDA_PEER_ACCESS */
#endif /* CUDART_VERSION >= 4000 */


CUresult CUDAAPI cuGraphicsUnregisterResource(CUgraphicsResource resource)
{
	if(g_debug_execution >= 3){
	    announce_call(__my_func__);
    }
	printf("WARNING: this function has not been implemented yet.");
	return CUDA_SUCCESS;
}

CUresult CUDAAPI cuGraphicsSubResourceGetMappedArray(CUarray *pArray, CUgraphicsResource resource, unsigned int arrayIndex, unsigned int mipLevel)
{
	if(g_debug_execution >= 3){
	    announce_call(__my_func__);
    }
	printf("WARNING: this function has not been implemented yet.");
	return CUDA_SUCCESS;
}

#if CUDART_VERSION >= 5000

CUresult CUDAAPI cuGraphicsResourceGetMappedMipmappedArray(CUmipmappedArray *pMipmappedArray, CUgraphicsResource resource)
{
	if(g_debug_execution >= 3){
	    announce_call(__my_func__);
    }
	printf("WARNING: this function has not been implemented yet.");
	return CUDA_SUCCESS;
}

#endif /* CUDART_VERSION >= 5000 */

#if CUDART_VERSION >= 3020
CUresult CUDAAPI cuGraphicsResourceGetMappedPointer(CUdeviceptr *pDevPtr, size_t *pSize, CUgraphicsResource resource)
{
	if(g_debug_execution >= 3){
	    announce_call(__my_func__);
    }
	printf("WARNING: this function has not been implemented yet.");
	return CUDA_SUCCESS;
}
#endif /* CUDART_VERSION >= 3020 */

CUresult CUDAAPI cuGraphicsResourceSetMapFlags(CUgraphicsResource resource, unsigned int flags)
{
	if(g_debug_execution >= 3){
	    announce_call(__my_func__);
    }
	printf("WARNING: this function has not been implemented yet.");
	return CUDA_SUCCESS;
}

CUresult CUDAAPI cuGraphicsMapResources(unsigned int count, CUgraphicsResource *resources, CUstream hStream)
{
	if(g_debug_execution >= 3){
	    announce_call(__my_func__);
    }
	printf("WARNING: this function has not been implemented yet.");
	return CUDA_SUCCESS;
}

CUresult CUDAAPI cuGraphicsUnmapResources(unsigned int count, CUgraphicsResource *resources, CUstream hStream)
{
	if(g_debug_execution >= 3){
	    announce_call(__my_func__);
    }
	printf("WARNING: this function has not been implemented yet.");
	return CUDA_SUCCESS;
}

/** @} */ /* END CUDA_GRAPHICS */

CUresult CUDAAPI cuGetExportTable(const void **ppExportTable, const CUuuid *pExportTableId)
{
	if(g_debug_execution >= 3){
	    announce_call(__my_func__);
    }
    cudaError_t e = cudaGetExportTable(ppExportTable, pExportTableId);
    assert(e == cudaSuccess);
	return CUDA_SUCCESS;
}


#if defined(CUDART_VERSION_INTERNAL) || (CUDART_VERSION >= 4000 && CUDART_VERSION < 6050)
CUresult CUDAAPI cuMemHostRegister(void *p, size_t bytesize, unsigned int Flags)
{
	if(g_debug_execution >= 3){
	    announce_call(__my_func__);
    }
	printf("WARNING: this function has not been implemented yet.");
	return CUDA_SUCCESS;
}
#endif /* defined(CUDART_VERSION_INTERNAL) || (CUDART_VERSION >= 4000 && CUDART_VERSION < 6050) */

#if defined(CUDART_VERSION_INTERNAL) || (CUDART_VERSION >= 5050 && CUDART_VERSION < 6050)
CUresult CUDAAPI cuLinkCreate(unsigned int numOptions, CUjit_option *options, void **optionValues, CUlinkState *stateOut)
{
	if(g_debug_execution >= 3){
	    announce_call(__my_func__);
    }
	printf("WARNING: this function has not been implemented yet.");
	return CUDA_SUCCESS;
}
CUresult CUDAAPI cuLinkAddData(CUlinkState state, CUjitInputType type, void *data, size_t size, const char *name,
    unsigned int numOptions, CUjit_option *options, void **optionValues)
{
	if(g_debug_execution >= 3){
	    announce_call(__my_func__);
    }
	printf("WARNING: this function has not been implemented yet.");
	return CUDA_SUCCESS;
}
CUresult CUDAAPI cuLinkAddFile(CUlinkState state, CUjitInputType type, const char *path,
    unsigned int numOptions, CUjit_option *options, void **optionValues)
{
	if(g_debug_execution >= 3){
	    announce_call(__my_func__);
    }
	printf("WARNING: this function has not been implemented yet.");
	return CUDA_SUCCESS;
}
#endif /* CUDART_VERSION_INTERNAL || (CUDART_VERSION >= 5050 && CUDART_VERSION < 6050) */

#if defined(CUDART_VERSION_INTERNAL) || (CUDART_VERSION >= 3020 && CUDART_VERSION < 4010)
CUresult CUDAAPI cuTexRefSetAddress2D_v2(CUtexref hTexRef, const CUDA_ARRAY_DESCRIPTOR *desc, CUdeviceptr dptr, size_t Pitch)
{
	if(g_debug_execution >= 3){
	    announce_call(__my_func__);
    }
	printf("WARNING: this function has not been implemented yet.");
	return CUDA_SUCCESS;
}
#endif /* CUDART_VERSION_INTERNAL || (CUDART_VERSION >= 3020 && CUDART_VERSION < 4010) */

#if defined(CUDART_VERSION_INTERNAL) || CUDART_VERSION < 4000
CUresult CUDAAPI cuCtxDestroy(CUcontext ctx)
{
	if(g_debug_execution >= 3){
	    announce_call(__my_func__);
    }
	printf("WARNING: this function has not been implemented yet.");
	return CUDA_SUCCESS;
}
CUresult CUDAAPI cuCtxPopCurrent(CUcontext *pctx)
{
	if(g_debug_execution >= 3){
	    announce_call(__my_func__);
    }
	printf("WARNING: this function has not been implemented yet.");
	return CUDA_SUCCESS;
}
CUresult CUDAAPI cuCtxPushCurrent(CUcontext ctx)
{
	if(g_debug_execution >= 3){
	    announce_call(__my_func__);
    }
	printf("WARNING: this function has not been implemented yet.");
	return CUDA_SUCCESS;
}
CUresult CUDAAPI cuStreamDestroy(CUstream hStream)
{
	if(g_debug_execution >= 3){
	    announce_call(__my_func__);
    }
	printf("WARNING: this function has not been implemented yet.");
	return CUDA_SUCCESS;
}
CUresult CUDAAPI cuEventDestroy(CUevent hEvent)
{
	if(g_debug_execution >= 3){
	    announce_call(__my_func__);
    }
	printf("WARNING: this function has not been implemented yet.");
	return CUDA_SUCCESS;
}
#endif /* CUDART_VERSION_INTERNAL || CUDART_VERSION < 4000 */

#if defined(CUDART_VERSION_INTERNAL)
    CUresult CUDAAPI cuMemcpyHtoD_v2(CUdeviceptr dstDevice, const void *srcHost, size_t ByteCount)
{
	if(g_debug_execution >= 3){
	    announce_call(__my_func__);
    }
	printf("WARNING: this function has not been implemented yet.");
	return CUDA_SUCCESS;
}
    CUresult CUDAAPI cuMemcpyDtoH_v2(void *dstHost, CUdeviceptr srcDevice, size_t ByteCount)
{
	if(g_debug_execution >= 3){
	    announce_call(__my_func__);
    }
	printf("WARNING: this function has not been implemented yet.");
	return CUDA_SUCCESS;
}
    CUresult CUDAAPI cuMemcpyDtoD_v2(CUdeviceptr dstDevice, CUdeviceptr srcDevice, size_t ByteCount)
{
	if(g_debug_execution >= 3){
	    announce_call(__my_func__);
    }
	printf("WARNING: this function has not been implemented yet.");
	return CUDA_SUCCESS;
}
    CUresult CUDAAPI cuMemcpyDtoA_v2(CUarray dstArray, size_t dstOffset, CUdeviceptr srcDevice, size_t ByteCount)
{
	if(g_debug_execution >= 3){
	    announce_call(__my_func__);
    }
	printf("WARNING: this function has not been implemented yet.");
	return CUDA_SUCCESS;
}
    CUresult CUDAAPI cuMemcpyAtoD_v2(CUdeviceptr dstDevice, CUarray srcArray, size_t srcOffset, size_t ByteCount)
{
	if(g_debug_execution >= 3){
	    announce_call(__my_func__);
    }
	printf("WARNING: this function has not been implemented yet.");
	return CUDA_SUCCESS;
}
    CUresult CUDAAPI cuMemcpyHtoA_v2(CUarray dstArray, size_t dstOffset, const void *srcHost, size_t ByteCount)
{
	if(g_debug_execution >= 3){
	    announce_call(__my_func__);
    }
	printf("WARNING: this function has not been implemented yet.");
	return CUDA_SUCCESS;
}
    CUresult CUDAAPI cuMemcpyAtoH_v2(void *dstHost, CUarray srcArray, size_t srcOffset, size_t ByteCount)
{
	if(g_debug_execution >= 3){
	    announce_call(__my_func__);
    }
	printf("WARNING: this function has not been implemented yet.");
	return CUDA_SUCCESS;
}
    CUresult CUDAAPI cuMemcpyAtoA_v2(CUarray dstArray, size_t dstOffset, CUarray srcArray, size_t srcOffset, size_t ByteCount)
{
	if(g_debug_execution >= 3){
	    announce_call(__my_func__);
    }
	printf("WARNING: this function has not been implemented yet.");
	return CUDA_SUCCESS;
}
    CUresult CUDAAPI cuMemcpyHtoAAsync_v2(CUarray dstArray, size_t dstOffset, const void *srcHost, size_t ByteCount, CUstream hStream)
{
	if(g_debug_execution >= 3){
	    announce_call(__my_func__);
    }
	printf("WARNING: this function has not been implemented yet.");
	return CUDA_SUCCESS;
}
    CUresult CUDAAPI cuMemcpyAtoHAsync_v2(void *dstHost, CUarray srcArray, size_t srcOffset, size_t ByteCount, CUstream hStream)
{
	if(g_debug_execution >= 3){
	    announce_call(__my_func__);
    }
	printf("WARNING: this function has not been implemented yet.");
	return CUDA_SUCCESS;
}
    CUresult CUDAAPI cuMemcpy2D_v2(const CUDA_MEMCPY2D *pCopy)
{
	if(g_debug_execution >= 3){
	    announce_call(__my_func__);
    }
	printf("WARNING: this function has not been implemented yet.");
	return CUDA_SUCCESS;
}
    CUresult CUDAAPI cuMemcpy2DUnaligned_v2(const CUDA_MEMCPY2D *pCopy)
{
	if(g_debug_execution >= 3){
	    announce_call(__my_func__);
    }
	printf("WARNING: this function has not been implemented yet.");
	return CUDA_SUCCESS;
}
    CUresult CUDAAPI cuMemcpy3D_v2(const CUDA_MEMCPY3D *pCopy)
{
	if(g_debug_execution >= 3){
	    announce_call(__my_func__);
    }
	printf("WARNING: this function has not been implemented yet.");
	return CUDA_SUCCESS;
}
    CUresult CUDAAPI cuMemcpyHtoDAsync_v2(CUdeviceptr dstDevice, const void *srcHost, size_t ByteCount, CUstream hStream)
{
	if(g_debug_execution >= 3){
	    announce_call(__my_func__);
    }
	printf("WARNING: this function has not been implemented yet.");
	return CUDA_SUCCESS;
}
    CUresult CUDAAPI cuMemcpyDtoHAsync_v2(void *dstHost, CUdeviceptr srcDevice, size_t ByteCount, CUstream hStream)
{
	if(g_debug_execution >= 3){
	    announce_call(__my_func__);
    }
	printf("WARNING: this function has not been implemented yet.");
	return CUDA_SUCCESS;
}
    CUresult CUDAAPI cuMemcpyDtoDAsync_v2(CUdeviceptr dstDevice, CUdeviceptr srcDevice, size_t ByteCount, CUstream hStream)
{
	if(g_debug_execution >= 3){
	    announce_call(__my_func__);
    }
	printf("WARNING: this function has not been implemented yet.");
	return CUDA_SUCCESS;
}
    CUresult CUDAAPI cuMemcpy2DAsync_v2(const CUDA_MEMCPY2D *pCopy, CUstream hStream)
{
	if(g_debug_execution >= 3){
	    announce_call(__my_func__);
    }
	printf("WARNING: this function has not been implemented yet.");
	return CUDA_SUCCESS;
}
    CUresult CUDAAPI cuMemcpy3DAsync_v2(const CUDA_MEMCPY3D *pCopy, CUstream hStream)
{
	if(g_debug_execution >= 3){
	    announce_call(__my_func__);
    }
	printf("WARNING: this function has not been implemented yet.");
	return CUDA_SUCCESS;
}
    CUresult CUDAAPI cuMemsetD8_v2(CUdeviceptr dstDevice, unsigned char uc, size_t N)
{
	if(g_debug_execution >= 3){
	    announce_call(__my_func__);
    }
	printf("WARNING: this function has not been implemented yet.");
	return CUDA_SUCCESS;
}
    CUresult CUDAAPI cuMemsetD16_v2(CUdeviceptr dstDevice, unsigned short us, size_t N)
{
	if(g_debug_execution >= 3){
	    announce_call(__my_func__);
    }
	printf("WARNING: this function has not been implemented yet.");
	return CUDA_SUCCESS;
}
    CUresult CUDAAPI cuMemsetD32_v2(CUdeviceptr dstDevice, unsigned int ui, size_t N)
{
	if(g_debug_execution >= 3){
	    announce_call(__my_func__);
    }
	printf("WARNING: this function has not been implemented yet.");
	return CUDA_SUCCESS;
}
    CUresult CUDAAPI cuMemsetD2D8_v2(CUdeviceptr dstDevice, size_t dstPitch, unsigned char uc, size_t Width, size_t Height)
{
	if(g_debug_execution >= 3){
	    announce_call(__my_func__);
    }
	printf("WARNING: this function has not been implemented yet.");
	return CUDA_SUCCESS;
}
    CUresult CUDAAPI cuMemsetD2D16_v2(CUdeviceptr dstDevice, size_t dstPitch, unsigned short us, size_t Width, size_t Height)
{
	if(g_debug_execution >= 3){
	    announce_call(__my_func__);
    }
	printf("WARNING: this function has not been implemented yet.");
	return CUDA_SUCCESS;
}
    CUresult CUDAAPI cuMemsetD2D32_v2(CUdeviceptr dstDevice, size_t dstPitch, unsigned int ui, size_t Width, size_t Height)
{
	if(g_debug_execution >= 3){
	    announce_call(__my_func__);
    }
	printf("WARNING: this function has not been implemented yet.");
	return CUDA_SUCCESS;
}
    CUresult CUDAAPI cuMemcpy(CUdeviceptr dst, CUdeviceptr src, size_t ByteCount)
{
	if(g_debug_execution >= 3){
	    announce_call(__my_func__);
    }
	printf("WARNING: this function has not been implemented yet.");
	return CUDA_SUCCESS;
}
    CUresult CUDAAPI cuMemcpyAsync(CUdeviceptr dst, CUdeviceptr src, size_t ByteCount, CUstream hStream)
{
	if(g_debug_execution >= 3){
	    announce_call(__my_func__);
    }
	printf("WARNING: this function has not been implemented yet.");
	return CUDA_SUCCESS;
}
    CUresult CUDAAPI cuMemcpyPeer(CUdeviceptr dstDevice, CUcontext dstContext, CUdeviceptr srcDevice, CUcontext srcContext, size_t ByteCount)
{
	if(g_debug_execution >= 3){
	    announce_call(__my_func__);
    }
	printf("WARNING: this function has not been implemented yet.");
	return CUDA_SUCCESS;
}
    CUresult CUDAAPI cuMemcpyPeerAsync(CUdeviceptr dstDevice, CUcontext dstContext, CUdeviceptr srcDevice, CUcontext srcContext, size_t ByteCount, CUstream hStream)
{
	if(g_debug_execution >= 3){
	    announce_call(__my_func__);
    }
	printf("WARNING: this function has not been implemented yet.");
	return CUDA_SUCCESS;
}
    CUresult CUDAAPI cuMemcpy3DPeer(const CUDA_MEMCPY3D_PEER *pCopy)
{
	if(g_debug_execution >= 3){
	    announce_call(__my_func__);
    }
	printf("WARNING: this function has not been implemented yet.");
	return CUDA_SUCCESS;
}
    CUresult CUDAAPI cuMemcpy3DPeerAsync(const CUDA_MEMCPY3D_PEER *pCopy, CUstream hStream)
{
	if(g_debug_execution >= 3){
	    announce_call(__my_func__);
    }
	printf("WARNING: this function has not been implemented yet.");
	return CUDA_SUCCESS;
}

    CUresult CUDAAPI cuMemsetD8Async(CUdeviceptr dstDevice, unsigned char uc, size_t N, CUstream hStream)
{
	if(g_debug_execution >= 3){
	    announce_call(__my_func__);
    }
	printf("WARNING: this function has not been implemented yet.");
	return CUDA_SUCCESS;
}
    CUresult CUDAAPI cuMemsetD16Async(CUdeviceptr dstDevice, unsigned short us, size_t N, CUstream hStream)
{
	if(g_debug_execution >= 3){
	    announce_call(__my_func__);
    }
	printf("WARNING: this function has not been implemented yet.");
	return CUDA_SUCCESS;
}
    CUresult CUDAAPI cuMemsetD32Async(CUdeviceptr dstDevice, unsigned int ui, size_t N, CUstream hStream)
{
	if(g_debug_execution >= 3){
	    announce_call(__my_func__);
    }
	printf("WARNING: this function has not been implemented yet.");
	return CUDA_SUCCESS;
}
    CUresult CUDAAPI cuMemsetD2D8Async(CUdeviceptr dstDevice, size_t dstPitch, unsigned char uc, size_t Width, size_t Height, CUstream hStream)
{
	if(g_debug_execution >= 3){
	    announce_call(__my_func__);
    }
	printf("WARNING: this function has not been implemented yet.");
	return CUDA_SUCCESS;
}
    CUresult CUDAAPI cuMemsetD2D16Async(CUdeviceptr dstDevice, size_t dstPitch, unsigned short us, size_t Width, size_t Height, CUstream hStream)
{
	if(g_debug_execution >= 3){
	    announce_call(__my_func__);
    }
	printf("WARNING: this function has not been implemented yet.");
	return CUDA_SUCCESS;
}
    CUresult CUDAAPI cuMemsetD2D32Async(CUdeviceptr dstDevice, size_t dstPitch, unsigned int ui, size_t Width, size_t Height, CUstream hStream)
{
	if(g_debug_execution >= 3){
	    announce_call(__my_func__);
    }
	printf("WARNING: this function has not been implemented yet.");
	return CUDA_SUCCESS;
}

    CUresult CUDAAPI cuStreamGetPriority(CUstream hStream, int *priority)
{
	if(g_debug_execution >= 3){
	    announce_call(__my_func__);
    }
	printf("WARNING: this function has not been implemented yet.");
	return CUDA_SUCCESS;
}
    CUresult CUDAAPI cuStreamGetFlags(CUstream hStream, unsigned int *flags)
{
	if(g_debug_execution >= 3){
	    announce_call(__my_func__);
    }
	printf("WARNING: this function has not been implemented yet.");
	return CUDA_SUCCESS;
}
    CUresult CUDAAPI cuStreamWaitEvent(CUstream hStream, CUevent hEvent, unsigned int Flags)
{
	if(g_debug_execution >= 3){
	    announce_call(__my_func__);
    }
	printf("WARNING: this function has not been implemented yet.");
	return CUDA_SUCCESS;
}
    CUresult CUDAAPI cuStreamAddCallback(CUstream hStream, CUstreamCallback callback, void *userData, unsigned int flags)
{
	if(g_debug_execution >= 3){
	    announce_call(__my_func__);
    }
	printf("WARNING: this function has not been implemented yet.");
	return CUDA_SUCCESS;
}
    CUresult CUDAAPI cuStreamAttachMemAsync(CUstream hStream, CUdeviceptr dptr, size_t length, unsigned int flags)
{
	if(g_debug_execution >= 3){
	    announce_call(__my_func__);
    }
	printf("WARNING: this function has not been implemented yet.");
	return CUDA_SUCCESS;
}
    CUresult CUDAAPI cuStreamQuery(CUstream hStream)
{
	if(g_debug_execution >= 3){
	    announce_call(__my_func__);
    }
	printf("WARNING: this function has not been implemented yet.");
	return CUDA_SUCCESS;
}
    CUresult CUDAAPI cuStreamSynchronize(CUstream hStream)
{
	if(g_debug_execution >= 3){
	    announce_call(__my_func__);
    }
	printf("WARNING: this function has not been implemented yet.");
	return CUDA_SUCCESS;
}
    CUresult CUDAAPI cuEventRecord(CUevent hEvent, CUstream hStream)
{
	if(g_debug_execution >= 3){
	    announce_call(__my_func__);
    }
	printf("WARNING: this function has not been implemented yet.");
	return CUDA_SUCCESS;
}
    CUresult CUDAAPI cuLaunchKernel(CUfunction f, unsigned int gridDimX, unsigned int gridDimY, unsigned int gridDimZ, unsigned int blockDimX, unsigned int blockDimY, unsigned int blockDimZ, unsigned int sharedMemBytes, CUstream hStream, void **kernelParams, void **extra)
{
	if(g_debug_execution >= 3){
	    announce_call(__my_func__);
    }
	printf("WARNING: this function has not been implemented yet.");
	return CUDA_SUCCESS;
}
    CUresult CUDAAPI cuGraphicsMapResources(unsigned int count, CUgraphicsResource *resources, CUstream hStream)
{
	if(g_debug_execution >= 3){
	    announce_call(__my_func__);
    }
	printf("WARNING: this function has not been implemented yet.");
	return CUDA_SUCCESS;
}
    CUresult CUDAAPI cuGraphicsUnmapResources(unsigned int count, CUgraphicsResource *resources, CUstream hStream)
{
	if(g_debug_execution >= 3){
	    announce_call(__my_func__);
    }
	printf("WARNING: this function has not been implemented yet.");
	return CUDA_SUCCESS;
}
    CUresult CUDAAPI cuMemPrefetchAsync(CUdeviceptr devPtr, size_t count, CUdevice dstDevice, CUstream hStream)
{
	if(g_debug_execution >= 3){
	    announce_call(__my_func__);
    }
	printf("WARNING: this function has not been implemented yet.");
	return CUDA_SUCCESS;
}
    CUresult CUDAAPI cuStreamWriteValue32(CUstream stream, CUdeviceptr addr, cuuint32_t value, unsigned int flags)
{
	if(g_debug_execution >= 3){
	    announce_call(__my_func__);
    }
	printf("WARNING: this function has not been implemented yet.");
	return CUDA_SUCCESS;
}
    CUresult CUDAAPI cuStreamWaitValue32(CUstream stream, CUdeviceptr addr, cuuint32_t value, unsigned int flags)
{
	if(g_debug_execution >= 3){
	    announce_call(__my_func__);
    }
	printf("WARNING: this function has not been implemented yet.");
	return CUDA_SUCCESS;
}
    CUresult CUDAAPI cuStreamBatchMemOp(CUstream stream, unsigned int count, CUstreamBatchMemOpParams *paramArray, unsigned int flags)
{
	if(g_debug_execution >= 3){
	    announce_call(__my_func__);
    }
	printf("WARNING: this function has not been implemented yet.");
	return CUDA_SUCCESS;
}
#endif

CUresult cuProfilerInitialize ( const char* configFile, const char* outputFile, CUoutput_mode outputMode )
{
	if(g_debug_execution >= 3){
	    announce_call(__my_func__);
    }
	printf("WARNING: this function has not been implemented yet.");
	return CUDA_SUCCESS;
}
CUresult cuProfilerStart ( void )
{
	if(g_debug_execution >= 3){
	    announce_call(__my_func__);
    }
	printf("WARNING: this function has not been implemented yet.");
	return CUDA_SUCCESS;
}
CUresult cuProfilerStop ( void )
{
	if(g_debug_execution >= 3){
	    announce_call(__my_func__);
    }
	printf("WARNING: this function has not been implemented yet.");
	return CUDA_SUCCESS;
}

//_ptds

extern "C" CUresult CUDAAPI cuMemcpy_ptds(CUdeviceptr dst, CUdeviceptr src, size_t ByteCount)
{
	if(g_debug_execution >= 3){
	    announce_call(__my_func__);
    }
	printf("WARNING: this function has not been implemented yet.");
	return CUDA_SUCCESS;
}

extern "C" CUresult CUDAAPI cuMemcpyPeer_ptds(CUdeviceptr dstDevice, CUcontext dstContext, CUdeviceptr srcDevice, CUcontext srcContext, size_t ByteCount)
{
	if(g_debug_execution >= 3){
	    announce_call(__my_func__);
    }
	printf("WARNING: this function has not been implemented yet.");
	return CUDA_SUCCESS;
}

    extern "C" CUresult CUDAAPI cuMemcpyHtoD_v2_ptds(CUdeviceptr dstDevice, const void *srcHost, size_t ByteCount)
{
	if(g_debug_execution >= 3){
	    announce_call(__my_func__);
    }
	printf("WARNING: this function has not been implemented yet.");
	return CUDA_SUCCESS;
}
    extern "C" CUresult CUDAAPI cuMemcpyDtoH_v2_ptds(void *dstHost, CUdeviceptr srcDevice, size_t ByteCount)
{
	if(g_debug_execution >= 3){
	    announce_call(__my_func__);
    }
	printf("WARNING: this function has not been implemented yet.");
	return CUDA_SUCCESS;
}
    extern "C" CUresult CUDAAPI cuMemcpyDtoD_v2_ptds(CUdeviceptr dstDevice, CUdeviceptr srcDevice, size_t ByteCount)
{
	if(g_debug_execution >= 3){
	    announce_call(__my_func__);
    }
	printf("WARNING: this function has not been implemented yet.");
	return CUDA_SUCCESS;
}
    extern "C" CUresult CUDAAPI cuMemcpy2DUnaligned_v2_ptds(const CUDA_MEMCPY2D *pCopy)
{
	if(g_debug_execution >= 3){
	    announce_call(__my_func__);
    }
	printf("WARNING: this function has not been implemented yet.");
	return CUDA_SUCCESS;
}
    extern "C" CUresult CUDAAPI cuMemcpy3D_v2_ptds(const CUDA_MEMCPY3D *pCopy)
{
	if(g_debug_execution >= 3){
	    announce_call(__my_func__);
    }
	printf("WARNING: this function has not been implemented yet.");
	return CUDA_SUCCESS;
}
    extern "C" CUresult CUDAAPI cuMemcpy3DPeer_ptds(const CUDA_MEMCPY3D_PEER *pCopy)
{
	if(g_debug_execution >= 3){
	    announce_call(__my_func__);
    }
	printf("WARNING: this function has not been implemented yet.");
	return CUDA_SUCCESS;
}
extern "C" CUresult CUDAAPI cuMemsetD8_v2_ptds(CUdeviceptr dstDevice, unsigned char uc, unsigned int N)
{
	if(g_debug_execution >= 3){
	    announce_call(__my_func__);
    }
	printf("WARNING: this function has not been implemented yet.");
	return CUDA_SUCCESS;
}
extern "C" CUresult CUDAAPI cuMemsetD16_v2_ptds(CUdeviceptr dstDevice, unsigned short us, unsigned int N)
{
	if(g_debug_execution >= 3){
	    announce_call(__my_func__);
    }
	printf("WARNING: this function has not been implemented yet.");
	return CUDA_SUCCESS;
}
extern "C" CUresult CUDAAPI cuMemsetD32_v2_ptds(CUdeviceptr dstDevice, unsigned int ui, unsigned int N)
{
	if(g_debug_execution >= 3){
	    announce_call(__my_func__);
    }
	printf("WARNING: this function has not been implemented yet.");
	return CUDA_SUCCESS;
}
extern "C" CUresult CUDAAPI cuMemsetD2D8_v2_ptds(CUdeviceptr dstDevice, unsigned int dstPitch, unsigned char uc, unsigned int Width, unsigned int Height)
{
	if(g_debug_execution >= 3){
	    announce_call(__my_func__);
    }
	printf("WARNING: this function has not been implemented yet.");
	return CUDA_SUCCESS;
}
extern "C" CUresult CUDAAPI cuMemsetD2D16_v2_ptds(CUdeviceptr dstDevice, unsigned int dstPitch, unsigned short us, unsigned int Width, unsigned int Height)
{
	if(g_debug_execution >= 3){
	    announce_call(__my_func__);
    }
	printf("WARNING: this function has not been implemented yet.");
	return CUDA_SUCCESS;
}
extern "C" CUresult CUDAAPI cuMemsetD2D32_v2_ptds(CUdeviceptr dstDevice, unsigned int dstPitch, unsigned int ui, unsigned int Width, unsigned int Height)
{
	if(g_debug_execution >= 3){
	    announce_call(__my_func__);
    }
	printf("WARNING: this function has not been implemented yet.");
	return CUDA_SUCCESS;
}

//_ptsz
extern "C" CUresult CUDAAPI cuMemcpy3DPeer_ptsz(const CUDA_MEMCPY3D_PEER *pCopy)
{
	if(g_debug_execution >= 3){
	    announce_call(__my_func__);
    }
	printf("WARNING: this function has not been implemented yet.");
	return CUDA_SUCCESS;
}

extern "C" CUresult CUDAAPI cuMemcpyAsync_ptsz(CUdeviceptr dst, CUdeviceptr src, size_t ByteCount, CUstream hStream)
{
	if(g_debug_execution >= 3){
	    announce_call(__my_func__);
    }
	printf("WARNING: this function has not been implemented yet.");
	return CUDA_SUCCESS;
}

extern "C" CUresult CUDAAPI cuMemcpyPeerAsync_ptsz(CUdeviceptr dstDevice, CUcontext dstContext, CUdeviceptr srcDevice, CUcontext srcContext, size_t ByteCount, CUstream hStream)
{
	if(g_debug_execution >= 3){
	    announce_call(__my_func__);
    }
	printf("WARNING: this function has not been implemented yet.");
	return CUDA_SUCCESS;
}
    extern "C" CUresult CUDAAPI cuMemcpyHtoAAsync_v2_ptsz(CUarray dstArray, size_t dstOffset, const void *srcHost, size_t ByteCount, CUstream hStream)
{
	if(g_debug_execution >= 3){
	    announce_call(__my_func__);
    }
	printf("WARNING: this function has not been implemented yet.");
	return CUDA_SUCCESS;
}
    extern "C" CUresult CUDAAPI cuMemcpyAtoHAsync_v2_ptsz(void *dstHost, CUarray srcArray, size_t srcOffset, size_t ByteCount, CUstream hStream)
{
	if(g_debug_execution >= 3){
	    announce_call(__my_func__);
    }
	printf("WARNING: this function has not been implemented yet.");
	return CUDA_SUCCESS;
}
    extern "C" CUresult CUDAAPI cuMemcpyHtoDAsync_v2_ptsz(CUdeviceptr dstDevice, const void *srcHost, size_t ByteCount, CUstream hStream)
{
	if(g_debug_execution >= 3){
	    announce_call(__my_func__);
    }
	printf("WARNING: this function has not been implemented yet.");
	return CUDA_SUCCESS;
}
    extern "C" CUresult CUDAAPI cuMemcpyDtoHAsync_v2_ptsz(void *dstHost, CUdeviceptr srcDevice, size_t ByteCount, CUstream hStream)
{
	if(g_debug_execution >= 3){
	    announce_call(__my_func__);
    }
	printf("WARNING: this function has not been implemented yet.");
	return CUDA_SUCCESS;
}
    extern "C" CUresult CUDAAPI cuMemcpyDtoDAsync_v2_ptsz(CUdeviceptr dstDevice, CUdeviceptr srcDevice, size_t ByteCount, CUstream hStream)
{
	if(g_debug_execution >= 3){
	    announce_call(__my_func__);
    }
	printf("WARNING: this function has not been implemented yet.");
	return CUDA_SUCCESS;
}
    extern "C" CUresult CUDAAPI cuMemcpy2DAsync_v2_ptsz(const CUDA_MEMCPY2D *pCopy, CUstream hStream)
{
	if(g_debug_execution >= 3){
	    announce_call(__my_func__);
    }
	printf("WARNING: this function has not been implemented yet.");
	return CUDA_SUCCESS;
}
    extern "C" CUresult CUDAAPI cuMemcpy3DAsync_v2_ptsz(const CUDA_MEMCPY3D *pCopy, CUstream hStream)
{
	if(g_debug_execution >= 3){
	    announce_call(__my_func__);
    }
	printf("WARNING: this function has not been implemented yet.");
	return CUDA_SUCCESS;
}
    extern "C" CUresult CUDAAPI cuMemcpy3DPeerAsync_ptsz(const CUDA_MEMCPY3D_PEER *pCopy, CUstream hStream)
{
	if(g_debug_execution >= 3){
	    announce_call(__my_func__);
    }
	printf("WARNING: this function has not been implemented yet.");
	return CUDA_SUCCESS;
}

    extern "C" CUresult CUDAAPI cuMemsetD8Async_ptsz(CUdeviceptr dstDevice, unsigned char uc, size_t N, CUstream hStream)
{
	if(g_debug_execution >= 3){
	    announce_call(__my_func__);
    }
	printf("WARNING: this function has not been implemented yet.");
	return CUDA_SUCCESS;
}
    extern "C" CUresult CUDAAPI cuMemsetD2D8Async_ptsz(CUdeviceptr dstDevice, size_t dstPitch, unsigned char uc, size_t Width, size_t Height, CUstream hStream)
{
	if(g_debug_execution >= 3){
	    announce_call(__my_func__);
    }
	printf("WARNING: this function has not been implemented yet.");
	return CUDA_SUCCESS;
}
    extern "C" CUresult CUDAAPI cuLaunchKernel_ptsz(CUfunction f, unsigned int gridDimX, unsigned int gridDimY, unsigned int gridDimZ, unsigned int blockDimX, unsigned int blockDimY, unsigned int blockDimZ, unsigned int sharedMemBytes, CUstream hStream, void **kernelParams, void **extra)
{
	if(g_debug_execution >= 3){
	    announce_call(__my_func__);
    }
	printf("WARNING: this function has not been implemented yet.");
	return CUDA_SUCCESS;
}
    extern "C" CUresult CUDAAPI cuEventRecord_ptsz(CUevent hEvent, CUstream hStream)
{
	if(g_debug_execution >= 3){
	    announce_call(__my_func__);
    }
	printf("WARNING: this function has not been implemented yet.");
	return CUDA_SUCCESS;
}
    extern "C" CUresult CUDAAPI cuStreamWriteValue32_ptsz(CUstream stream, CUdeviceptr addr, cuuint32_t value, unsigned int flags)
{
	if(g_debug_execution >= 3){
	    announce_call(__my_func__);
    }
	printf("WARNING: this function has not been implemented yet.");
	return CUDA_SUCCESS;
}
    extern "C" CUresult CUDAAPI cuStreamWaitValue32_ptsz(CUstream stream, CUdeviceptr addr, cuuint32_t value, unsigned int flags)
{
	if(g_debug_execution >= 3){
	    announce_call(__my_func__);
    }
	printf("WARNING: this function has not been implemented yet.");
	return CUDA_SUCCESS;
}
    extern "C" CUresult CUDAAPI cuStreamBatchMemOp_ptsz(CUstream stream, unsigned int count, CUstreamBatchMemOpParams *paramArray, unsigned int flags)
{
	if(g_debug_execution >= 3){
	    announce_call(__my_func__);
    }
	printf("WARNING: this function has not been implemented yet.");
	return CUDA_SUCCESS;
}
extern "C" CUresult CUDAAPI cuStreamGetPriority_ptsz(CUstream hStream, int *priority)
{
	if(g_debug_execution >= 3){
	    announce_call(__my_func__);
    }
	printf("WARNING: this function has not been implemented yet.");
	return CUDA_SUCCESS;
}
extern "C" CUresult CUDAAPI cuStreamGetFlags_ptsz(CUstream hStream, unsigned int *flags)
{
	if(g_debug_execution >= 3){
	    announce_call(__my_func__);
    }
	printf("WARNING: this function has not been implemented yet.");
	return CUDA_SUCCESS;
}


extern "C" CUresult CUDAAPI cuStreamWaitEvent_ptsz(CUstream hStream, CUevent hEvent, unsigned int Flags)
{
	if(g_debug_execution >= 3){
	    announce_call(__my_func__);
    }
	printf("WARNING: this function has not been implemented yet.");
	return CUDA_SUCCESS;
}

extern "C" CUresult CUDAAPI cuStreamAddCallback_ptsz(CUstream hStream, CUstreamCallback callback, void *userData, unsigned int flags)
{
	if(g_debug_execution >= 3){
	    announce_call(__my_func__);
    }
	printf("WARNING: this function has not been implemented yet.");
	return CUDA_SUCCESS;
}

extern "C" CUresult CUDAAPI cuStreamSynchronize_ptsz(CUstream hStream)
{
	if(g_debug_execution >= 3){
	    announce_call(__my_func__);
    }
	printf("WARNING: this function has not been implemented yet.");
	return CUDA_SUCCESS;
}

    extern "C" CUresult CUDAAPI cuStreamQuery_ptsz(CUstream hStream)
{
	if(g_debug_execution >= 3){
	    announce_call(__my_func__);
    }
	printf("WARNING: this function has not been implemented yet.");
	return CUDA_SUCCESS;
}
extern "C" CUresult CUDAAPI cuStreamAttachMemAsync_ptsz(CUstream hStream, CUdeviceptr dptr, size_t length, unsigned int flags)
{
	if(g_debug_execution >= 3){
	    announce_call(__my_func__);
    }
	printf("WARNING: this function has not been implemented yet.");
	return CUDA_SUCCESS;
}

extern "C" CUresult CUDAAPI cuGraphicsMapResources_ptsz(unsigned int count, CUgraphicsResource *resources, CUstream hStream)
{
	if(g_debug_execution >= 3){
	    announce_call(__my_func__);
    }
	printf("WARNING: this function has not been implemented yet.");
	return CUDA_SUCCESS;
}


extern "C" CUresult CUDAAPI cuGraphicsUnmapResources_ptsz(unsigned int count, CUgraphicsResource *resources, CUstream hStream)
{
	if(g_debug_execution >= 3){
	    announce_call(__my_func__);
    }
	printf("WARNING: this function has not been implemented yet.");
	return CUDA_SUCCESS;
}

    extern "C" CUresult CUDAAPI cuMemPrefetchAsync_ptsz(CUdeviceptr devPtr, size_t count, CUdevice dstDevice, CUstream hStream)
{
	if(g_debug_execution >= 3){
	    announce_call(__my_func__);
    }
	printf("WARNING: this function has not been implemented yet.");
	return CUDA_SUCCESS;
}<|MERGE_RESOLUTION|>--- conflicted
+++ resolved
@@ -775,6 +775,17 @@
 		sscanf(mode,"%u", &g_ptx_sim_mode);
 	gpgpusim_ptx_assert( !ctx->api->g_cuda_launch_stack.empty(), "empty launch stack" );
 	kernel_config config = ctx->api->g_cuda_launch_stack.back();
+	{
+		dim3 gridDim = config.grid_dim();
+		dim3 blockDim = config.block_dim();
+		if (gridDim.x * gridDim.y * gridDim.z == 0 || blockDim.x * blockDim.y * blockDim.z == 0)
+		{
+			//can't launch
+			printf("can't launch a empty kernel\n");
+			ctx->api->g_cuda_launch_stack.pop_back();
+			return g_last_cudaError = cudaErrorInvalidConfiguration;
+		}
+	}
 	struct CUstream_st *stream = config.get_stream();
 	printf("\nGPGPU-Sim PTX: cudaLaunch for 0x%p (mode=%s) on stream %u\n", hostFun,
 			g_ptx_sim_mode?"functional simulation":"performance simulation", stream?stream->get_uid():0 );
@@ -1979,87 +1990,7 @@
 
 __host__ cudaError_t CUDARTAPI cudaLaunch( const char *hostFun )
 {
-<<<<<<< HEAD
     return cudaLaunchInternal( hostFun );
-=======
-	if(g_debug_execution >= 3){
-	    announce_call(__my_func__);
-    }
-	CUctx_st* context = GPGPUSim_Context();
-	char *mode = getenv("PTX_SIM_MODE_FUNC");
-	if( mode )
-		sscanf(mode,"%u", &g_ptx_sim_mode);
-	gpgpusim_ptx_assert( !g_cuda_launch_stack.empty(), "empty launch stack" );
-	kernel_config config = g_cuda_launch_stack.back();
-	{
-		dim3 gridDim = config.grid_dim();
-		dim3 blockDim = config.block_dim();
-		if (gridDim.x * gridDim.y * gridDim.z == 0 || blockDim.x * blockDim.y * blockDim.z == 0)
-		{
-			//can't launch
-			printf("can't launch a empty kernel\n");
-			g_cuda_launch_stack.pop_back();
-			return g_last_cudaError = cudaErrorInvalidConfiguration;
-		}
-	}
-	struct CUstream_st *stream = config.get_stream();
-	printf("\nGPGPU-Sim PTX: cudaLaunch for 0x%p (mode=%s) on stream %u\n", hostFun,
-			g_ptx_sim_mode?"functional simulation":"performance simulation", stream?stream->get_uid():0 );
-	kernel_info_t *grid = gpgpu_cuda_ptx_sim_init_grid(hostFun,config.get_args(),config.grid_dim(),config.block_dim(),context);
-        //do dynamic PDOM analysis for performance simulation scenario
-	std::string kname = grid->name();
-	function_info *kernel_func_info = grid->entry();
-	if (kernel_func_info->is_pdom_set()) {
-    		printf("GPGPU-Sim PTX: PDOM analysis already done for %s \n", kname.c_str() );
-    	} else {
-    		printf("GPGPU-Sim PTX: finding reconvergence points for \'%s\'...\n", kname.c_str() );
-		kernel_func_info->do_pdom();
-		kernel_func_info->set_pdom();
-    	} 
-	dim3 gridDim = config.grid_dim();
-	dim3 blockDim = config.block_dim();
-		
-	gpgpu_t *gpu = context->get_device()->get_gpgpu();
-	checkpoint *g_checkpoint;
-	g_checkpoint = new checkpoint();
-	class memory_space *global_mem;
-	global_mem = gpu->get_global_memory();
-
-	if(gpu->resume_option ==1 && (grid->get_uid()==gpu->resume_kernel))
-	{
-		
-	    char f1name[2048];
-	    snprintf(f1name,2048,"checkpoint_files/global_mem_%d.txt", grid->get_uid());
-
-	    g_checkpoint->load_global_mem(global_mem, f1name);	
-		for (int i=0;i<gpu->resume_CTA;i++)
-			grid->increment_cta_id();
-	}
-	if(gpu->resume_option==1 && (grid->get_uid()<gpu->resume_kernel))
-	{
-		char f1name[2048];
-	    snprintf(f1name,2048,"checkpoint_files/global_mem_%d.txt", grid->get_uid());
-
-	    g_checkpoint->load_global_mem(global_mem, f1name);	
-		printf("Skipping kernel %d as resuming from kernel %d\n",grid->get_uid(),gpu->resume_kernel );
-		g_cuda_launch_stack.pop_back();
-		return g_last_cudaError = cudaSuccess;
-		
-	}
-	if(gpu->checkpoint_option==1 && (grid->get_uid()>gpu->checkpoint_kernel))
-	{
-		printf("Skipping kernel %d as checkpoint from kernel %d\n",grid->get_uid(),gpu->checkpoint_kernel );
-		g_cuda_launch_stack.pop_back();
-		return g_last_cudaError = cudaSuccess;
-		
-	}
-	printf("GPGPU-Sim PTX: pushing kernel \'%s\' to stream %u, gridDim= (%u,%u,%u) blockDim = (%u,%u,%u) \n",
-			kname.c_str(), stream?stream->get_uid():0, gridDim.x,gridDim.y,gridDim.z,blockDim.x,blockDim.y,blockDim.z );
-	stream_operation op(grid,g_ptx_sim_mode,stream);
-	g_stream_manager->push(op);
-	g_cuda_launch_stack.pop_back();
-	return g_last_cudaError = cudaSuccess;
->>>>>>> a1e2c427
 }
 
 __host__ cudaError_t CUDARTAPI cudaLaunchKernel ( const char* hostFun, dim3 gridDim, dim3 blockDim, const void** args, size_t sharedMem, cudaStream_t stream )
