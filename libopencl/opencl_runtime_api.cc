--- conflicted
+++ resolved
@@ -968,12 +968,7 @@
 	   ctx->func_sim->gpgpu_ptx_sim_memcpy_symbol( "%_global_launch_offset", zeros, 3 * sizeof(int), 0, 1, gpu );
 	   ctx->func_sim->gpgpu_ptx_sim_memcpy_symbol( "%_global_block_offset", zeros, 3 * sizeof(int), 0, 1, gpu );
    }
-<<<<<<< HEAD
    kernel_info_t *grid = ctx->func_sim->gpgpu_opencl_ptx_sim_init_grid(kernel->get_implementation(),params,GridDim,BlockDim,gpu);
-   if ( ctx->func_sim->g_ptx_sim_mode )
-      ctx->func_sim->gpgpu_opencl_ptx_sim_main_func( grid );
-=======
-   kernel_info_t *grid = gpgpu_opencl_ptx_sim_init_grid(kernel->get_implementation(),params,GridDim,BlockDim,gpu);
 
    //do dynamic PDOM analysis for performance simulation scenario
    std::string kname = grid->name();
@@ -985,9 +980,8 @@
       kernel_func_info->do_pdom();
       kernel_func_info->set_pdom();
    }
-   if ( g_ptx_sim_mode )
-      gpgpu_opencl_ptx_sim_main_func( grid );
->>>>>>> e7fbfaa3
+   if ( ctx->func_sim->g_ptx_sim_mode )
+      ctx->func_sim->gpgpu_opencl_ptx_sim_main_func( grid );
    else
       ctx->gpgpu_opencl_ptx_sim_main_perf( grid );
    return CL_SUCCESS;
